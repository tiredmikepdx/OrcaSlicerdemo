# This package loads all the non-GUI Slic3r perl packages.
# In addition, it implements utility functions for file handling and threading.

package Slic3r;

# Copyright holder: Alessandro Ranellucci
# This application is licensed under the GNU Affero General Public License, version 3

use strict;
use warnings;
use Config;
require v5.10;

our $VERSION = VERSION();
our $BUILD = BUILD();
our $FORK_NAME = FORK_NAME();

our $debug = 0;
sub debugf {
    printf @_ if $debug;
}

our $loglevel = 0;

# load threads before Moo as required by it
BEGIN {
    # Test, whether the perl was compiled with ithreads support and ithreads actually work.
    use Config;
    use Moo;
    my $have_threads = $Config{useithreads} && eval "use threads; use threads::shared; use Thread::Queue; 1";
    die "Slic3r Prusa Edition requires working Perl threads.\n" if ! $have_threads;
    die "threads.pm >= 1.96 is required, please update\n" if $threads::VERSION < 1.96;
    die "Perl threading is broken with this Moo version: " . $Moo::VERSION . "\n" if $Moo::VERSION == 1.003000;
    $debug = 1 if (defined($ENV{'SLIC3R_DEBUGOUT'}) && $ENV{'SLIC3R_DEBUGOUT'} == 1);
    print "Debugging output enabled\n" if $debug;
}

warn "Running Slic3r under Perl 5.16 is neither supported nor recommended\n"
    if $^V == v5.16;

use FindBin;

# Let the XS module know where the GUI resources reside.
set_resources_dir(decode_path($FindBin::Bin) . (($^O eq 'darwin') ? '/../Resources' : '/resources'));
set_var_dir(resources_dir() . "/icons");
set_local_dir(resources_dir() . "/localization/");

use Moo 1.003001;

use Slic3r::XS;   # import all symbols (constants etc.) before they get parsed
use Slic3r::Config;
use Slic3r::ExPolygon;
use Slic3r::ExtrusionLoop;
use Slic3r::ExtrusionPath;
use Slic3r::Flow;
use Slic3r::GCode::Reader;
use Slic3r::Geometry::Clipper;
use Slic3r::Layer;
use Slic3r::Line;
use Slic3r::Model;
use Slic3r::Point;
use Slic3r::Polygon;
use Slic3r::Polyline;
use Slic3r::Print;
use Slic3r::Print::Object;
use Slic3r::Print::Simple;
use Slic3r::Surface;
our $build = eval "use Slic3r::Build; 1";
use Thread::Semaphore;

# Scaling between the float and integer coordinates.
# Floats are in mm.
use constant SCALING_FACTOR         => 0.000001;

# Keep track of threads we created. Perl worker threads shall not create further threads.
my @threads = ();
my $pause_sema = Thread::Semaphore->new;
my $paused = 0;

# Set the logging level at the Slic3r XS module.
$Slic3r::loglevel = (defined($ENV{'SLIC3R_LOGLEVEL'}) && $ENV{'SLIC3R_LOGLEVEL'} =~ /^[1-9]/) ? $ENV{'SLIC3R_LOGLEVEL'} : 0;
set_logging_level($Slic3r::loglevel);

# Let the palceholder parser evaluate one expression to initialize its local static macro_processor 
# class instance in a thread safe manner.
Slic3r::GCode::PlaceholderParser->new->evaluate_boolean_expression('1==1');

sub spawn_thread {
    my ($cb) = @_;
    @_ = ();
    my $thread = threads->create(sub {
        Slic3r::debugf "Starting thread %d...\n", threads->tid;
        local $SIG{'KILL'} = sub {
            Slic3r::debugf "Exiting thread %d...\n", threads->tid;
            Slic3r::thread_cleanup();
            threads->exit();
        };
        local $SIG{'STOP'} = sub {
            $pause_sema->down;
            $pause_sema->up;
        };
        $cb->();
    });
    push @threads, $thread->tid;
    return $thread;
}

# call this at the very end of each thread (except the main one)
# so that it does not try to free existing objects.
# at that stage, existing objects are only those that we 
# inherited at the thread creation (thus shared) and those 
# that we are returning: destruction will be handled by the
# main thread in both cases.
# reminder: do not destroy inherited objects in other threads,
# as the main thread will still try to destroy them when they
# go out of scope; in other words, if you're undef()'ing an 
# object in a thread, make sure the main thread still holds a
# reference so that it won't be destroyed in thread.
sub thread_cleanup {
    # prevent destruction of shared objects
    no warnings 'redefine';
    *Slic3r::BridgeDetector::DESTROY        = sub {};
    *Slic3r::Config::DESTROY                = sub {};
    *Slic3r::Config::Full::DESTROY          = sub {};
    *Slic3r::Config::GCode::DESTROY         = sub {};
    *Slic3r::Config::Print::DESTROY         = sub {};
    *Slic3r::Config::PrintObject::DESTROY   = sub {};
    *Slic3r::Config::PrintRegion::DESTROY   = sub {};
    *Slic3r::Config::Static::DESTROY        = sub {};
    *Slic3r::ExPolygon::DESTROY             = sub {};
    *Slic3r::ExPolygon::Collection::DESTROY = sub {};
    *Slic3r::ExtrusionLoop::DESTROY         = sub {};
    *Slic3r::ExtrusionMultiPath::DESTROY    = sub {};
    *Slic3r::ExtrusionPath::DESTROY         = sub {};
    *Slic3r::ExtrusionPath::Collection::DESTROY = sub {};
    *Slic3r::ExtrusionSimulator::DESTROY    = sub {};
    *Slic3r::Flow::DESTROY                  = sub {};
    *Slic3r::GCode::DESTROY                 = sub {};
    *Slic3r::GCode::PlaceholderParser::DESTROY = sub {};
    *Slic3r::GCode::PreviewData::DESTROY    = sub {};
    *Slic3r::GCode::Sender::DESTROY         = sub {};
    *Slic3r::Geometry::BoundingBox::DESTROY = sub {};
    *Slic3r::Geometry::BoundingBoxf::DESTROY = sub {};
    *Slic3r::Geometry::BoundingBoxf3::DESTROY = sub {};
    *Slic3r::Layer::PerimeterGenerator::DESTROY = sub {};
    *Slic3r::Line::DESTROY                  = sub {};
    *Slic3r::Linef3::DESTROY                = sub {};
    *Slic3r::Model::DESTROY                 = sub {};
    *Slic3r::Model::Object::DESTROY         = sub {};
    *Slic3r::Point::DESTROY                 = sub {};
    *Slic3r::Pointf::DESTROY                = sub {};
    *Slic3r::Pointf3::DESTROY               = sub {};
    *Slic3r::Polygon::DESTROY               = sub {};
    *Slic3r::Polyline::DESTROY              = sub {};
    *Slic3r::Polyline::Collection::DESTROY  = sub {};
    *Slic3r::Print::DESTROY                 = sub {};
    *Slic3r::Print::Object::DESTROY         = sub {};
    *Slic3r::Print::Region::DESTROY         = sub {};
    *Slic3r::Surface::DESTROY               = sub {};
    *Slic3r::Surface::Collection::DESTROY   = sub {};
    *Slic3r::Print::SupportMaterial2::DESTROY = sub {};
    *Slic3r::TriangleMesh::DESTROY          = sub {};
    *Slic3r::GUI::AppConfig::DESTROY        = sub {};
    *Slic3r::GUI::PresetBundle::DESTROY     = sub {};
<<<<<<< HEAD
    *Slic3r::PresetUpdater::DESTROY         = sub {};
=======
    *Slic3r::GUI::Tab::DESTROY              = sub {};
>>>>>>> ccd1c01d
    return undef;  # this prevents a "Scalars leaked" warning
}

sub _get_running_threads {
    return grep defined($_), map threads->object($_), @threads;
}

sub kill_all_threads {
    # Send SIGKILL to all the running threads to let them die.
    foreach my $thread (_get_running_threads) {
        Slic3r::debugf "Thread %d killing %d...\n", threads->tid, $thread->tid;
        $thread->kill('KILL');
    }
    # unlock semaphore before we block on wait
    # otherwise we'd get a deadlock if threads were paused
    resume_all_threads();
    # in any thread we wait for our children
    foreach my $thread (_get_running_threads) {
        Slic3r::debugf "  Thread %d waiting for %d...\n", threads->tid, $thread->tid;
        $thread->join;  # block until threads are killed
        Slic3r::debugf "    Thread %d finished waiting for %d...\n", threads->tid, $thread->tid;
    }
    @threads = ();
}

sub pause_all_threads {
    return if $paused;
    $paused = 1;
    $pause_sema->down;
    $_->kill('STOP') for _get_running_threads;
}

sub resume_all_threads {
    return unless $paused;
    $paused = 0;
    $pause_sema->up;
}

# Open a file by converting $filename to local file system locales.
sub open {
    my ($fh, $mode, $filename) = @_;
    return CORE::open $$fh, $mode, encode_path($filename);
}

sub tags {
    my ($format) = @_;
    $format //= '';
    my %tags;
    # End of line
    $tags{eol}     = ($format eq 'html') ? '<br>'   : "\n";
    # Heading
    $tags{h2start} = ($format eq 'html') ? '<b>'   : '';
    $tags{h2end}   = ($format eq 'html') ? '</b>'  : '';
    # Bold font
    $tags{bstart}  = ($format eq 'html') ? '<b>'    : '';
    $tags{bend}    = ($format eq 'html') ? '</b>'   : '';
    # Verbatim
    $tags{vstart}  = ($format eq 'html') ? '<pre>'  : '';
    $tags{vend}    = ($format eq 'html') ? '</pre>' : '';
    return %tags;
}

sub slic3r_info
{
    my (%params) = @_;
    my %tag = Slic3r::tags($params{format});
    my $out = '';
    $out .= "$tag{bstart}$Slic3r::FORK_NAME$tag{bend}$tag{eol}";
    $out .= "$tag{bstart}Version: $tag{bend}$Slic3r::VERSION$tag{eol}";
    $out .= "$tag{bstart}Build:   $tag{bend}$Slic3r::BUILD$tag{eol}";
    return $out;
}

sub copyright_info
{
    my (%params) = @_;
    my %tag = Slic3r::tags($params{format});
    my $out =
        'Copyright &copy; 2016 Vojtech Bubnik, Prusa Research. <br />' .
        'Copyright &copy; 2011-2016 Alessandro Ranellucci. <br />' .
        '<a href="http://slic3r.org/">Slic3r</a> is licensed under the ' .
        '<a href="http://www.gnu.org/licenses/agpl-3.0.html">GNU Affero General Public License, version 3</a>.' .
        '<br /><br /><br />' .
        'Contributions by Henrik Brix Andersen, Nicolas Dandrimont, Mark Hindess, Petr Ledvina, Y. Sapir, Mike Sheldrake and numerous others. ' .
        'Manual by Gary Hodgson. Inspired by the RepRap community. <br />' .
        'Slic3r logo designed by Corey Daniels, <a href="http://www.famfamfam.com/lab/icons/silk/">Silk Icon Set</a> designed by Mark James. ';
    return $out;
}

sub system_info
{
    my (%params) = @_;
    my %tag = Slic3r::tags($params{format});

    my $out = '';
    $out .= "$tag{bstart}Operating System:    $tag{bend}$Config{osname}$tag{eol}";
    $out .= "$tag{bstart}System Architecture: $tag{bend}$Config{archname}$tag{eol}";        
    if ($^O eq 'MSWin32') {
        $out .= "$tag{bstart}Windows Version: $tag{bend}" . `ver` . $tag{eol};
    } else {
        # Hopefully some kind of unix / linux.
        $out .= "$tag{bstart}System Version: $tag{bend}" . `uname -a` . $tag{eol};
    }
    $out .= $tag{vstart} . Config::myconfig . $tag{vend};
    $out .= "  $tag{bstart}\@INC:$tag{bend}$tag{eol}$tag{vstart}";
    foreach my $i (@INC) {
        $out .= "    $i\n";
    }
    $out .= "$tag{vend}";
    return $out;
}

# this package declaration prevents an ugly fatal warning to be emitted when
# spawning a new thread
package GLUquadricObjPtr;
package Wx::Printout;

1;<|MERGE_RESOLUTION|>--- conflicted
+++ resolved
@@ -162,11 +162,8 @@
     *Slic3r::TriangleMesh::DESTROY          = sub {};
     *Slic3r::GUI::AppConfig::DESTROY        = sub {};
     *Slic3r::GUI::PresetBundle::DESTROY     = sub {};
-<<<<<<< HEAD
+    *Slic3r::GUI::Tab::DESTROY              = sub {};
     *Slic3r::PresetUpdater::DESTROY         = sub {};
-=======
-    *Slic3r::GUI::Tab::DESTROY              = sub {};
->>>>>>> ccd1c01d
     return undef;  # this prevents a "Scalars leaked" warning
 }
 
