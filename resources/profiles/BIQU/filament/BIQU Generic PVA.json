--- conflicted
+++ resolved
@@ -19,14 +19,8 @@
         "10"
     ],
     "compatible_printers": [
-<<<<<<< HEAD
-	  "BIQU BX 0.4 nozzle",
-	  "BIQU B1 0.4 nozzle",
-	  "BIQU Hurakan 0.4 nozzle"
-=======
 	  "BIQU BX (0.4 nozzle)",
 	  "BIQU B1 (0.4 nozzle)",
 	  "BIQU Hurakan (0.4 nozzle)"
->>>>>>> 7a7187f9
      ]
 }