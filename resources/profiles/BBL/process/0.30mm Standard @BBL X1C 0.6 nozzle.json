{
    "type": "process",
    "name": "0.30mm Standard @BBL X1C 0.6 nozzle",
    "inherits": "fdm_process_bbl_0.30_nozzle_0.6",
    "from": "system",
    "setting_id": "GP010",
    "instantiation": "true",
    "compatible_printers": [
        "Bambu Lab X1 Carbon 0.6 nozzle",
        "Bambu Lab P1S 0.6 nozzle"
<<<<<<< HEAD
    ],
    "version": "01.07.00.18"
=======
    ]
>>>>>>> 5250dc6f
}<|MERGE_RESOLUTION|>--- conflicted
+++ resolved
@@ -8,10 +8,5 @@
     "compatible_printers": [
         "Bambu Lab X1 Carbon 0.6 nozzle",
         "Bambu Lab P1S 0.6 nozzle"
-<<<<<<< HEAD
-    ],
-    "version": "01.07.00.18"
-=======
     ]
->>>>>>> 5250dc6f
 }