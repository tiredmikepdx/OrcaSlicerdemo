#include "MainFrame.hpp"

#include <wx/panel.h>
#include <wx/notebook.h>
#include <wx/listbook.h>
#include <wx/simplebook.h>
#include <wx/icon.h>
#include <wx/sizer.h>
#include <wx/menu.h>
#include <wx/progdlg.h>
#include <wx/tooltip.h>
//#include <wx/glcanvas.h>
#include <wx/filename.h>
#include <wx/debug.h>
#include <wx/utils.h> 

#include <boost/algorithm/string/predicate.hpp>
#include <boost/log/trivial.hpp>

#include "libslic3r/Print.hpp"
#include "libslic3r/Polygon.hpp"
#include "libslic3r/SLAPrint.hpp"
#include "libslic3r/PresetBundle.hpp"

#include "Tab.hpp"
#include "ProgressStatusBar.hpp"
#include "3DScene.hpp"
#include "ParamsDialog.hpp"
#include "PrintHostDialogs.hpp"
#include "wxExtensions.hpp"
#include "GUI_ObjectList.hpp"
#include "Mouse3DController.hpp"
//#include "RemovableDriveManager.hpp"
#include "InstanceCheck.hpp"
#include "I18N.hpp"
#include "GLCanvas3D.hpp"
#include "Plater.hpp"
#include "WebViewDialog.hpp"
#include "../Utils/Process.hpp"
#include "format.hpp"
// BBS
#include "PartPlate.hpp"
#include "Preferences.hpp"
#include "Widgets/ProgressDialog.hpp"
#include "BindDialog.hpp"
#include "../Utils/MacDarkMode.hpp"

#include <fstream>
#include <string_view>

#include "GUI_App.hpp"
#include "UnsavedChangesDialog.hpp"
#include "MsgDialog.hpp"
#include "Notebook.hpp"
#include "GUI_Factories.hpp"
#include "GUI_ObjectList.hpp"
#include "NotificationManager.hpp"
#include "MarkdownTip.hpp"
#include "NetworkTestDialog.hpp"
#include "ConfigWizard.hpp"
#include "Widgets/WebView.hpp"

#ifdef _WIN32
#include <dbt.h>
#include <shlobj.h>
#endif // _WIN32


namespace Slic3r {
namespace GUI {

wxDEFINE_EVENT(EVT_SELECT_TAB, wxCommandEvent);
wxDEFINE_EVENT(EVT_HTTP_ERROR, wxCommandEvent);
wxDEFINE_EVENT(EVT_USER_LOGIN, wxCommandEvent);
wxDEFINE_EVENT(EVT_USER_LOGIN_HANDLE, wxCommandEvent);
wxDEFINE_EVENT(EVT_CHECK_PRIVACY_VER, wxCommandEvent);
wxDEFINE_EVENT(EVT_CHECK_PRIVACY_SHOW, wxCommandEvent);
wxDEFINE_EVENT(EVT_SHOW_IP_DIALOG, wxCommandEvent);
wxDEFINE_EVENT(EVT_SET_SELECTED_MACHINE, wxCommandEvent);
wxDEFINE_EVENT(EVT_UPDATE_PRESET_CB, SimpleEvent);



// BBS: backup
wxDEFINE_EVENT(EVT_BACKUP_POST, wxCommandEvent);
wxDEFINE_EVENT(EVT_LOAD_URL, wxCommandEvent);
wxDEFINE_EVENT(EVT_LOAD_PRINTER_URL, wxCommandEvent);

enum class ERescaleTarget
{
    Mainframe,
    SettingsDialog
};

#ifdef __APPLE__
class BambuStudioTaskBarIcon : public wxTaskBarIcon
{
public:
    BambuStudioTaskBarIcon(wxTaskBarIconType iconType = wxTBI_DEFAULT_TYPE) : wxTaskBarIcon(iconType) {}
    wxMenu *CreatePopupMenu() override {
        wxMenu *menu = new wxMenu;
        //if (wxGetApp().app_config->get("single_instance") == "false") {
            // Only allow opening a new PrusaSlicer instance on OSX if "single_instance" is disabled,
            // as starting new instances would interfere with the locking mechanism of "single_instance" support.
            append_menu_item(menu, wxID_ANY, _L("New Window"), _L("Open a new window"),
            [](wxCommandEvent&) { start_new_slicer(); }, "", nullptr);
        //}
//        append_menu_item(menu, wxID_ANY, _L("G-code Viewer") + dots, _L("Open G-code Viewer"),
//            [](wxCommandEvent&) { start_new_gcodeviewer_open_file(); }, "", nullptr);
        return menu;
    }
};
/*class GCodeViewerTaskBarIcon : public wxTaskBarIcon
{
public:
    GCodeViewerTaskBarIcon(wxTaskBarIconType iconType = wxTBI_DEFAULT_TYPE) : wxTaskBarIcon(iconType) {}
    wxMenu *CreatePopupMenu() override {
        wxMenu *menu = new wxMenu;
        append_menu_item(menu, wxID_ANY, _L("Open PrusaSlicer"), _L("Open a new PrusaSlicer"),
            [](wxCommandEvent&) { start_new_slicer(nullptr, true); }, "", nullptr);
        //append_menu_item(menu, wxID_ANY, _L("G-code Viewer") + dots, _L("Open new G-code Viewer"),
        //    [](wxCommandEvent&) { start_new_gcodeviewer_open_file(); }, "", nullptr);
        return menu;
    }
};*/
#endif // __APPLE__

// Load the icon either from the exe, or from the ico file.
static wxIcon main_frame_icon(GUI_App::EAppMode app_mode)
{
#if _WIN32
    std::wstring path(size_t(MAX_PATH), wchar_t(0));
    int len = int(::GetModuleFileName(nullptr, path.data(), MAX_PATH));
    if (len > 0 && len < MAX_PATH) {
        path.erase(path.begin() + len, path.end());
        //BBS: remove GCodeViewer as seperate APP logic
        /*if (app_mode == GUI_App::EAppMode::GCodeViewer) {
            // Only in case the slicer was started with --gcodeviewer parameter try to load the icon from prusa-gcodeviewer.exe
            // Otherwise load it from the exe.
            for (const std::wstring_view exe_name : { std::wstring_view(L"prusa-slicer.exe"), std::wstring_view(L"prusa-slicer-console.exe") })
                if (boost::iends_with(path, exe_name)) {
                    path.erase(path.end() - exe_name.size(), path.end());
                    path += L"prusa-gcodeviewer.exe";
                    break;
                }
        }*/
    }
    return wxIcon(path, wxBITMAP_TYPE_ICO);
#else // _WIN32
    return wxIcon(Slic3r::var("BambuStudio_128px.png"), wxBITMAP_TYPE_PNG);
#endif // _WIN32
}

// BBS
#ifndef __APPLE__
#define BORDERLESS_FRAME_STYLE (wxRESIZE_BORDER | wxMINIMIZE_BOX | wxMAXIMIZE_BOX | wxCLOSE_BOX)
#else
#define BORDERLESS_FRAME_STYLE (wxMINIMIZE_BOX | wxMAXIMIZE_BOX | wxCLOSE_BOX)
#endif

wxDEFINE_EVENT(EVT_SYNC_CLOUD_PRESET,     SimpleEvent);

MainFrame::MainFrame() :
DPIFrame(NULL, wxID_ANY, "", wxDefaultPosition, wxDefaultSize, BORDERLESS_FRAME_STYLE, "mainframe")
    , m_printhost_queue_dlg(new PrintHostQueueDialog(this))
    // BBS
    , m_recent_projects(18)
    , m_settings_dialog(this)
    , diff_dialog(this)
{
#ifdef __WXOSX__
    set_miniaturizable(GetHandle());
#endif

    //reset developer_mode to false  and user_mode to comAdvanced
    wxGetApp().app_config->set_bool("developer_mode", false);
    if (wxGetApp().app_config->get("user_mode") == "develop") {
        wxGetApp().app_config->set("user_mode", "advanced");
     }

    wxGetApp().app_config->set_bool("dump_video", false);

    wxString max_recent_count_str = wxGetApp().app_config->get("max_recent_count");
    long max_recent_count = 18;
    if (max_recent_count_str.ToLong(&max_recent_count))
        set_max_recent_count((int)max_recent_count);

    //reset log level
    auto loglevel = wxGetApp().app_config->get("severity_level");
    Slic3r::set_logging_level(Slic3r::level_string_to_boost(loglevel));

    // BBS
    m_recent_projects.SetMenuPathStyle(wxFH_PATH_SHOW_ALWAYS);
    MarkdownTip::Recreate(this);

    // Fonts were created by the DPIFrame constructor for the monitor, on which the window opened.
    wxGetApp().update_fonts(this);

#ifndef __APPLE__
    m_topbar         = new BBLTopbar(this);
#else
    auto panel_topbar = new wxPanel(this, wxID_ANY);
    panel_topbar->SetBackgroundColour(wxColour(38, 46, 48));
    auto sizer_tobar = new wxBoxSizer(wxVERTICAL);
    panel_topbar->SetSizer(sizer_tobar);
    panel_topbar->Layout();
#endif

    //wxAuiToolBar* toolbar = new wxAuiToolBar();
/*
#ifndef __WXOSX__ // Don't call SetFont under OSX to avoid name cutting in ObjectList
    this->SetFont(this->normal_font());
#endif
    // Font is already set in DPIFrame constructor
*/

#ifdef __APPLE__
	m_reset_title_text_colour_timer = new wxTimer();
	m_reset_title_text_colour_timer->SetOwner(this);
	Bind(wxEVT_TIMER, [this](auto& e) {
		set_title_colour_after_set_title(GetHandle());
		m_reset_title_text_colour_timer->Stop();
	});
	this->Bind(wxEVT_FULLSCREEN, [this](wxFullScreenEvent& e) {
		set_tag_when_enter_full_screen(e.IsFullScreen());
		if (!e.IsFullScreen()) {
            if (m_reset_title_text_colour_timer) {
                m_reset_title_text_colour_timer->Stop();
                m_reset_title_text_colour_timer->Start(500);
            }
		}
		e.Skip();
	});
#endif

#ifdef __APPLE__
    // Initialize the docker task bar icon.
    switch (wxGetApp().get_app_mode()) {
    default:
    case GUI_App::EAppMode::Editor:
        m_taskbar_icon = std::make_unique<BambuStudioTaskBarIcon>(wxTBI_DOCK);
        m_taskbar_icon->SetIcon(wxIcon(Slic3r::var("BambuStudio-mac_256px.ico"), wxBITMAP_TYPE_ICO), "BambuStudio");
        break;
    case GUI_App::EAppMode::GCodeViewer:
        break;
    }
#endif // __APPLE__

    // Load the icon either from the exe, or from the ico file.
    SetIcon(main_frame_icon(wxGetApp().get_app_mode()));

    // initialize tabpanel and menubar
    init_tabpanel();
    if (wxGetApp().is_gcode_viewer())
        init_menubar_as_gcodeviewer();
    else
        init_menubar_as_editor();

    // BBS
#if 0
    // This is needed on Windows to fake the CTRL+# of the window menu when using the numpad
    wxAcceleratorEntry entries[6];
    entries[0].Set(wxACCEL_CTRL, WXK_NUMPAD1, wxID_HIGHEST + 1);
    entries[1].Set(wxACCEL_CTRL, WXK_NUMPAD2, wxID_HIGHEST + 2);
    entries[2].Set(wxACCEL_CTRL, WXK_NUMPAD3, wxID_HIGHEST + 3);
    entries[3].Set(wxACCEL_CTRL, WXK_NUMPAD4, wxID_HIGHEST + 4);
    entries[4].Set(wxACCEL_CTRL, WXK_NUMPAD5, wxID_HIGHEST + 5);
    entries[5].Set(wxACCEL_CTRL, WXK_NUMPAD6, wxID_HIGHEST + 6);
    wxAcceleratorTable accel(6, entries);
    SetAcceleratorTable(accel);
#endif // _WIN32

    // BBS
    //wxAcceleratorEntry entries[13];
    //int index = 0;
    //entries[index++].Set(wxACCEL_CTRL, (int)'N', wxID_HIGHEST + wxID_NEW);
    //entries[index++].Set(wxACCEL_CTRL, (int)'O', wxID_HIGHEST + wxID_OPEN);
    //entries[index++].Set(wxACCEL_CTRL, (int)'S', wxID_HIGHEST + wxID_SAVE);
    //entries[index++].Set(wxACCEL_CTRL | wxACCEL_SHIFT, (int)'S', wxID_HIGHEST + wxID_SAVEAS);
    //entries[index++].Set(wxACCEL_CTRL, (int)'X', wxID_HIGHEST + wxID_CUT);
    ////entries[index++].Set(wxACCEL_CTRL, (int)'I', wxID_HIGHEST + wxID_ADD);
    //entries[index++].Set(wxACCEL_CTRL, (int)'A', wxID_HIGHEST + wxID_SELECTALL);
    //entries[index++].Set(wxACCEL_NORMAL, (int)27 /* escape */, wxID_HIGHEST + wxID_CANCEL);
    //entries[index++].Set(wxACCEL_CTRL, (int)'Z', wxID_HIGHEST + wxID_UNDO);
    //entries[index++].Set(wxACCEL_CTRL, (int)'Y', wxID_HIGHEST + wxID_REDO);
    //entries[index++].Set(wxACCEL_CTRL, (int)'C', wxID_HIGHEST + wxID_COPY);
    //entries[index++].Set(wxACCEL_CTRL, (int)'V', wxID_HIGHEST + wxID_PASTE);
    //entries[index++].Set(wxACCEL_CTRL, (int)'P', wxID_HIGHEST + wxID_PREFERENCES);
    //entries[index++].Set(wxACCEL_CTRL, (int)'I', wxID_HIGHEST + wxID_FILE6);
    //wxAcceleratorTable accel(sizeof(entries) / sizeof(entries[0]), entries);
    //SetAcceleratorTable(accel);

    //Bind(wxEVT_MENU, [this](wxCommandEvent&) { m_plater->new_project(); }, wxID_HIGHEST + wxID_NEW);
    //Bind(wxEVT_MENU, [this](wxCommandEvent&) { m_plater->load_project(); }, wxID_HIGHEST + wxID_OPEN);
    //// BBS: close save project
    //Bind(wxEVT_MENU, [this](wxCommandEvent&) { if (m_plater) m_plater->save_project(); }, wxID_HIGHEST + wxID_SAVE);
    //Bind(wxEVT_MENU, [this](wxCommandEvent&) { if (m_plater) m_plater->save_project(true); }, wxID_HIGHEST + wxID_SAVEAS);
    ////Bind(wxEVT_MENU, [this](wxCommandEvent&) { if (m_plater) m_plater->add_model(); }, wxID_HIGHEST + wxID_ADD);
    ////Bind(wxEVT_MENU, [this](wxCommandEvent&) { m_plater->remove_selected(); }, wxID_HIGHEST + wxID_DELETE);
    //Bind(wxEVT_MENU, [this](wxCommandEvent&) {
    //        if (!can_add_models())
    //            return;
    //        if (m_plater) {
    //            m_plater->add_model();
    //        }
    //    }, wxID_HIGHEST + wxID_FILE6);
    //Bind(wxEVT_MENU, [this](wxCommandEvent&) { m_plater->select_all(); }, wxID_HIGHEST + wxID_SELECTALL);
    //Bind(wxEVT_MENU, [this](wxCommandEvent&) { m_plater->deselect_all(); }, wxID_HIGHEST + wxID_CANCEL);
    //Bind(wxEVT_MENU, [this](wxCommandEvent&) {
    //    if (m_plater->is_view3D_shown())
    //        m_plater->undo();
    //    }, wxID_HIGHEST + wxID_UNDO);
    //Bind(wxEVT_MENU, [this](wxCommandEvent&) {
    //    if (m_plater->is_view3D_shown())
    //        m_plater->redo();
    //    }, wxID_HIGHEST + wxID_REDO);
    //Bind(wxEVT_MENU, [this](wxCommandEvent&) { m_plater->copy_selection_to_clipboard(); }, wxID_HIGHEST + wxID_COPY);
    //Bind(wxEVT_MENU, [this](wxCommandEvent&) { m_plater->paste_from_clipboard(); }, wxID_HIGHEST + wxID_PASTE);
    //Bind(wxEVT_MENU, [this](wxCommandEvent&) { m_plater->cut_selection_to_clipboard(); }, wxID_HIGHEST + wxID_CUT);
    Bind(wxEVT_SIZE, [this](wxSizeEvent&) {
            BOOST_LOG_TRIVIAL(trace) << "mainframe: size changed, is maximized = " << this->IsMaximized();
#ifndef __APPLE__
            if (this->IsMaximized()) {
                m_topbar->SetWindowSize();
            } else {
                m_topbar->SetMaximizedSize();
            }
#endif
        Refresh();
        Layout();
        });

    //BBS
    // Bind(EVT_SELECT_TAB, [this](wxCommandEvent&evt) {
    //     TabPosition pos = (TabPosition)evt.GetInt();
    //     m_tabpanel->SetSelection(pos);
    // });

    Bind(EVT_SYNC_CLOUD_PRESET, &MainFrame::on_select_default_preset, this);

//    Bind(wxEVT_MENU,
//        [this](wxCommandEvent&)
//        {
//            PreferencesDialog dlg(this);
//            dlg.ShowModal();
//#if ENABLE_GCODE_LINES_ID_IN_H_SLIDER
//            if (dlg.seq_top_layer_only_changed() || dlg.seq_seq_top_gcode_indices_changed())
//#else
//            if (dlg.seq_top_layer_only_changed())
//#endif // ENABLE_GCODE_LINES_ID_IN_H_SLIDER
//                plater()->refresh_print();
//        }, wxID_HIGHEST + wxID_PREFERENCES);


    // set default tooltip timer in msec
    // SetAutoPop supposedly accepts long integers but some bug doesn't allow for larger values
    // (SetAutoPop is not available on GTK.)
    wxToolTip::SetAutoPop(32767);

    m_loaded = true;

    // initialize layout
    m_main_sizer = new wxBoxSizer(wxVERTICAL);
    wxSizer* sizer = new wxBoxSizer(wxVERTICAL);
#ifndef __APPLE__
     sizer->Add(m_topbar, 0, wxEXPAND);
#else
     sizer->Add(panel_topbar, 0, wxEXPAND);
#endif // __WINDOWS__


    sizer->Add(m_main_sizer, 1, wxEXPAND);
    SetSizerAndFit(sizer);
    // initialize layout from config
    update_layout();
    sizer->SetSizeHints(this);

    // BBS: fix taskbar overlay on windows
#ifdef WIN32
    auto setMaxSize = [this]() {
        wxDisplay display(this);
        auto size = display.GetClientArea().GetSize();
        // 8 pixels shadow
        SetMaxSize(size + wxSize{16, 16});
    };
    this->Bind(wxEVT_DPI_CHANGED, [setMaxSize](auto & e) {
        setMaxSize();
        e.Skip();
        });
    setMaxSize();
    this->Bind(wxEVT_MAXIMIZE, [this](auto &e) {
        wxDisplay display(this);
        auto pos = display.GetClientArea().GetPosition();
        Move(pos - wxPoint{8, 8});
        e.Skip();
    });
#endif // WIN32
    // BBS
    Fit();

    const wxSize min_size = wxGetApp().get_min_size(); //wxSize(76*wxGetApp().em_unit(), 49*wxGetApp().em_unit());

    SetMinSize(min_size/*wxSize(760, 490)*/);
    SetSize(wxSize(FromDIP(1200), FromDIP(800)));

    Layout();

    update_title();

    // declare events
    Bind(wxEVT_CLOSE_WINDOW, [this](wxCloseEvent& event) {
        BOOST_LOG_TRIVIAL(info) << __FUNCTION__<< ": mainframe received close_widow event";
        if (event.CanVeto() && m_plater->get_view3D_canvas3D()->get_gizmos_manager().is_in_editing_mode(true)) {
            // prevents to open the save dirty project dialog
            event.Veto();
            BOOST_LOG_TRIVIAL(info) << __FUNCTION__<< "cancelled by gizmo in editing";
            return;
        }

        //BBS:
        //if (event.CanVeto() && !wxGetApp().check_and_save_current_preset_changes(_L("Application is closing"), _L("Closing Application while some presets are modified."))) {
        //    event.Veto();
        //    return;
        //}
        auto check = [](bool yes_or_no) {
            if (yes_or_no)
                return true;
            return wxGetApp().check_and_save_current_preset_changes(_L("Application is closing"), _L("Closing Application while some presets are modified."));
        };

        // BBS: close save project
        int result;
        if (event.CanVeto() && ((result = m_plater->close_with_confirm(check)) == wxID_CANCEL)) {
            event.Veto();
            BOOST_LOG_TRIVIAL(info) << __FUNCTION__<< "cancelled by close_with_confirm selection";
            return;
        }
        if (event.CanVeto() && !wxGetApp().check_print_host_queue()) {
            event.Veto();
            return;
        }

    #if 0 // BBS
        //if (m_plater != nullptr) {
        //    int saved_project = m_plater->save_project_if_dirty(_L("Closing Application. Current project is modified."));
        //    if (saved_project == wxID_CANCEL) {
        //        event.Veto();
        //        return;
        //    }
        //    // check unsaved changes only if project wasn't saved
        //    else if (plater()->is_project_dirty() && saved_project == wxID_NO && event.CanVeto() &&
        //             (plater()->is_presets_dirty() && !wxGetApp().check_and_save_current_preset_changes(_L("Application is closing"), _L("Closing Application while some presets are modified.")))) {
        //        event.Veto();
        //        return;
        //    }
        //}
    #endif

        MarkdownTip::ExitTip();

        m_plater->reset();
        this->shutdown();
        // propagate event

        wxGetApp().remove_mall_system_dialog();
        event.Skip();
        BOOST_LOG_TRIVIAL(info) << __FUNCTION__<< ": mainframe finished process close_widow event";
    });

    //FIXME it seems this method is not called on application start-up, at least not on Windows. Why?
    // The same applies to wxEVT_CREATE, it is not being called on startup on Windows.
    Bind(wxEVT_ACTIVATE, [this](wxActivateEvent& event) {
        if (m_plater != nullptr && event.GetActive())
            m_plater->on_activate();
        event.Skip();
    });

// OSX specific issue:
// When we move application between Retina and non-Retina displays, The legend on a canvas doesn't redraw
// So, redraw explicitly canvas, when application is moved
//FIXME maybe this is useful for __WXGTK3__ as well?
#if __APPLE__
    Bind(wxEVT_MOVE, [](wxMoveEvent& event) {
        wxGetApp().plater()->get_current_canvas3D()->set_as_dirty();
        wxGetApp().plater()->get_current_canvas3D()->request_extra_frame();
        event.Skip();
    });
#endif   

    update_ui_from_settings();    // FIXME (?)

    if (m_plater != nullptr) {
        // BBS
        update_slice_print_status(eEventSliceUpdate, true, true);

        // BBS: backup project
        if (wxGetApp().app_config->get("backup_switch") == "true") {
            std::string backup_interval;
            if (!wxGetApp().app_config->get("", "backup_interval", backup_interval))
                backup_interval = "10";
            Slic3r::set_backup_interval(boost::lexical_cast<long>(backup_interval));
        } else {
            Slic3r::set_backup_interval(0);
        }
        Slic3r::set_backup_callback([this](int action) {
            if (action == 0) {
                wxPostEvent(this, wxCommandEvent(EVT_BACKUP_POST));
            }
            else if (action == 1) {
                if (!m_plater->up_to_date(false, true)) {
                    m_plater->export_3mf(m_plater->model().get_backup_path() + "/.3mf", SaveStrategy::Backup);
                    m_plater->up_to_date(true, true);
                }
            }
         });
        Bind(EVT_BACKUP_POST, [](wxCommandEvent& e) {
            Slic3r::run_backup_ui_tasks();
            });
;    }
    this->Bind(wxEVT_CHAR_HOOK, [this](wxKeyEvent &evt) {
#ifdef __APPLE__
        if (evt.CmdDown() && (evt.GetKeyCode() == 'H')) {
            //call parent_menu hide behavior
            return;}
        if (evt.CmdDown() && (evt.GetKeyCode() == 'M')) {
            this->Iconize();
            return;
        }
        if (evt.CmdDown() && evt.GetKeyCode() == 'Q') { wxPostEvent(this, wxCloseEvent(wxEVT_CLOSE_WINDOW)); return;}
        if (evt.CmdDown() && evt.RawControlDown() && evt.GetKeyCode() == 'F') {
            EnableFullScreenView(true);
            if (IsFullScreen()) {
                ShowFullScreen(false);
            } else {
                ShowFullScreen(true);
            }
            return;}
#endif
        if (evt.CmdDown() && evt.GetKeyCode() == 'R') { if (m_slice_enable) { wxPostEvent(m_plater, SimpleEvent(EVT_GLTOOLBAR_SLICE_PLATE)); this->m_tabpanel->SetSelection(tpPreview); } return; }
        if (evt.CmdDown() && evt.ShiftDown() && evt.GetKeyCode() == 'G') {
            m_plater->apply_background_progress();
            m_print_enable = get_enable_print_status();
            m_print_btn->Enable(m_print_enable);
            if (m_print_enable) {
                wxPostEvent(m_plater, SimpleEvent(EVT_GLTOOLBAR_PRINT_PLATE));
            }
            evt.Skip();
            return;
        }
        else if (evt.CmdDown() && evt.GetKeyCode() == 'G') { if (can_export_gcode()) { wxPostEvent(m_plater, SimpleEvent(EVT_GLTOOLBAR_EXPORT_SLICED_FILE)); } evt.Skip(); return; }
        if (evt.CmdDown() && evt.GetKeyCode() == 'J') { m_printhost_queue_dlg->Show(); return; }    
        if (evt.CmdDown() && evt.GetKeyCode() == 'N') { m_plater->new_project(); return;}
        if (evt.CmdDown() && evt.GetKeyCode() == 'O') { m_plater->load_project(); return;}
        if (evt.CmdDown() && evt.ShiftDown() && evt.GetKeyCode() == 'S') { if (can_save_as()) m_plater->save_project(true); return;}
        else if (evt.CmdDown() && evt.GetKeyCode() == 'S') { if (can_save()) m_plater->save_project(); return;}

#ifdef __APPLE__
        if (evt.CmdDown() && evt.GetKeyCode() == ',')
#else
        if (evt.CmdDown() && evt.GetKeyCode() == 'P')
#endif
        {
            PreferencesDialog dlg(this);
            dlg.ShowModal();
#if ENABLE_GCODE_LINES_ID_IN_H_SLIDER
            if (dlg.seq_top_layer_only_changed() || dlg.seq_seq_top_gcode_indices_changed())
#else
            if (dlg.seq_top_layer_only_changed())
#endif // ENABLE_GCODE_LINES_ID_IN_H_SLIDER
                plater()->refresh_print();
            return;
        }

        if (evt.CmdDown() && evt.GetKeyCode() == 'I') {
            if (!can_add_models()) return;
            if (m_plater) { m_plater->add_model(); }
            return;
        }
        evt.Skip();
    });

#ifdef _MSW_DARK_MODE
    wxGetApp().UpdateDarkUIWin(this);
#endif // _MSW_DARK_MODE

    wxGetApp().persist_window_geometry(this, true);
    wxGetApp().persist_window_geometry(&m_settings_dialog, true);
}

#ifdef __WIN32__

WXLRESULT MainFrame::MSWWindowProc(WXUINT nMsg, WXWPARAM wParam, WXLPARAM lParam)
{
    /* When we have a custom titlebar in the window, we don't need the non-client area of a normal window
     * to be painted. In order to achieve this, we handle the "WM_NCCALCSIZE" which is responsible for the
     * size of non-client area of a window and set the return value to 0. Also we have to tell the
     * application to not paint this area on activate and deactivation events so we also handle
     * "WM_NCACTIVATE" message. */
    switch (nMsg) {
    case WM_NCACTIVATE: {
        /* Returning 0 from this message disable the window from receiving activate events which is not
        desirable. However When a visual style is not active (?) for this window, "lParam" is a handle to an
        optional update region for the nonclient area of the window. If this parameter is set to -1,
        DefWindowProc does not repaint the nonclient area to reflect the state change. */
        lParam = -1;
        break;
    }
    /* To remove the standard window frame, you must handle the WM_NCCALCSIZE message, specifically when
    its wParam value is TRUE and the return value is 0 */
    case WM_NCCALCSIZE:
        if (wParam) {
            HWND hWnd = GetHandle();
            /* Detect whether window is maximized or not. We don't need to change the resize border when win is
             *  maximized because all resize borders are gone automatically */
            WINDOWPLACEMENT wPos;
            // GetWindowPlacement fail if this member is not set correctly.
            wPos.length = sizeof(wPos);
            GetWindowPlacement(hWnd, &wPos);
            if (wPos.showCmd != SW_SHOWMAXIMIZED) {
                RECT borderThickness;
                SetRectEmpty(&borderThickness);
                AdjustWindowRectEx(&borderThickness, GetWindowLongPtr(hWnd, GWL_STYLE) & ~WS_CAPTION, FALSE, NULL);
                borderThickness.left *= -1;
                borderThickness.top *= -1;
                NCCALCSIZE_PARAMS *sz = reinterpret_cast<NCCALCSIZE_PARAMS *>(lParam);
                // Add 1 pixel to the top border to make the window resizable from the top border
                sz->rgrc[0].top += 1; // borderThickness.top;
                sz->rgrc[0].left += borderThickness.left;
                sz->rgrc[0].right -= borderThickness.right;
                sz->rgrc[0].bottom -= borderThickness.bottom;
                return 0;
            }
        }
        break;
    }
    return wxFrame::MSWWindowProc(nMsg, wParam, lParam);
}

#endif

void  MainFrame::show_log_window()
{
    m_log_window = new wxLogWindow(this, _L("Logging"), true, false);
    m_log_window->Show();
}

//BBS GUI refactor: remove unused layout new/dlg
void MainFrame::update_layout()
{
    auto restore_to_creation = [this]() {
        auto clean_sizer = [](wxSizer* sizer) {
            while (!sizer->GetChildren().IsEmpty()) {
                sizer->Detach(0);
            }
        };

        // On Linux m_plater needs to be removed from m_tabpanel before to reparent it
        int plater_page_id = m_tabpanel->FindPage(m_plater);
        if (plater_page_id != wxNOT_FOUND)
            m_tabpanel->RemovePage(plater_page_id);

        if (m_plater->GetParent() != this)
            m_plater->Reparent(this);

        if (m_tabpanel->GetParent() != this)
            m_tabpanel->Reparent(this);

        plater_page_id = (m_plater_page != nullptr) ? m_tabpanel->FindPage(m_plater_page) : wxNOT_FOUND;
        if (plater_page_id != wxNOT_FOUND) {
            m_tabpanel->DeletePage(plater_page_id);
            m_plater_page = nullptr;
        }

        clean_sizer(m_main_sizer);
        clean_sizer(m_settings_dialog.GetSizer());

        if (m_settings_dialog.IsShown())
            m_settings_dialog.Close();

        m_tabpanel->Hide();
        m_plater->Hide();

        Layout();
    };

    //BBS GUI refactor: remove unused layout new/dlg
    //ESettingsLayout layout = wxGetApp().is_gcode_viewer() ? ESettingsLayout::GCodeViewer : ESettingsLayout::Old;
    ESettingsLayout layout =  ESettingsLayout::Old;

    if (m_layout == layout)
        return;

    wxBusyCursor busy;

    Freeze();

    // Remove old settings
    if (m_layout != ESettingsLayout::Unknown)
        restore_to_creation();

    ESettingsLayout old_layout = m_layout;
    m_layout = layout;

    // From the very beginning the Print settings should be selected
    //m_last_selected_tab = m_layout == ESettingsLayout::Dlg ? 0 : 1;
    m_last_selected_tab = 1;

    // Set new settings
    switch (m_layout)
    {
    case ESettingsLayout::Old:
    {
        m_plater->Reparent(m_tabpanel);
        m_tabpanel->InsertPage(tp3DEditor, m_plater, _L("Prepare"), std::string("tab_3d_active"), std::string("tab_3d_active"));
        m_tabpanel->InsertPage(tpPreview, m_plater, _L("Preview"), std::string("tab_preview_active"), std::string("tab_preview_active"));
        m_main_sizer->Add(m_tabpanel, 1, wxEXPAND | wxTOP, 0);

        m_tabpanel->Bind(wxCUSTOMEVT_NOTEBOOK_SEL_CHANGED, [this](wxCommandEvent& evt)
        {
            // jump to 3deditor under preview_only mode
            if (evt.GetId() == tp3DEditor){
                m_plater->update(true);

                if (!preview_only_hint())
                    return;
            }
            evt.Skip();
        });

        m_plater->Show();
        m_tabpanel->Show();

        break;
    }
    case ESettingsLayout::GCodeViewer:
    {
        m_main_sizer->Add(m_plater, 1, wxEXPAND);
        //BBS: add bed exclude area
        m_plater->set_bed_shape({ { 0.0, 0.0 }, { 200.0, 0.0 }, { 200.0, 200.0 }, { 0.0, 200.0 } }, {}, 0.0, {}, {}, true);
        m_plater->get_collapse_toolbar().set_enabled(false);
        m_plater->collapse_sidebar(true);
        m_plater->Show();
        break;
    }
    default:
        break;
    }

    //BBS GUI refactor: remove unused layout new/dlg
//#ifdef __APPLE__
//    // Using SetMinSize() on Mac messes up the window position in some cases
//    // cf. https://groups.google.com/forum/#!topic/wx-users/yUKPBBfXWO0
//    // So, if we haven't possibility to set MinSize() for the MainFrame,
//    // set the MinSize() as a half of regular  for the m_plater and m_tabpanel, when settings layout is in slNew mode
//    // Otherwise, MainFrame will be maximized by height
//    if (m_layout == ESettingsLayout::New) {
//        wxSize size = wxGetApp().get_min_size();
//        size.SetHeight(int(0.5 * size.GetHeight()));
//        m_plater->SetMinSize(size);
//        m_tabpanel->SetMinSize(size);
//    }
//#endif

#ifdef __APPLE__
    m_plater->sidebar().change_top_border_for_mode_sizer(m_layout != ESettingsLayout::Old);
#endif

    Layout();
    Thaw();
}

// Called when closing the application and when switching the application language.
void MainFrame::shutdown()
{
    BOOST_LOG_TRIVIAL(info) << __FUNCTION__ << "MainFrame::shutdown enter";
    // BBS: backup
    Slic3r::set_backup_callback(nullptr);
#ifdef _WIN32
	if (m_hDeviceNotify) {
		::UnregisterDeviceNotification(HDEVNOTIFY(m_hDeviceNotify));
		m_hDeviceNotify = nullptr;
	}
 	if (m_ulSHChangeNotifyRegister) {
        SHChangeNotifyDeregister(m_ulSHChangeNotifyRegister);
        m_ulSHChangeNotifyRegister = 0;
 	}
#endif // _WIN32

    if (m_plater != nullptr) {
        m_plater->stop_jobs();

        // Unbinding of wxWidgets event handling in canvases needs to be done here because on MAC,
        // when closing the application using Command+Q, a mouse event is triggered after this lambda is completed,
        // causing a crash
        m_plater->unbind_canvas_event_handlers();

        // Cleanup of canvases' volumes needs to be done here or a crash may happen on some Linux Debian flavours
        m_plater->reset_canvas_volumes();
    }

    // Weird things happen as the Paint messages are floating around the windows being destructed.
    // Avoid the Paint messages by hiding the main window.
    // Also the application closes much faster without these unnecessary screen refreshes.
    // In addition, there were some crashes due to the Paint events sent to already destructed windows.
    this->Show(false);

    if (m_settings_dialog.IsShown())
        // call Close() to trigger call to lambda defined into GUI_App::persist_window_geometry()
        m_settings_dialog.Close();

    if (m_plater != nullptr) {
        // Stop the background thread (Windows and Linux).
        // Disconnect from a 3DConnextion driver (OSX).
        m_plater->get_mouse3d_controller().shutdown();
        // Store the device parameter database back to appconfig.
        m_plater->get_mouse3d_controller().save_config(*wxGetApp().app_config);
    }

    // stop agent
    NetworkAgent* agent = wxGetApp().getAgent();
    if (agent)
        agent->track_enable(false);

    // Stop the background thread of the removable drive manager, so that no new updates will be sent to the Plater.
    //wxGetApp().removable_drive_manager()->shutdown();
	//stop listening for messages from other instances
	//wxGetApp().other_instance_message_handler()->shutdown(this);
    // Save the slic3r.ini.Usually the ini file is saved from "on idle" callback,
    // but in rare cases it may not have been called yet.
    wxGetApp().app_config->save();
//         if (m_plater)
//             m_plater->print = undef;
//         Slic3r::GUI::deregister_on_request_update_callback();

    // set to null tabs and a plater
    // to avoid any manipulations with them from App->wxEVT_IDLE after of the mainframe closing
    wxGetApp().tabs_list.clear();
    wxGetApp().model_tabs_list.clear();
    wxGetApp().shutdown();
    // BBS: why clear ?
    //wxGetApp().plater_ = nullptr;

    BOOST_LOG_TRIVIAL(info) << __FUNCTION__ << "MainFrame::shutdown exit";
}

void MainFrame::update_title()
{
    return;
}

void MainFrame::update_title_colour_after_set_title()
{
#ifdef __APPLE__
    set_title_colour_after_set_title(GetHandle());
#endif
}

void MainFrame::show_option(bool show)
{
    if (!this) { return; }
    if (!show) {
        if (m_slice_btn->IsShown()) {
            m_slice_btn->Hide();
            m_print_btn->Hide();
            m_slice_option_btn->Hide();
            m_print_option_btn->Hide();
            Layout();
        }
    } else {
        if (!m_slice_btn->IsShown()) {
            m_slice_btn->Show();
            m_print_btn->Show();
            m_slice_option_btn->Show();
            m_print_option_btn->Show();
            Layout();
        }
    }
}

void MainFrame::init_tabpanel() {
    // wxNB_NOPAGETHEME: Disable Windows Vista theme for the Notebook background. The theme performance is terrible on
    // Windows 10 with multiple high resolution displays connected.
    // BBS
    wxBoxSizer *side_tools = create_side_tools();
    m_tabpanel = new Notebook(this, wxID_ANY, wxDefaultPosition, wxDefaultSize, side_tools,
                              wxNB_TOP | wxTAB_TRAVERSAL | wxNB_NOPAGETHEME);
    m_tabpanel->SetBackgroundColour(*wxWHITE);

#ifndef __WXOSX__ // Don't call SetFont under OSX to avoid name cutting in ObjectList
    m_tabpanel->SetFont(Slic3r::GUI::wxGetApp().normal_font());
#endif
    m_tabpanel->Hide();
    m_settings_dialog.set_tabpanel(m_tabpanel);

    m_tabpanel->Bind(wxEVT_NOTEBOOK_PAGE_CHANGING, [this](wxBookCtrlEvent &e) {
      int old_sel = e.GetOldSelection();
      int new_sel = e.GetSelection();
      if (wxGetApp().preset_bundle &&
          wxGetApp().preset_bundle->printers.get_edited_preset().is_bbl_vendor_preset(wxGetApp().preset_bundle) &&
          new_sel == tpMonitor) {
        if (!wxGetApp().getAgent()) {
          e.Veto();
          BOOST_LOG_TRIVIAL(info) << boost::format("skipped tab switch from %1% to %2%, lack of network plugins") %
                                         old_sel % new_sel;
          if (m_plater) {
            wxCommandEvent *evt = new wxCommandEvent(EVT_INSTALL_PLUGIN_HINT);
            wxQueueEvent(m_plater, evt);
          }
        }
      } else {
        if (new_sel == tpMonitor && wxGetApp().preset_bundle != nullptr) {
          auto cfg = wxGetApp().preset_bundle->printers.get_edited_preset().config;
          wxString url = cfg.opt_string("print_host_webui").empty() ? cfg.opt_string("print_host")
                                                                    : cfg.opt_string("print_host_webui");
          if (url.empty()) {
            wxString url = wxString::Format("file://%s/web/orca/missing_connection.html", from_u8(resources_dir()));
            m_printer_view->load_url(url);
          }
        }
      }
    });

#ifdef __WXMSW__
    m_tabpanel->Bind(wxEVT_BOOKCTRL_PAGE_CHANGED, [this](wxBookCtrlEvent& e) {
#else
    m_tabpanel->Bind(wxEVT_NOTEBOOK_PAGE_CHANGED, [this](wxBookCtrlEvent& e) {
#endif
        //BBS
        wxWindow* panel = m_tabpanel->GetCurrentPage();
        int sel = m_tabpanel->GetSelection();
        //wxString page_text = m_tabpanel->GetPageText(sel);
        m_last_selected_tab = m_tabpanel->GetSelection();
        if (panel == m_plater) {
            if (sel == tp3DEditor) {
                wxPostEvent(m_plater, SimpleEvent(EVT_GLVIEWTOOLBAR_3D));
                m_param_panel->OnActivate();
            }
            else if (sel == tpPreview) {
                wxPostEvent(m_plater, SimpleEvent(EVT_GLVIEWTOOLBAR_PREVIEW));
                m_param_panel->OnActivate();
            }
        }
        //else if (panel == m_param_panel)
        //    m_param_panel->OnActivate();
        else if (panel == m_monitor) {
            //monitor
        }

#ifndef __APPLE__
        if (sel == tp3DEditor) {
            m_topbar->Enable3DEditorItems();
        }
        else {
            m_topbar->Disable3DEditorItems();
        }
#endif

        /*switch (sel) {
        case TabPosition::tpHome:
            show_option(false);
            break;
        case TabPosition::tp3DEditor:
            show_option(true);
            break;
        case TabPosition::tpPreview:
            show_option(true);
            break;
        case TabPosition::tpMonitor:
            show_option(false);
            break;
        default:
            show_option(false);
            break;
        }*/
    });

    if (wxGetApp().is_editor()) {
        m_webview         = new WebViewPanel(m_tabpanel);
        Bind(EVT_LOAD_URL, [this](wxCommandEvent &evt) {
            wxString url = evt.GetString();
            select_tab(MainFrame::tpHome);
            m_webview->load_url(url);
        });
        m_tabpanel->AddPage(m_webview, "", "tab_home_active", "tab_home_active");
        m_param_panel = new ParamsPanel(m_tabpanel, wxID_ANY, wxDefaultPosition, wxDefaultSize, wxBK_LEFT | wxTAB_TRAVERSAL);
    }

    m_plater = new Plater(this, this);
    m_plater->SetBackgroundColour(*wxWHITE);
    m_plater->Hide();

    wxGetApp().plater_ = m_plater;

    create_preset_tabs();

        //BBS add pages
    m_monitor = new MonitorPanel(m_tabpanel, wxID_ANY, wxDefaultPosition, wxDefaultSize);
    m_monitor->SetBackgroundColour(*wxWHITE);
    m_tabpanel->AddPage(m_monitor, _L("Device"), std::string("tab_monitor_active"), std::string("tab_monitor_active"));

<<<<<<< HEAD
    m_printer_view = new PrinterWebView(m_tabpanel);
    Bind(EVT_LOAD_PRINTER_URL, [this](wxCommandEvent &evt) {
        wxString url = evt.GetString();
        //select_tab(MainFrame::tpMonitor);
        m_printer_view->load_url(url);
    });
    m_printer_view->Hide();

    m_auxiliary = new AuxiliaryPanel(m_tabpanel, wxID_ANY, wxDefaultPosition, wxDefaultSize);
    m_auxiliary->SetBackgroundColour(*wxWHITE);
    m_tabpanel->AddPage(m_auxiliary, _L("Project"), std::string("tab_auxiliary_avtice"), std::string("tab_auxiliary_avtice"));
=======
    m_project = new ProjectPanel(m_tabpanel, wxID_ANY, wxDefaultPosition, wxDefaultSize);
    m_project->SetBackgroundColour(*wxWHITE);
    m_tabpanel->AddPage(m_project, _L("Project"), std::string("tab_auxiliary_avtice"), std::string("tab_auxiliary_avtice"));
>>>>>>> 1f155868

    if (m_plater) {
        // load initial config
        auto full_config = wxGetApp().preset_bundle->full_config();
        m_plater->on_config_change(full_config);

        // Show a correct number of filament fields.
        // nozzle_diameter is undefined when SLA printer is selected
        // BBS
        if (full_config.has("filament_colour")) {
            m_plater->on_filaments_change(full_config.option<ConfigOptionStrings>("filament_colour")->values.size());
        }
    }
}

    // SoftFever
void MainFrame::show_device(bool bBBLPrinter) {
  if (m_tabpanel->GetPage(3) != m_monitor &&
      m_tabpanel->GetPage(3) != m_printer_view) {
    BOOST_LOG_TRIVIAL(error) << "Failed to find device tab";
    return;
  }
  if (bBBLPrinter) {
    if (m_tabpanel->GetPage(3) != m_monitor) {
      m_tabpanel->RemovePage(3);
      m_tabpanel->InsertPage(3, m_monitor, _L("Device"),
                             std::string("tab_monitor_active"),
                             std::string("tab_monitor_active"));
    }
  } else {
    if (m_tabpanel->GetPage(3) != m_printer_view) {
      m_tabpanel->RemovePage(3);
      m_tabpanel->InsertPage(3, m_printer_view, _L("Device"),
                          std::string("tab_monitor_active"),
                          std::string("tab_monitor_active"));
        m_printer_view->Show();
    }
  }


}


bool MainFrame::preview_only_hint()
{
    if (m_plater && (m_plater->only_gcode_mode() || (m_plater->using_exported_file()))) {
        BOOST_LOG_TRIVIAL(info) << boost::format("skipped tab switch from %1% to %2% in preview mode")%m_tabpanel->GetSelection() %tp3DEditor;

        ConfirmBeforeSendDialog confirm_dlg(this, wxID_ANY, _L("Warning"));
        confirm_dlg.Bind(EVT_SECONDARY_CHECK_CONFIRM, [this](wxCommandEvent& e) {
            preview_only_to_editor = true;
        });
        confirm_dlg.update_btn_label(_L("Yes"), _L("No"));
        auto filename = m_plater->get_preview_only_filename();

        confirm_dlg.update_text(filename + " " + _L("will be closed before creating a new model. Do you want to continue?"));
        confirm_dlg.on_show();
        if (preview_only_to_editor) {
            m_plater->new_project();
            preview_only_to_editor = false;
        }

        return false;
    }

    return true;
}

#ifdef WIN32
void MainFrame::register_win32_callbacks()
{
    //static GUID GUID_DEVINTERFACE_USB_DEVICE  = { 0xA5DCBF10, 0x6530, 0x11D2, 0x90, 0x1F, 0x00, 0xC0, 0x4F, 0xB9, 0x51, 0xED };
    //static GUID GUID_DEVINTERFACE_DISK        = { 0x53f56307, 0xb6bf, 0x11d0, 0x94, 0xf2, 0x00, 0xa0, 0xc9, 0x1e, 0xfb, 0x8b };
    //static GUID GUID_DEVINTERFACE_VOLUME      = { 0x71a27cdd, 0x812a, 0x11d0, 0xbe, 0xc7, 0x08, 0x00, 0x2b, 0xe2, 0x09, 0x2f };
    static GUID GUID_DEVINTERFACE_HID           = { 0x4D1E55B2, 0xF16F, 0x11CF, 0x88, 0xCB, 0x00, 0x11, 0x11, 0x00, 0x00, 0x30 };

    // Register USB HID (Human Interface Devices) notifications to trigger the 3DConnexion enumeration.
    DEV_BROADCAST_DEVICEINTERFACE NotificationFilter = { 0 };
    NotificationFilter.dbcc_size = sizeof(DEV_BROADCAST_DEVICEINTERFACE);
    NotificationFilter.dbcc_devicetype = DBT_DEVTYP_DEVICEINTERFACE;
    NotificationFilter.dbcc_classguid = GUID_DEVINTERFACE_HID;
    m_hDeviceNotify = ::RegisterDeviceNotification(this->GetHWND(), &NotificationFilter, DEVICE_NOTIFY_WINDOW_HANDLE);

// or register for file handle change?
//      DEV_BROADCAST_HANDLE NotificationFilter = { 0 };
//      NotificationFilter.dbch_size = sizeof(DEV_BROADCAST_HANDLE);
//      NotificationFilter.dbch_devicetype = DBT_DEVTYP_HANDLE;

    // Using Win32 Shell API to register for media insert / removal events.
    LPITEMIDLIST ppidl;
    if (SHGetSpecialFolderLocation(this->GetHWND(), CSIDL_DESKTOP, &ppidl) == NOERROR) {
        SHChangeNotifyEntry shCNE;
        shCNE.pidl       = ppidl;
        shCNE.fRecursive = TRUE;
        // Returns a positive integer registration identifier (ID).
        // Returns zero if out of memory or in response to invalid parameters.
        m_ulSHChangeNotifyRegister = SHChangeNotifyRegister(this->GetHWND(),        // Hwnd to receive notification
            SHCNE_DISKEVENTS,                                                       // Event types of interest (sources)
            SHCNE_MEDIAINSERTED | SHCNE_MEDIAREMOVED,
            //SHCNE_UPDATEITEM,                                                     // Events of interest - use SHCNE_ALLEVENTS for all events
            WM_USER_MEDIACHANGED,                                                   // Notification message to be sent upon the event
            1,                                                                      // Number of entries in the pfsne array
            &shCNE);                                                                // Array of SHChangeNotifyEntry structures that
                                                                                    // contain the notifications. This array should
                                                                                    // always be set to one when calling SHChnageNotifyRegister
                                                                                    // or SHChangeNotifyDeregister will not work properly.
        assert(m_ulSHChangeNotifyRegister != 0);    // Shell notification failed
    } else {
        // Failed to get desktop location
        assert(false);
    }

    {
        static constexpr int device_count = 1;
        RAWINPUTDEVICE devices[device_count] = { 0 };
        // multi-axis mouse (SpaceNavigator, etc.)
        devices[0].usUsagePage = 0x01;
        devices[0].usUsage = 0x08;
        if (! RegisterRawInputDevices(devices, device_count, sizeof(RAWINPUTDEVICE)))
            BOOST_LOG_TRIVIAL(error) << "RegisterRawInputDevices failed";
    }
}
#endif // _WIN32

void MainFrame::create_preset_tabs()
{
    wxGetApp().update_label_colours_from_appconfig();

    //BBS: GUI refactor
    //m_param_panel = new ParamsPanel(m_tabpanel, wxID_ANY, wxDefaultPosition, wxDefaultSize, wxBK_LEFT | wxTAB_TRAVERSAL);
    m_param_dialog = new ParamsDialog(m_plater);

    add_created_tab(new TabPrint(m_param_panel), "cog");
    add_created_tab(new TabPrintObject(m_param_panel), "cog");
    add_created_tab(new TabPrintPart(m_param_panel), "cog");
    add_created_tab(new TabPrintLayer(m_param_panel), "cog");
    add_created_tab(new TabFilament(m_param_dialog->panel()), "spool");
    /* BBS work around to avoid appearance bug */
    //add_created_tab(new TabSLAPrint(m_param_panel));
    //add_created_tab(new TabSLAMaterial(m_param_panel));
    add_created_tab(new TabPrinter(m_param_dialog->panel()), "printer");

    m_param_panel->rebuild_panels();
    m_param_dialog->panel()->rebuild_panels();
    //m_tabpanel->AddPage(m_param_panel, "Parameters", "notebook_presets_active");
    //m_tabpanel->InsertPage(tpSettings, m_param_panel, _L("Parameters"), std::string("cog"));
}

void MainFrame::add_created_tab(Tab* panel,  const std::string& bmp_name /*= ""*/)
{
    panel->create_preset_tab();

    // BBS: model config
    if (panel->type() == Preset::TYPE_MODEL) {
        wxGetApp().tabs_list.pop_back();
        wxGetApp().model_tabs_list.push_back(panel);
    }
}

bool MainFrame::is_active_and_shown_tab(wxPanel* panel)
{
    if (panel == m_param_panel)
        panel = m_plater;
    else
        return m_param_dialog->IsShown();

    if (m_tabpanel->GetCurrentPage() != panel)
        return false;
    return true;
}

bool MainFrame::can_start_new_project() const
{
    /*return m_plater && (!m_plater->get_project_filename(".3mf").IsEmpty() ||
                        GetTitle().StartsWith('*')||
                        wxGetApp().has_current_preset_changes() ||
                        !m_plater->model().objects.empty());*/
    return (m_plater && !m_plater->is_background_process_slicing());
}

bool MainFrame::can_open_project() const
{
    return (m_plater && !m_plater->is_background_process_slicing());
}

bool  MainFrame::can_add_models() const
{
    return (m_plater && !m_plater->is_background_process_slicing() && !m_plater->only_gcode_mode() && !m_plater->using_exported_file());
}

bool MainFrame::can_save() const
{
    return (m_plater != nullptr) &&
        !m_plater->get_view3D_canvas3D()->get_gizmos_manager().is_in_editing_mode(false) &&
        m_plater->is_project_dirty() && !m_plater->using_exported_file() && !m_plater->only_gcode_mode();
}

bool MainFrame::can_save_as() const
{
    return (m_plater != nullptr) &&
        !m_plater->get_view3D_canvas3D()->get_gizmos_manager().is_in_editing_mode(false) && !m_plater->using_exported_file() && !m_plater->only_gcode_mode();
}

void MainFrame::save_project()
{
    save_project_as(m_plater->get_project_filename(".3mf"));
}

bool MainFrame::save_project_as(const wxString& filename)
{
    bool ret = (m_plater != nullptr) ? m_plater->export_3mf(into_path(filename)) : false;
    if (ret) {
//        wxGetApp().update_saved_preset_from_current_preset();
        m_plater->reset_project_dirty_after_save();
    }
    return ret;
}

bool MainFrame::can_upload() const
{
    return true;
}

bool MainFrame::can_export_model() const
{
    return (m_plater != nullptr) && !m_plater->model().objects.empty();
}

bool MainFrame::can_export_toolpaths() const
{
    return (m_plater != nullptr) && (m_plater->printer_technology() == ptFFF) && m_plater->is_preview_shown() && m_plater->is_preview_loaded() && m_plater->has_toolpaths_to_export();
}

bool MainFrame::can_export_supports() const
{
    if ((m_plater == nullptr) || (m_plater->printer_technology() != ptSLA) || m_plater->model().objects.empty())
        return false;

    bool can_export = false;
    const PrintObjects& objects = m_plater->sla_print().objects();
    for (const SLAPrintObject* object : objects)
    {
        if (object->has_mesh(slaposPad) || object->has_mesh(slaposSupportTree))
        {
            can_export = true;
            break;
        }
    }
    return can_export;
}

bool MainFrame::can_export_gcode() const
{
    if (m_plater == nullptr)
        return false;

    if (m_plater->model().objects.empty())
        return false;

    if (m_plater->is_export_gcode_scheduled())
        return false;

    // TODO:: add other filters
    PartPlateList &part_plate_list = m_plater->get_partplate_list();
    PartPlate *current_plate = part_plate_list.get_curr_plate();
    if (!current_plate->is_slice_result_ready_for_print())
        return false;

    return true;
}

bool MainFrame::can_export_all_gcode() const
{
    if (m_plater == nullptr)
        return false;

    if (m_plater->model().objects.empty())
        return false;

    if (m_plater->is_export_gcode_scheduled())
        return false;

    // TODO:: add other filters
    PartPlateList& part_plate_list = m_plater->get_partplate_list();
    return part_plate_list.is_all_slice_results_ready_for_print();
}

bool MainFrame::can_print_3mf() const
{
    if (m_plater && !m_plater->model().objects.empty()) {
        if (wxGetApp().preset_bundle->printers.get_edited_preset().is_custom_defined())
            return false;
    }
    return true;
}

bool MainFrame::can_send_gcode() const
{
    if (m_plater && !m_plater->model().objects.empty())
    {
        auto cfg = wxGetApp().preset_bundle->printers.get_edited_preset().config;
        if (const auto *print_host_opt = cfg.option<ConfigOptionString>("print_host"); print_host_opt)
            return !print_host_opt->value.empty();
    }
    return true;
}

/*bool MainFrame::can_export_gcode_sd() const
{
    if (m_plater == nullptr)
        return false;

    if (m_plater->model().objects.empty())
        return false;

    if (m_plater->is_export_gcode_scheduled())
        return false;

    // TODO:: add other filters

    return wxGetApp().removable_drive_manager()->status().has_removable_drives;
}

bool MainFrame::can_eject() const
{
	return wxGetApp().removable_drive_manager()->status().has_eject;
}*/

bool MainFrame::can_slice() const
{
#ifdef SUPPORT_BACKGROUND_PROCESSING
    bool bg_proc = wxGetApp().app_config->get("background_processing") == "1";
    return (m_plater != nullptr) ? !m_plater->model().objects.empty() && !bg_proc : false;
#else
    return (m_plater != nullptr) ? !m_plater->model().objects.empty() : false;
#endif
}

bool MainFrame::can_change_view() const
{
    switch (m_layout)
    {
    default:                   { return false; }
    //BBS GUI refactor: remove unused layout new/dlg
    case ESettingsLayout::Old: {
        int page_id = m_tabpanel->GetSelection();
        return page_id != wxNOT_FOUND && dynamic_cast<const Slic3r::GUI::Plater*>(m_tabpanel->GetPage((size_t)page_id)) != nullptr;
    }
    case ESettingsLayout::GCodeViewer: { return true; }
    }
}

bool MainFrame::can_clone() const {
    return can_select() && !m_plater->is_selection_empty();
}

bool MainFrame::can_select() const
{
    return (m_plater != nullptr) && (m_tabpanel->GetSelection() == TabPosition::tp3DEditor) && !m_plater->model().objects.empty();
}

bool MainFrame::can_deselect() const
{
    return (m_plater != nullptr) && (m_tabpanel->GetSelection() == TabPosition::tp3DEditor) && !m_plater->is_selection_empty();
}

bool MainFrame::can_delete() const
{
    return (m_plater != nullptr) && (m_tabpanel->GetSelection() == TabPosition::tp3DEditor) && !m_plater->is_selection_empty();
}

bool MainFrame::can_delete_all() const
{
    return (m_plater != nullptr) && (m_tabpanel->GetSelection() == TabPosition::tp3DEditor) && !m_plater->model().objects.empty();
}

bool MainFrame::can_reslice() const
{
    return (m_plater != nullptr) && !m_plater->model().objects.empty();
}

wxBoxSizer* MainFrame::create_side_tools()
{
    int em = em_unit();
    wxBoxSizer* sizer = new wxBoxSizer(wxHORIZONTAL);

    m_slice_select = eSlicePlate;
    m_print_select = ePrintPlate;

    m_slice_btn = new SideButton(this, _L("Slice plate"), "");
    m_slice_option_btn = new SideButton(this, "", "sidebutton_dropdown", 0, FromDIP(14));
    m_print_btn = new SideButton(this, _L("Print plate"), "");
    m_print_option_btn = new SideButton(this, "", "sidebutton_dropdown", 0, FromDIP(14));

    update_side_button_style();
    m_slice_option_btn->Enable();
    m_print_option_btn->Enable();
    sizer->Add(m_slice_option_btn, 0, wxRIGHT | wxALIGN_CENTER_VERTICAL, FromDIP(1));
    sizer->Add(m_slice_btn, 0, wxLEFT | wxALIGN_CENTER_VERTICAL, FromDIP(1));
    sizer->Add(FromDIP(15), 0, 0, 0, 0);
    sizer->Add(m_print_option_btn, 0, wxRIGHT | wxALIGN_CENTER_VERTICAL, FromDIP(1));
    sizer->Add(m_print_btn, 0, wxLEFT | wxALIGN_CENTER_VERTICAL, FromDIP(1));
    sizer->Add(FromDIP(19), 0, 0, 0, 0);

    sizer->Layout();

    m_slice_btn->Bind(wxEVT_BUTTON, [this](wxCommandEvent& event)
        {
            //this->m_plater->select_view_3D("Preview");
            m_plater->update();
            if (m_slice_select == eSliceAll)
                wxPostEvent(m_plater, SimpleEvent(EVT_GLTOOLBAR_SLICE_ALL));
            else
                wxPostEvent(m_plater, SimpleEvent(EVT_GLTOOLBAR_SLICE_PLATE));

            this->m_tabpanel->SetSelection(tpPreview);
        });

    m_print_btn->Bind(wxEVT_BUTTON, [this](wxCommandEvent& event)
        {
            //this->m_plater->select_view_3D("Preview");
            if (m_print_select == ePrintAll || m_print_select == ePrintPlate)
            {
                m_plater->apply_background_progress();
                // check valid of print
                m_print_enable = get_enable_print_status();
                m_print_btn->Enable(m_print_enable);
                if (m_print_enable) {
                    if (m_print_select == ePrintAll)
                        wxPostEvent(m_plater, SimpleEvent(EVT_GLTOOLBAR_PRINT_ALL));
                    if (m_print_select == ePrintPlate)
                        wxPostEvent(m_plater, SimpleEvent(EVT_GLTOOLBAR_PRINT_PLATE));
                }
            }
            else if (m_print_select == eExportGcode)
                wxPostEvent(m_plater, SimpleEvent(EVT_GLTOOLBAR_EXPORT_GCODE));
            else if (m_print_select == eSendGcode)
                wxPostEvent(m_plater, SimpleEvent(EVT_GLTOOLBAR_SEND_GCODE));
            else if (m_print_select == eUploadGcode)
                wxPostEvent(m_plater, SimpleEvent(EVT_GLTOOLBAR_UPLOAD_GCODE));
            else if (m_print_select == eExportSlicedFile)
                wxPostEvent(m_plater, SimpleEvent(EVT_GLTOOLBAR_EXPORT_SLICED_FILE));
            else if (m_print_select == eExportAllSlicedFile)
                wxPostEvent(m_plater, SimpleEvent(EVT_GLTOOLBAR_EXPORT_ALL_SLICED_FILE));
            else if (m_print_select == eSendToPrinter)
                wxPostEvent(m_plater, SimpleEvent(EVT_GLTOOLBAR_SEND_TO_PRINTER));
            else if (m_print_select == eSendToPrinterAll)
                wxPostEvent(m_plater, SimpleEvent(EVT_GLTOOLBAR_SEND_TO_PRINTER_ALL));
        });

    m_slice_option_btn->Bind(wxEVT_BUTTON, [this](wxCommandEvent& event)
        {
            SidePopup* p = new SidePopup(this);
            SideButton* slice_all_btn = new SideButton(p, _L("Slice all"), "");
            slice_all_btn->SetCornerRadius(0);
            SideButton* slice_plate_btn = new SideButton(p, _L("Slice plate"), "");
            slice_plate_btn->SetCornerRadius(0);

            slice_all_btn->Bind(wxEVT_BUTTON, [this, p](wxCommandEvent&) {
                m_slice_btn->SetLabel(_L("Slice all"));
                m_slice_select = eSliceAll;
                m_slice_enable = get_enable_slice_status();
                m_slice_btn->Enable(m_slice_enable);
                this->Layout();
                p->Dismiss();
                });

            slice_plate_btn->Bind(wxEVT_BUTTON, [this, p](wxCommandEvent&) {
                m_slice_btn->SetLabel(_L("Slice plate"));
                m_slice_select = eSlicePlate;
                m_slice_enable = get_enable_slice_status();
                m_slice_btn->Enable(m_slice_enable);
                this->Layout();
                p->Dismiss();
                });
            p->append_button(slice_all_btn);
            p->append_button(slice_plate_btn);
            p->Popup(m_slice_btn);
        }
    );

    m_print_option_btn->Bind(wxEVT_BUTTON, [this](wxCommandEvent& event)
        {
            SidePopup* p = new SidePopup(this);

            if (wxGetApp().preset_bundle
                && !wxGetApp().preset_bundle->printers.get_edited_preset().is_bbl_vendor_preset(wxGetApp().preset_bundle)) {
                // ThirdParty Buttons
                SideButton* export_gcode_btn = new SideButton(p, _L("Export G-code file"), "");
                export_gcode_btn->SetCornerRadius(0);
                export_gcode_btn->Bind(wxEVT_BUTTON, [this, p](wxCommandEvent&) {
                    m_print_btn->SetLabel(_L("Export G-code file"));
                    m_print_select = eExportGcode;
                    m_print_enable = get_enable_print_status();
                    m_print_btn->Enable(m_print_enable);
                    this->Layout();
                    p->Dismiss();
                    });

                // upload and print
                SideButton* send_gcode_btn = new SideButton(p, _L("Print"), "");
                send_gcode_btn->SetCornerRadius(0);
                send_gcode_btn->Bind(wxEVT_BUTTON, [this, p](wxCommandEvent&) {
                    m_print_btn->SetLabel(_L("Print"));
                    m_print_select = eSendGcode;
                    m_print_enable = get_enable_print_status();
                    m_print_btn->Enable(m_print_enable);
                    this->Layout();
                    p->Dismiss();
                    });

                p->append_button(send_gcode_btn);
                p->append_button(export_gcode_btn);
            }
            else {
                //Orca Slicer Buttons
                SideButton* print_plate_btn = new SideButton(p, _L("Print plate"), "");
                print_plate_btn->SetCornerRadius(0);

                SideButton* send_to_printer_btn = new SideButton(p, _L("Send"), "");
                send_to_printer_btn->SetCornerRadius(0);

                SideButton* export_sliced_file_btn = new SideButton(p, _L("Export plate sliced file"), "");
                export_sliced_file_btn->SetCornerRadius(0);

                SideButton* export_all_sliced_file_btn = new SideButton(p, _L("Export all sliced file"), "");
                export_all_sliced_file_btn->SetCornerRadius(0);

                print_plate_btn->Bind(wxEVT_BUTTON, [this, p](wxCommandEvent&) {
                    m_print_btn->SetLabel(_L("Print plate"));
                    m_print_select = ePrintPlate;
                    m_print_enable = get_enable_print_status();
                    m_print_btn->Enable(m_print_enable);
                    this->Layout();
                    p->Dismiss();
                    });

                SideButton* print_all_btn = new SideButton(p, _L("Print all"), "");
                print_all_btn->SetCornerRadius(0);
                print_all_btn->Bind(wxEVT_BUTTON, [this, p](wxCommandEvent&) {
                    m_print_btn->SetLabel(_L("Print all"));
                    m_print_select = ePrintAll;
                    m_print_enable = get_enable_print_status();
                    m_print_btn->Enable(m_print_enable);
                    this->Layout();
                    p->Dismiss();
                    });

                send_to_printer_btn->Bind(wxEVT_BUTTON, [this, p](wxCommandEvent&) {
                    m_print_btn->SetLabel(_L("Send"));
                    m_print_select = eSendToPrinter;
                    m_print_enable = get_enable_print_status();
                    m_print_btn->Enable(m_print_enable);
                    this->Layout();
                    p->Dismiss();
                    });

                SideButton* send_to_printer_all_btn = new SideButton(p, _L("Send all"), "");
                send_to_printer_all_btn->SetCornerRadius(0);
                send_to_printer_all_btn->Bind(wxEVT_BUTTON, [this, p](wxCommandEvent&) {
                    m_print_btn->SetLabel(_L("Send all"));
                    m_print_select = eSendToPrinterAll;
                    m_print_enable = get_enable_print_status();
                    m_print_btn->Enable(m_print_enable);
                    this->Layout();
                    p->Dismiss();
                    });

                export_sliced_file_btn->Bind(wxEVT_BUTTON, [this, p](wxCommandEvent&) {
                    m_print_btn->SetLabel(_L("Export plate sliced file"));
                    m_print_select = eExportSlicedFile;
                    m_print_enable = get_enable_print_status();
                    m_print_btn->Enable(m_print_enable);
                    this->Layout();
                    p->Dismiss();
                    });

                export_all_sliced_file_btn->Bind(wxEVT_BUTTON, [this, p](wxCommandEvent&) {
                    m_print_btn->SetLabel(_L("Export all sliced file"));
                    m_print_select = eExportAllSlicedFile;
                    m_print_enable = get_enable_print_status();
                    m_print_btn->Enable(m_print_enable);
                    this->Layout();
                    p->Dismiss();
                    });

                SideButton* export_gcode_btn = new SideButton(p, _L("Export G-code file"), "");
                export_gcode_btn->SetCornerRadius(0);
                export_gcode_btn->Bind(wxEVT_BUTTON, [this, p](wxCommandEvent&) {
                    m_print_btn->SetLabel(_L("Export G-code file"));
                    m_print_select = eExportGcode;
                    m_print_enable = get_enable_print_status();
                    m_print_btn->Enable(m_print_enable);
                    this->Layout();
                    p->Dismiss();
                    });
                p->append_button(print_plate_btn);
                p->append_button(print_all_btn);
                p->append_button(send_to_printer_btn);
                p->append_button(send_to_printer_all_btn);
                p->append_button(export_sliced_file_btn);
                p->append_button(export_all_sliced_file_btn);
                p->append_button(export_gcode_btn);
            }

            p->Popup(m_print_btn);
        }
    );

    /*
    Button * aux_btn = new Button(this, _L("Auxiliary"));
    aux_btn->SetBackgroundColour(0x3B4446);
    aux_btn->Bind(wxEVT_BUTTON, [](auto e) {
        wxGetApp().sidebar().show_auxiliary_dialog();
    });
    sizer->Add(aux_btn, 0, wxLEFT | wxALIGN_CENTER_VERTICAL, 1 * em / 10);
    */
    sizer->Add(FromDIP(19), 0, 0, 0, 0);

    return sizer;
}

bool MainFrame::get_enable_slice_status()
{
    bool enable = true;

    bool on_slicing = m_plater->is_background_process_slicing();
    if (on_slicing) {
        BOOST_LOG_TRIVIAL(info) << __FUNCTION__ << boost::format(": on slicing, return false directly!");
        return false;
    }
    else if  (m_plater->only_gcode_mode() || m_plater->using_exported_file()) {
        BOOST_LOG_TRIVIAL(info) << __FUNCTION__ << boost::format(": in gcode/exported 3mf mode, return false directly!");
        return false;
    }

    PartPlateList &part_plate_list = m_plater->get_partplate_list();
    PartPlate *current_plate = part_plate_list.get_curr_plate();

    if (m_slice_select == eSliceAll)
    {
        /*if (part_plate_list.is_all_slice_results_valid())
        {
            enable = false;
        }
        else if (!part_plate_list.is_all_plates_ready_for_slice())
        {
            enable = false;
        }*/
        //always enable slice_all button
        enable = true;
    }
    else if (m_slice_select == eSlicePlate)
    {
        if (current_plate->is_slice_result_valid())
        {
            enable = false;
        }
        else if (!current_plate->can_slice())
        {
            enable = false;
        }
    }

    BOOST_LOG_TRIVIAL(info) << __FUNCTION__ << boost::format(": m_slice_select %1%, enable= %2% ")%m_slice_select %enable;
    return enable;
}

bool MainFrame::get_enable_print_status()
{
    bool enable = true;

    PartPlateList &part_plate_list = m_plater->get_partplate_list();
    PartPlate *current_plate = part_plate_list.get_curr_plate();

    if (m_print_select == ePrintAll)
    {
        if (!part_plate_list.is_all_slice_results_ready_for_print())
        {
            enable = false;
        }
    }
    else if (m_print_select == ePrintPlate)
    {
        if (!current_plate->is_slice_result_ready_for_print())
        {
            enable = false;
        }
    }
    else if (m_print_select == eExportGcode)
    {
        if (!current_plate->is_slice_result_valid())
        {
            enable = false;
        }
    }
    else if (m_print_select == eSendGcode)
    {
        if (!current_plate->is_slice_result_valid())
            enable = false;
        if (!can_send_gcode())
            enable = false;
    }
    else if (m_print_select == eUploadGcode)
    {
        if (!current_plate->is_slice_result_valid())
            enable = false;
        if (!can_send_gcode())
            enable = false;
    }
    else if (m_print_select == eExportSlicedFile)
    {
        if (!current_plate->is_slice_result_ready_for_print())
        {
            enable = false;
        }
	}
	else if (m_print_select == eSendToPrinter)
	{
		if (!current_plate->is_slice_result_ready_for_print())
		{
			enable = false;
		}
	}
    else if (m_print_select == eSendToPrinterAll)
    {
        if (!part_plate_list.is_all_slice_results_ready_for_print())
        {
            enable = false;
        }
    }
    else if (m_print_select == eExportAllSlicedFile)
    {
        if (!part_plate_list.is_all_slice_results_ready_for_print())
        {
            enable = false;
        }
    }

    BOOST_LOG_TRIVIAL(info) << __FUNCTION__ << boost::format(": m_print_select %1%, enable= %2% ")%m_print_select %enable;

    return enable;
}

void MainFrame::update_side_button_style()
{
    // BBS
    int em = em_unit();

    /*m_slice_btn->SetLayoutStyle(1);
    m_slice_btn->SetTextLayout(SideButton::EHorizontalOrientation::HO_Center, FromDIP(15));
    m_slice_btn->SetMinSize(wxSize(-1, FromDIP(24)));
    m_slice_btn->SetCornerRadius(FromDIP(12));
    m_slice_btn->SetExtraSize(wxSize(FromDIP(38), FromDIP(10)));
    m_slice_btn->SetBottomColour(wxColour(0x3B4446));*/

    m_slice_btn->SetTextLayout(SideButton::EHorizontalOrientation::HO_Left, FromDIP(15));
    m_slice_btn->SetCornerRadius(FromDIP(12));
    m_slice_btn->SetExtraSize(wxSize(FromDIP(38), FromDIP(10)));
    m_slice_btn->SetMinSize(wxSize(-1, FromDIP(24)));

    m_slice_option_btn->SetTextLayout(SideButton::EHorizontalOrientation::HO_Center);
    m_slice_option_btn->SetCornerRadius(FromDIP(12));
    m_slice_option_btn->SetExtraSize(wxSize(FromDIP(10), FromDIP(10)));
    m_slice_option_btn->SetIconOffset(FromDIP(2));
    m_slice_option_btn->SetMinSize(wxSize(FromDIP(24), FromDIP(24)));

    m_print_btn->SetTextLayout(SideButton::EHorizontalOrientation::HO_Left, FromDIP(15));
    m_print_btn->SetCornerRadius(FromDIP(12));
    m_print_btn->SetExtraSize(wxSize(FromDIP(38), FromDIP(10)));
    m_print_btn->SetMinSize(wxSize(-1, FromDIP(24)));

    m_print_option_btn->SetTextLayout(SideButton::EHorizontalOrientation::HO_Center);
    m_print_option_btn->SetCornerRadius(FromDIP(12));
    m_print_option_btn->SetExtraSize(wxSize(FromDIP(10), FromDIP(10)));
    m_print_option_btn->SetIconOffset(FromDIP(2));
    m_print_option_btn->SetMinSize(wxSize(FromDIP(24), FromDIP(24)));
}

void MainFrame::update_slice_print_status(SlicePrintEventType event, bool can_slice, bool can_print)
{
    bool enable_print = true, enable_slice = true;

    if (!can_slice)
    {
        if (m_slice_select == eSlicePlate)
            enable_slice = false;
    }
    if (!can_print)
        enable_print = false;


    //process print logic
    if (enable_print)
    {
        enable_print = get_enable_print_status();
    }

    //process slice logic
    if (enable_slice)
    {
        enable_slice = get_enable_slice_status();
    }

    BOOST_LOG_TRIVIAL(info) << __FUNCTION__ << boost::format(" m_slice_select %1%: can_slice= %2%, can_print %3%, enable_slice %4%, enable_print %5% ")%m_slice_select % can_slice %can_print %enable_slice %enable_print;
    m_print_btn->Enable(enable_print);
    m_slice_btn->Enable(enable_slice);
    m_slice_enable = enable_slice;
    m_print_enable = enable_print;
}


void MainFrame::on_dpi_changed(const wxRect& suggested_rect)
{
    wxGetApp().update_fonts(this);
    this->SetFont(this->normal_font());

#ifdef _MSW_DARK_MODE
    // update common mode sizer
    if (!wxGetApp().tabs_as_menu())
        dynamic_cast<Notebook*>(m_tabpanel)->Rescale();
#endif

#ifndef __APPLE__
    // BBS
    m_topbar->Rescale();
#endif

    m_tabpanel->Rescale();

    update_side_button_style();

    m_slice_btn->Rescale();
    m_print_btn->Rescale();
    m_slice_option_btn->Rescale();
    m_print_option_btn->Rescale();

    // update Plater
    wxGetApp().plater()->msw_rescale();

    // update Tabs
    //BBS GUI refactor: remove unused layout new/dlg
    //if (m_layout != ESettingsLayout::Dlg) // Do not update tabs if the Settings are in the separated dialog
    m_param_panel->msw_rescale();
    m_project->msw_rescale();
    m_monitor->msw_rescale();

    // BBS
#if 0
    for (size_t id = 0; id < m_menubar->GetMenuCount(); id++)
        msw_rescale_menu(m_menubar->GetMenu(id));
#endif

    // Workarounds for correct Window rendering after rescale

    /* Even if Window is maximized during moving,
     * first of all we should imitate Window resizing. So:
     * 1. cancel maximization, if it was set
     * 2. imitate resizing
     * 3. set maximization, if it was set
     */
    const bool is_maximized = this->IsMaximized();
    if (is_maximized)
        this->Maximize(false);

    /* To correct window rendering (especially redraw of a status bar)
     * we should imitate window resizing.
     */
    const wxSize& sz = this->GetSize();
    this->SetSize(sz.x + 1, sz.y + 1);
    this->SetSize(sz);

    this->Maximize(is_maximized);
}

void MainFrame::on_sys_color_changed()
{
    wxBusyCursor wait;

    // update label colors in respect to the system mode
    wxGetApp().init_label_colours();

#ifdef __APPLE__
    wxGetApp().force_colors_update();
    wxGetApp().update_ui_from_settings();
#endif //__APPLE__

#ifdef __WXMSW__
    wxGetApp().UpdateDarkUI(m_tabpanel);
 //   m_statusbar->update_dark_ui();
#ifdef _MSW_DARK_MODE
    // update common mode sizer
    if (!wxGetApp().tabs_as_menu())
        dynamic_cast<Notebook*>(m_tabpanel)->Rescale();
#endif
#endif

    // BBS
    m_tabpanel->Rescale();
    m_param_panel->msw_rescale();

    // update Plater
    wxGetApp().plater()->sys_color_changed();
    m_monitor->on_sys_color_changed();

    // update Tabs
    for (auto tab : wxGetApp().tabs_list)
        tab->sys_color_changed();
    for (auto tab : wxGetApp().model_tabs_list)
        tab->sys_color_changed();

    MenuFactory::sys_color_changed(m_menubar);

    WebView::RecreateAll();

    this->Refresh();
}

#ifdef _MSC_VER
    // \xA0 is a non-breaking space. It is entered here to spoil the automatic accelerators,
    // as the simple numeric accelerators spoil all numeric data entry.
static const wxString sep = "\t\xA0";
static const wxString sep_space = "\xA0";
#else
static const wxString sep = " - ";
static const wxString sep_space = "";
#endif

static wxMenu* generate_help_menu()
{
    wxMenu* helpMenu = new wxMenu();

    // shortcut key
    append_menu_item(helpMenu, wxID_ANY, _L("Keyboard Shortcuts") + sep + "&?", _L("Show the list of the keyboard shortcuts"),
        [](wxCommandEvent&) { wxGetApp().keyboard_shortcuts(); });
    // Show Beginner's Tutorial
    append_menu_item(helpMenu, wxID_ANY, _L("Setup Wizard"), _L("Setup Wizard"), [](wxCommandEvent &) {wxGetApp().ShowUserGuide();});

    helpMenu->AppendSeparator();
    // Open Config Folder
    append_menu_item(helpMenu, wxID_ANY, _L("Show Configuration Folder"), _L("Show Configuration Folder"),
        [](wxCommandEvent&) { Slic3r::GUI::desktop_open_datadir_folder(); });

    append_menu_item(helpMenu, wxID_ANY, _L("Show Tip of the Day"), _L("Show Tip of the Day"), [](wxCommandEvent&) {
        wxGetApp().plater()->get_notification_manager()->push_hint_notification(false);
        wxGetApp().plater()->get_current_canvas3D()->set_as_dirty();
        });

    // Report a bug
    //append_menu_item(helpMenu, wxID_ANY, _L("Report Bug(TODO)"), _L("Report a bug of BambuStudio"),
    //    [](wxCommandEvent&) {
    //        //TODO
    //    });
    // Check New Version
    append_menu_item(helpMenu, wxID_ANY, _L("Check for Update"), _L("Check for Update"),
        [](wxCommandEvent&) {
            wxGetApp().check_new_version_sf(true, 1);
        }, "", nullptr, []() {
            return true;
        });

    append_menu_item(helpMenu, wxID_ANY, _L("Open Network Test"), _L("Open Network Test"), [](wxCommandEvent&) {
            NetworkTestDialog dlg(wxGetApp().mainframe);
            dlg.ShowModal();
        });

    // About
#ifndef __APPLE__
    wxString about_title = wxString::Format(_L("&About %s"), SLIC3R_APP_FULL_NAME);
    append_menu_item(helpMenu, wxID_ANY, about_title, about_title,
            [](wxCommandEvent&) { Slic3r::GUI::about(); });
#endif

    return helpMenu;
}


static void add_common_publish_menu_items(wxMenu* publish_menu, MainFrame* mainFrame)
{
#ifndef __WINDOWS__
    append_menu_item(publish_menu, wxID_ANY, _L("Upload Models"), _L("Upload Models"),
        [](wxCommandEvent&) {
            if (!wxGetApp().getAgent()) {
                BOOST_LOG_TRIVIAL(info) << "publish: no agent";
                return;
            }

            //if (GUI::wxGetApp().plater()->model().objects.empty()) return;

            if (!wxGetApp().check_login())
                return;

            wxGetApp().open_publish_page_dialog();
        });

    append_menu_item(publish_menu, wxID_ANY, _L("Download Models"), _L("Download Models"),
        [](wxCommandEvent&) {
            if (!wxGetApp().getAgent()) {
                BOOST_LOG_TRIVIAL(info) << "publish: no agent";
                return;
}

            //if (GUI::wxGetApp().plater()->model().objects.empty()) return;

            if (!wxGetApp().check_login())
                return;

            wxGetApp().open_mall_page_dialog();
        });
#endif
}

static void add_common_view_menu_items(wxMenu* view_menu, MainFrame* mainFrame, std::function<bool(void)> can_change_view)
{
    const wxString ctrl = _L("Ctrl+");
    // The camera control accelerators are captured by GLCanvas3D::on_char().
    append_menu_item(view_menu, wxID_ANY, _L("Default View") + "\t" + ctrl + "0", _L("Default View"), [mainFrame](wxCommandEvent&) {
        mainFrame->select_view("plate");
        mainFrame->plater()->get_current_canvas3D()->zoom_to_bed();
        },
        "", nullptr, [can_change_view]() { return can_change_view(); }, mainFrame);
    //view_menu->AppendSeparator();
    //TRN To be shown in the main menu View->Top
    append_menu_item(view_menu, wxID_ANY, _L("Top") + "\t" + ctrl + "1", _L("Top View"), [mainFrame](wxCommandEvent&) { mainFrame->select_view("top"); },
        "", nullptr, [can_change_view]() { return can_change_view(); }, mainFrame);
    //TRN To be shown in the main menu View->Bottom
    append_menu_item(view_menu, wxID_ANY, _L("Bottom") + "\t" + ctrl + "2", _L("Bottom View"), [mainFrame](wxCommandEvent&) { mainFrame->select_view("bottom"); },
        "", nullptr, [can_change_view]() { return can_change_view(); }, mainFrame);
    append_menu_item(view_menu, wxID_ANY, _L("Front") + "\t" + ctrl + "3", _L("Front View"), [mainFrame](wxCommandEvent&) { mainFrame->select_view("front"); },
        "", nullptr, [can_change_view]() { return can_change_view(); }, mainFrame);
    append_menu_item(view_menu, wxID_ANY, _L("Rear") + "\t" + ctrl + "4", _L("Rear View"), [mainFrame](wxCommandEvent&) { mainFrame->select_view("rear"); },
        "", nullptr, [can_change_view]() { return can_change_view(); }, mainFrame);
    append_menu_item(view_menu, wxID_ANY, _L("Left") + "\t" + ctrl + "5", _L("Left View"), [mainFrame](wxCommandEvent&) { mainFrame->select_view("left"); },
        "", nullptr, [can_change_view]() { return can_change_view(); }, mainFrame);
    append_menu_item(view_menu, wxID_ANY, _L("Right") + "\t" + ctrl + "6", _L("Right View"), [mainFrame](wxCommandEvent&) { mainFrame->select_view("right"); },
        "", nullptr, [can_change_view]() { return can_change_view(); }, mainFrame);
}

void MainFrame::init_menubar_as_editor()
{
#ifdef __APPLE__
    wxMenuBar::SetAutoWindowMenu(false);
    m_menubar = new wxMenuBar();
#endif
    
    const wxString ctrl = _L("Ctrl+");

    // File menu
    wxMenu* fileMenu = new wxMenu;
    {
#ifdef __APPLE__
        // New Window
        append_menu_item(fileMenu, wxID_ANY, _L("New Window"), _L("Start a new window"),
                         [](wxCommandEvent&) { start_new_slicer(); }, "", nullptr,
                         []{ return true; }, this);
#endif
        // New Project
        append_menu_item(fileMenu, wxID_ANY, _L("New Project") + "\t" + ctrl + "N", _L("Start a new project"),
            [this](wxCommandEvent&) { if (m_plater) m_plater->new_project(); }, "", nullptr,
            [this](){return can_start_new_project(); }, this);
        // Open Project

#ifndef __APPLE__
        append_menu_item(fileMenu, wxID_ANY, _L("Open Project") + dots + "\t" + ctrl + "O", _L("Open a project file"),
            [this](wxCommandEvent&) { if (m_plater) m_plater->load_project(); }, "menu_open", nullptr,
            [this](){return can_open_project(); }, this);
#else
        append_menu_item(fileMenu, wxID_ANY, _L("Open Project") + dots + "\t" + ctrl + "O", _L("Open a project file"),
            [this](wxCommandEvent&) { if (m_plater) m_plater->load_project(); }, "", nullptr,
            [this](){return can_open_project(); }, this);
#endif

        // Recent Project
        wxMenu* recent_projects_menu = new wxMenu();
        wxMenuItem* recent_projects_submenu = append_submenu(fileMenu, recent_projects_menu, wxID_ANY, _L("Recent projects"), "");
        m_recent_projects.UseMenu(recent_projects_menu);
        Bind(wxEVT_MENU, [this](wxCommandEvent& evt) {
            size_t file_id = evt.GetId() - wxID_FILE1;
            wxString filename = m_recent_projects.GetHistoryFile(file_id);
                open_recent_project(file_id, filename);
            }, wxID_FILE1, wxID_FILE9);

        std::vector<std::string> recent_projects = wxGetApp().app_config->get_recent_projects();
        std::reverse(recent_projects.begin(), recent_projects.end());
        for (const std::string& project : recent_projects)
        {
            m_recent_projects.AddFileToHistory(from_u8(project));
        }
        m_recent_projects.LoadThumbnails();

        Bind(wxEVT_UPDATE_UI, [this](wxUpdateUIEvent& evt) { evt.Enable(can_open_project() && (m_recent_projects.GetCount() > 0)); }, recent_projects_submenu->GetId());

        // BBS: close save project
#ifndef __APPLE__
        append_menu_item(fileMenu, wxID_ANY, _L("Save Project") + "\t" + ctrl + "S", _L("Save current project to file"),
            [this](wxCommandEvent&) { if (m_plater) m_plater->save_project(); }, "menu_save", nullptr,
            [this](){return m_plater != nullptr && can_save(); }, this);
#else
        append_menu_item(fileMenu, wxID_ANY, _L("Save Project") + "\t" + ctrl + "S", _L("Save current project to file"),
            [this](wxCommandEvent&) { if (m_plater) m_plater->save_project(); }, "", nullptr,
            [this](){return m_plater != nullptr && can_save(); }, this);
#endif


#ifndef __APPLE__
        append_menu_item(fileMenu, wxID_ANY, _L("Save Project as") + dots + "\t" + ctrl + _L("Shift+") + "S", _L("Save current project as"),
            [this](wxCommandEvent&) { if (m_plater) m_plater->save_project(true); }, "menu_save", nullptr,
            [this](){return m_plater != nullptr && can_save_as(); }, this);
#else
        append_menu_item(fileMenu, wxID_ANY, _L("Save Project as") + dots + "\t" + ctrl + _L("Shift+") + "S", _L("Save current project as"),
            [this](wxCommandEvent&) { if (m_plater) m_plater->save_project(true); }, "", nullptr,
            [this](){return m_plater != nullptr && can_save_as(); }, this);
#endif


        fileMenu->AppendSeparator();

        // BBS
        wxMenu *import_menu = new wxMenu();
#ifndef __APPLE__
        append_menu_item(import_menu, wxID_ANY, _L("Import 3MF/STL/STEP/SVG/OBJ/AMF") + dots + "\t" + ctrl + "I", _L("Load a model"),
            [this](wxCommandEvent&) { if (m_plater) {
            m_plater->add_file();
        } }, "menu_import", nullptr,
            [this](){return can_add_models(); }, this);
#else
        append_menu_item(import_menu, wxID_ANY, _L("Import 3MF/STL/STEP/SVG/OBJ/AMF") + dots + "\t" + ctrl + "I", _L("Load a model"),
            [this](wxCommandEvent&) { if (m_plater) { m_plater->add_model(); } }, "", nullptr,
            [this](){return can_add_models(); }, this);
#endif
        append_menu_item(import_menu, wxID_ANY, _L("Import Configs") + dots /*+ "\tCtrl+I"*/, _L("Load configs"),
            [this](wxCommandEvent&) { load_config_file(); }, "menu_import", nullptr,
            [this](){return true; }, this);

        append_submenu(fileMenu, import_menu, wxID_ANY, _L("Import"), "");


        wxMenu* export_menu = new wxMenu();
        // BBS export as STL
        append_menu_item(export_menu, wxID_ANY, _L("Export all objects as STL") + dots, _L("Export all objects as STL"),
            [this](wxCommandEvent&) { if (m_plater) m_plater->export_stl(); }, "menu_export_stl", nullptr,
            [this](){return can_export_model(); }, this);
        append_menu_item(export_menu, wxID_ANY, _L("Export Generic 3MF") + dots/* + "\tCtrl+G"*/, _L("Export 3mf file without using some 3mf-extensions"),
            [this](wxCommandEvent&) { if (m_plater) m_plater->export_core_3mf(); }, "menu_export_sliced_file", nullptr,
            [this](){return can_export_model(); }, this);
        // BBS export .gcode.3mf
        append_menu_item(export_menu, wxID_ANY, _L("Export plate sliced file") + dots + "\t" + ctrl + "G", _L("Export current sliced file"),
            [this](wxCommandEvent&) { if (m_plater) wxPostEvent(m_plater, SimpleEvent(EVT_GLTOOLBAR_EXPORT_SLICED_FILE)); }, "menu_export_sliced_file", nullptr,
            [this](){return can_export_gcode(); }, this);

        append_menu_item(export_menu, wxID_ANY, _L("Export all plate sliced file") + dots/* + "\tCtrl+G"*/, _L("Export all plate sliced file"),
            [this](wxCommandEvent&) { if (m_plater) wxPostEvent(m_plater, SimpleEvent(EVT_GLTOOLBAR_EXPORT_ALL_SLICED_FILE)); }, "menu_export_sliced_file", nullptr,
            [this]() {return can_export_all_gcode(); }, this);

        append_menu_item(export_menu, wxID_ANY, _L("Export G-code") + dots/* + "\tCtrl+G"*/, _L("Export current plate as G-code"),
            [this](wxCommandEvent&) { if (m_plater) m_plater->export_gcode(false); }, "menu_export_gcode", nullptr,
            [this]() {return can_export_gcode(); }, this);
        append_menu_item(
            export_menu, wxID_ANY, _L("Export &Configs") + dots /* + "\tCtrl+E"*/, _L("Export current configuration to files"),
            [this](wxCommandEvent &) { export_config(); },
            "menu_export_config", nullptr,
            []() { return true; }, this);

        append_submenu(fileMenu, export_menu, wxID_ANY, _L("Export"), "");

        fileMenu->AppendSeparator();

#ifndef __APPLE__
        append_menu_item(fileMenu, wxID_EXIT, _L("Quit"), wxString::Format(_L("Quit")),
            [this](wxCommandEvent&) { Close(false); }, "menu_exit", nullptr);
#else
        append_menu_item(fileMenu, wxID_EXIT, _L("Quit"), wxString::Format(_L("Quit")),
            [this](wxCommandEvent&) { Close(false); }, "", nullptr);
#endif
    }

    // Edit menu
    wxMenu* editMenu = nullptr;
    if (m_plater != nullptr)
    {
        editMenu = new wxMenu();
    #ifdef __APPLE__
        // Backspace sign
        wxString hotkey_delete = "\u232b";
    #else
        wxString hotkey_delete = "Del";
    #endif

    auto handle_key_event = [](wxKeyEvent& evt) {
        if (wxGetApp().imgui()->update_key_data(evt)) {
            wxGetApp().plater()->get_current_canvas3D()->render();
            return true;
        }
        return false;
    };
#ifndef __APPLE__
        // BBS undo
        append_menu_item(editMenu, wxID_ANY, _L("Undo") + "\t" + ctrl + "Z",
            _L("Undo"), [this](wxCommandEvent&) { m_plater->undo(); },
            "menu_undo", nullptr, [this](){return m_plater->can_undo(); }, this);
        // BBS redo
        append_menu_item(editMenu, wxID_ANY, _L("Redo") + "\t" + ctrl + "Y",
            _L("Redo"), [this](wxCommandEvent&) { m_plater->redo(); },
            "menu_redo", nullptr, [this](){return m_plater->can_redo(); }, this);
        editMenu->AppendSeparator();
        // BBS Cut TODO
        append_menu_item(editMenu, wxID_ANY, _L("Cut") + "\t" + ctrl + "X",
            _L("Cut selection to clipboard"), [this](wxCommandEvent&) {m_plater->cut_selection_to_clipboard(); },
            "menu_cut", nullptr, [this]() {return m_plater->can_copy_to_clipboard(); }, this);
        // BBS Copy
        append_menu_item(editMenu, wxID_ANY, _L("Copy") + "\t" + ctrl + "C",
            _L("Copy selection to clipboard"), [this](wxCommandEvent&) { m_plater->copy_selection_to_clipboard(); },
            "menu_copy", nullptr, [this](){return m_plater->can_copy_to_clipboard(); }, this);
        // BBS Paste
        append_menu_item(editMenu, wxID_ANY, _L("Paste") + "\t" + ctrl + "V",
            _L("Paste clipboard"), [this](wxCommandEvent&) { m_plater->paste_from_clipboard(); },
            "menu_paste", nullptr, [this](){return m_plater->can_paste_from_clipboard(); }, this);
        // BBS Delete selected
        append_menu_item(editMenu, wxID_ANY, _L("Delete selected") + "\t" + _L("Del"),
            _L("Deletes the current selection"),[this](wxCommandEvent&) { m_plater->remove_selected(); },
            "menu_remove", nullptr, [this](){return can_delete(); }, this);
        //BBS: delete all
        append_menu_item(editMenu, wxID_ANY, _L("Delete all") + "\t" + ctrl + "D",
            _L("Deletes all objects"),[this](wxCommandEvent&) { m_plater->delete_all_objects_from_model(); },
            "menu_remove", nullptr, [this](){return can_delete_all(); }, this);
        editMenu->AppendSeparator();
        // BBS Clone Selected
        append_menu_item(editMenu, wxID_ANY, _L("Clone selected") /*+ "\tCtrl+M"*/,
            _L("Clone copies of selections"),[this](wxCommandEvent&) {
                m_plater->clone_selection();
            },
            "menu_remove", nullptr, [this](){return can_clone(); }, this);
        editMenu->AppendSeparator();
#else
        // BBS undo
        append_menu_item(editMenu, wxID_ANY, _L("Undo") + "\t" + ctrl + "Z",
            _L("Undo"), [this, handle_key_event](wxCommandEvent&) {
                wxKeyEvent e;
                e.SetEventType(wxEVT_KEY_DOWN);
                e.SetControlDown(true);
                e.m_keyCode = 'Z';
                if (handle_key_event(e)) {
                    return;
                }
                m_plater->undo(); },
            "", nullptr, [this](){return m_plater->can_undo(); }, this);
        // BBS redo
        append_menu_item(editMenu, wxID_ANY, _L("Redo") + "\t" + ctrl + "Y",
            _L("Redo"), [this, handle_key_event](wxCommandEvent&) {
                wxKeyEvent e;
                e.SetEventType(wxEVT_KEY_DOWN);
                e.SetControlDown(true);
                e.m_keyCode = 'Y';
                if (handle_key_event(e)) {
                    return;
                }
                m_plater->redo(); },
            "", nullptr, [this](){return m_plater->can_redo(); }, this);
        editMenu->AppendSeparator();
        // BBS Cut TODO
        append_menu_item(editMenu, wxID_ANY, _L("Cut") + "\t" + ctrl + "X",
            _L("Cut selection to clipboard"), [this, handle_key_event](wxCommandEvent&) {
                wxKeyEvent e;
                e.SetEventType(wxEVT_KEY_DOWN);
                e.SetControlDown(true);
                e.m_keyCode = 'X';
                if (handle_key_event(e)) {
                    return;
                }
                m_plater->cut_selection_to_clipboard(); },
            "", nullptr, [this]() {return m_plater->can_copy_to_clipboard(); }, this);
        // BBS Copy
        append_menu_item(editMenu, wxID_ANY, _L("Copy") + "\t" + ctrl + "C",
            _L("Copy selection to clipboard"), [this, handle_key_event](wxCommandEvent&) {
                wxKeyEvent e;
                e.SetEventType(wxEVT_KEY_DOWN);
                e.SetControlDown(true);
                e.m_keyCode = 'C';
                if (handle_key_event(e)) {
                    return;
                }
                m_plater->copy_selection_to_clipboard(); },
            "", nullptr, [this](){return m_plater->can_copy_to_clipboard(); }, this);
        // BBS Paste
        append_menu_item(editMenu, wxID_ANY, _L("Paste") + "\t" + ctrl + "V",
            _L("Paste clipboard"), [this, handle_key_event](wxCommandEvent&) {
                wxKeyEvent e;
                e.SetEventType(wxEVT_KEY_DOWN);
                e.SetControlDown(true);
                e.m_keyCode = 'V';
                if (handle_key_event(e)) {
                    return;
                }
                m_plater->paste_from_clipboard(); },
            "", nullptr, [this](){return m_plater->can_paste_from_clipboard(); }, this);
#if 0
        // BBS Delete selected
        append_menu_item(editMenu, wxID_ANY, _L("Delete selected") + "\tBackSpace",
            _L("Deletes the current selection"),[this](wxCommandEvent&) { 
                m_plater->remove_selected();
            },
            "", nullptr, [this](){return can_delete(); }, this);
#endif
        //BBS: delete all
        append_menu_item(editMenu, wxID_ANY, _L("Delete all") + "\t" + ctrl + "D",
            _L("Deletes all objects"),[this, handle_key_event](wxCommandEvent&) {
                wxKeyEvent e;
                e.SetEventType(wxEVT_KEY_DOWN);
                e.SetControlDown(true);
                e.m_keyCode = 'D';
                if (handle_key_event(e)) {
                    return;
                }
                m_plater->delete_all_objects_from_model(); },
            "", nullptr, [this](){return can_delete_all(); }, this);
        editMenu->AppendSeparator();
        // BBS Clone Selected
        append_menu_item(editMenu, wxID_ANY, _L("Clone selected") + "\t" + ctrl + "M",
            _L("Clone copies of selections"),[this, handle_key_event](wxCommandEvent&) {
                wxKeyEvent e;
                e.SetEventType(wxEVT_KEY_DOWN);
                e.SetControlDown(true);
                e.m_keyCode = 'M';
                if (handle_key_event(e)) {
                    return;
                }
                m_plater->clone_selection();
            },
            "", nullptr, [this](){return can_clone(); }, this);
        editMenu->AppendSeparator();
#endif

        // BBS Select All
        append_menu_item(editMenu, wxID_ANY, _L("Select all") + "\t" + ctrl + "A",
            _L("Selects all objects"), [this, handle_key_event](wxCommandEvent&) { 
                wxKeyEvent e;
                e.SetEventType(wxEVT_KEY_DOWN);
                e.SetControlDown(true);
                e.m_keyCode = 'A';
                if (handle_key_event(e)) {
                    return;
                }
                m_plater->select_all(); },
            "", nullptr, [this](){return can_select(); }, this);
        // BBS Deslect All
        append_menu_item(editMenu, wxID_ANY, _L("Deselect all") + "\tEsc",
            _L("Deselects all objects"), [this, handle_key_event](wxCommandEvent&) {
                wxKeyEvent e;
                e.SetEventType(wxEVT_KEY_DOWN);
                e.m_keyCode = WXK_ESCAPE;
                if (handle_key_event(e)) {
                    return;
                }
                m_plater->deselect_all(); },
            "", nullptr, [this](){return can_deselect(); }, this);
        //editMenu->AppendSeparator();
        //append_menu_check_item(editMenu, wxID_ANY, _L("Show Model Mesh(TODO)"),
        //    _L("Display triangles of models"), [this](wxCommandEvent& evt) {
        //        wxGetApp().app_config->set_bool("show_model_mesh", evt.GetInt() == 1);
        //    }, nullptr, [this]() {return can_select(); }, [this]() { return wxGetApp().app_config->get("show_model_mesh").compare("true") == 0; }, this);
        //append_menu_check_item(editMenu, wxID_ANY, _L("Show Model Shadow(TODO)"), _L("Display shadow of objects"),
        //    [this](wxCommandEvent& evt) {
        //        wxGetApp().app_config->set_bool("show_model_shadow", evt.GetInt() == 1);
        //    }, nullptr, [this]() {return can_select(); }, [this]() { return wxGetApp().app_config->get("show_model_shadow").compare("true") == 0; }, this);
        //editMenu->AppendSeparator();
        //append_menu_check_item(editMenu, wxID_ANY, _L("Show Printable Box(TODO)"), _L("Display printable box"),
        //    [this](wxCommandEvent& evt) {
        //        wxGetApp().app_config->set_bool("show_printable_box", evt.GetInt() == 1);
        //    }, nullptr, [this]() {return can_select(); }, [this]() { return wxGetApp().app_config->get("show_printable_box").compare("true") == 0; }, this);
    }

    // BBS

    //publish menu

    if (m_plater) {
        publishMenu = new wxMenu();
        add_common_publish_menu_items(publishMenu, this);
        publishMenu->AppendSeparator();
    }

    // View menu
    wxMenu* viewMenu = nullptr;
    if (m_plater) {
        viewMenu = new wxMenu();
        add_common_view_menu_items(viewMenu, this, std::bind(&MainFrame::can_change_view, this));
        viewMenu->AppendSeparator();

        //BBS perspective view
        wxWindowID camera_id_base = wxWindow::NewControlId(int(wxID_CAMERA_COUNT));
        auto perspective_item = append_menu_radio_item(viewMenu, wxID_CAMERA_PERSPECTIVE + camera_id_base, _L("Use Perspective View"), _L("Use Perspective View"),
            [this](wxCommandEvent&) {
                wxGetApp().app_config->set_bool("use_perspective_camera", true);
                wxGetApp().update_ui_from_settings();
            }, nullptr);
        //BBS orthogonal view
        auto orthogonal_item = append_menu_radio_item(viewMenu, wxID_CAMERA_ORTHOGONAL + camera_id_base, _L("Use Orthogonal View"), _L("Use Orthogonal View"),
            [this](wxCommandEvent&) {
                wxGetApp().app_config->set_bool("use_perspective_camera", false);
                wxGetApp().update_ui_from_settings();
            }, nullptr);
        if (wxGetApp().app_config->get("use_perspective_camera").compare("true") == 0)
            viewMenu->Check(wxID_CAMERA_PERSPECTIVE + camera_id_base, true);
        else
            viewMenu->Check(wxID_CAMERA_ORTHOGONAL + camera_id_base, true);

        viewMenu->AppendSeparator();
        append_menu_check_item(viewMenu, wxID_ANY, _L("Show &Labels") + "\t" + ctrl + "E", _L("Show object labels in 3D scene"),
            [this](wxCommandEvent&) { m_plater->show_view3D_labels(!m_plater->are_view3D_labels_shown()); m_plater->get_current_canvas3D()->post_event(SimpleEvent(wxEVT_PAINT)); }, this,
            [this]() { return m_plater->is_view3D_shown(); }, [this]() { return m_plater->are_view3D_labels_shown(); }, this);

        /*viewMenu->AppendSeparator();
        append_menu_check_item(viewMenu, wxID_ANY, _L("Show &Wireframe") + "\tCtrl+Shift+Enter", _L("Show wireframes in 3D scene"),
            [this](wxCommandEvent&) { m_plater->toggle_show_wireframe(); m_plater->get_current_canvas3D()->post_event(SimpleEvent(wxEVT_PAINT)); }, this,
            [this]() { return m_plater->is_wireframe_enabled(); }, [this]() { return m_plater->is_show_wireframe(); }, this);*/

        //viewMenu->AppendSeparator();
        ////BBS orthogonal view
        //append_menu_check_item(viewMenu, wxID_ANY, _L("Show Edges(TODO)"), _L("Show Edges"),
        //    [this](wxCommandEvent& evt) {
        //        wxGetApp().app_config->set("show_build_edges", evt.GetInt() == 1 ? "true" : "false");
        //    }, nullptr, [this]() {return can_select(); }, [this]() {
        //        std::string show_build_edges = wxGetApp().app_config->get("show_build_edges");
        //        return show_build_edges.compare("true") == 0;
        //    }, this);
    }

    wxWindowID config_id_base = wxWindow::NewControlId(int(ConfigMenuCnt));
    //TODO remove
    //auto config_wizard_name = _(ConfigWizard::name(true) + "(Debug)");
    //const auto config_wizard_tooltip = from_u8((boost::format(_utf8(L("Run %s"))) % config_wizard_name).str());
    //auto config_item = new wxMenuItem(m_topbar->GetTopMenu(), ConfigMenuWizard + config_id_base, config_wizard_name, config_wizard_tooltip);
#ifdef __APPLE__
    wxWindowID bambu_studio_id_base = wxWindow::NewControlId(int(2));
    wxMenu* parent_menu = m_menubar->OSXGetAppleMenu();
    //auto preference_item = new wxMenuItem(parent_menu, BambuStudioMenuPreferences + bambu_studio_id_base, _L("Preferences") + "\tCtrl+,", "");
#else
    wxMenu* parent_menu = m_topbar->GetTopMenu();
    auto preference_item = new wxMenuItem(parent_menu, ConfigMenuPreferences + config_id_base, _L("Preferences") + "\t" + ctrl + "P", "");

#endif
    //auto printer_item = new wxMenuItem(parent_menu, ConfigMenuPrinter + config_id_base, _L("Printer"), "");
    //auto language_item = new wxMenuItem(parent_menu, ConfigMenuLanguage + config_id_base, _L("Switch Language"), "");
//    parent_menu->Bind(wxEVT_MENU, [this, config_id_base](wxEvent& event) {
//        switch (event.GetId() - config_id_base) {
//        //case ConfigMenuLanguage:
//        //{
//        //    /* Before change application language, let's check unsaved changes on 3D-Scene
//        //     * and draw user's attention to the application restarting after a language change
//        //     */
//        //    {
//        //        // the dialog needs to be destroyed before the call to switch_language()
//        //        // or sometimes the application crashes into wxDialogBase() destructor
//        //        // so we put it into an inner scope
//        //        wxString title = _L("Language selection");
//        //        wxMessageDialog dialog(nullptr,
//        //            _L("Switching the language requires application restart.\n") + "\n\n" +
//        //            _L("Do you want to continue?"),
//        //            title,
//        //            wxICON_QUESTION | wxOK | wxCANCEL);
//        //        if (dialog.ShowModal() == wxID_CANCEL)
//        //            return;
//        //    }
//
//        //    wxGetApp().switch_language();
//        //    break;
//        //}
//        //case ConfigMenuWizard:
//        //{
//        //    wxGetApp().run_wizard(ConfigWizard::RR_USER);
//        //    break;
//        //}
//        case ConfigMenuPrinter:
//        {
//            wxGetApp().params_dialog()->Popup();
//            wxGetApp().get_tab(Preset::TYPE_PRINTER)->restore_last_select_item();
//            break;
//        }
//        case ConfigMenuPreferences:
//        {
//            CallAfter([this] {
//                PreferencesDialog dlg(this);
//                dlg.ShowModal();
//#if ENABLE_GCODE_LINES_ID_IN_H_SLIDER
//                if (dlg.seq_top_layer_only_changed() || dlg.seq_seq_top_gcode_indices_changed())
//#else
//                if (dlg.seq_top_layer_only_changed())
//#endif // ENABLE_GCODE_LINES_ID_IN_H_SLIDER
//                    plater()->refresh_print();
//#if ENABLE_CUSTOMIZABLE_FILES_ASSOCIATION_ON_WIN
//#ifdef _WIN32
//                /*
//                if (wxGetApp().app_config()->get("associate_3mf") == "true")
//                    wxGetApp().associate_3mf_files();
//                if (wxGetApp().app_config()->get("associate_stl") == "true")
//                    wxGetApp().associate_stl_files();
//                /*if (wxGetApp().app_config()->get("associate_step") == "true")
//                    wxGetApp().associate_step_files();*/
//#endif // _WIN32
//#endif
//            });
//            break;
//        }
//        default:
//            break;
//        }
//    });

#ifdef __APPLE__
    wxString about_title = wxString::Format(_L("&About %s"), SLIC3R_APP_FULL_NAME);
    //auto about_item = new wxMenuItem(parent_menu, BambuStudioMenuAbout + bambu_studio_id_base, about_title, "");
        //parent_menu->Bind(wxEVT_MENU, [this, bambu_studio_id_base](wxEvent& event) {
        //    switch (event.GetId() - bambu_studio_id_base) {
        //        case BambuStudioMenuAbout:
        //            Slic3r::GUI::about();
        //            break;
        //        case BambuStudioMenuPreferences:
        //            CallAfter([this] {
        //                PreferencesDialog dlg(this);
        //                dlg.ShowModal();
        //#if ENABLE_GCODE_LINES_ID_IN_H_SLIDER
        //                if (dlg.seq_top_layer_only_changed() || dlg.seq_seq_top_gcode_indices_changed())
        //#else
        //                if (dlg.seq_top_layer_only_changed())
        //#endif // ENABLE_GCODE_LINES_ID_IN_H_SLIDER
        //                    plater()->refresh_print();
        //            });
        //            break;
        //        default:
        //            break;
        //    }
        //});
    //parent_menu->Insert(0, about_item);
    append_menu_item(
        parent_menu, wxID_ANY, _L(about_title), "",
        [this](wxCommandEvent &) { Slic3r::GUI::about();},
        "", nullptr, []() { return true; }, this, 0);
    append_menu_item(
        parent_menu, wxID_ANY, _L("Preferences") + "\t" + ctrl + ",", "",
        [this](wxCommandEvent &) {
            PreferencesDialog dlg(this);
            dlg.ShowModal();
#if ENABLE_GCODE_LINES_ID_IN_H_SLIDER
            if (dlg.seq_top_layer_only_changed() || dlg.seq_seq_top_gcode_indices_changed())
#else
            if (dlg.seq_top_layer_only_changed())
#endif
                plater()->refresh_print();
        },
        "", nullptr, []() { return true; }, this, 1);
    //parent_menu->Insert(1, preference_item);
#endif
    // Help menu
    auto helpMenu = generate_help_menu();


#ifndef __APPLE__
    m_topbar->SetFileMenu(fileMenu);
    if (editMenu)
        m_topbar->AddDropDownSubMenu(editMenu, _L("Edit"));
    if (viewMenu)
        m_topbar->AddDropDownSubMenu(viewMenu, _L("View"));
    //BBS add Preference

    append_menu_item(
        m_topbar->GetTopMenu(), wxID_ANY, _L("Preferences") + "\t" + ctrl + "P", "",
        [this](wxCommandEvent &) {
            PreferencesDialog dlg(this);
            dlg.ShowModal();
#if ENABLE_GCODE_LINES_ID_IN_H_SLIDER
            if (dlg.seq_top_layer_only_changed() || dlg.seq_seq_top_gcode_indices_changed())
#else
            if (dlg.seq_top_layer_only_changed())
#endif
                plater()->refresh_print();
        },
        "", nullptr, []() { return true; }, this);
    //m_topbar->AddDropDownMenuItem(preference_item);
    //m_topbar->AddDropDownMenuItem(printer_item);
    //m_topbar->AddDropDownMenuItem(language_item);
    //m_topbar->AddDropDownMenuItem(config_item);
    m_topbar->AddDropDownSubMenu(helpMenu, _L("Help"));

    // SoftFever calibrations

    // Flowrate
    append_menu_item(m_topbar->GetCalibMenu(), wxID_ANY, _L("Temperature"), _L("Temperature Calibration"),
        [this](wxCommandEvent&) {
            if (!m_temp_calib_dlg)
                m_temp_calib_dlg = new Temp_Calibration_Dlg((wxWindow*)this, wxID_ANY, m_plater);
            m_temp_calib_dlg->ShowModal();
        }, "", nullptr,
        [this]() {return m_plater->is_view3D_shown();; }, this);
    auto flowrate_menu = new wxMenu();
    append_menu_item(
        flowrate_menu, wxID_ANY, _L("Pass 1"), _L("Flow rate test - Pass 1"),
        [this](wxCommandEvent&) { if (m_plater) m_plater->calib_flowrate(1); }, "", nullptr,
        [this]() {return m_plater->is_view3D_shown();; }, this);
    append_menu_item(flowrate_menu, wxID_ANY, _L("Pass 2"), _L("Flow rate test - Pass 2"),
        [this](wxCommandEvent&) { if (m_plater) m_plater->calib_flowrate(2); }, "", nullptr,
        [this]() {return m_plater->is_view3D_shown();; }, this);
    m_topbar->GetCalibMenu()->AppendSubMenu(flowrate_menu, _L("Flow rate"));
    append_menu_item(m_topbar->GetCalibMenu(), wxID_ANY, _L("Pressure advance"), _L("Pressure advance"),
        [this](wxCommandEvent&) {
            if (!m_pa_calib_dlg)
                m_pa_calib_dlg = new PA_Calibration_Dlg((wxWindow*)this, wxID_ANY, m_plater);
            m_pa_calib_dlg->ShowModal();
        }, "", nullptr,
        [this]() {return m_plater->is_view3D_shown();; }, this);

    // Advance calibrations
    auto advance_menu = new wxMenu();

    append_menu_item(
        advance_menu, wxID_ANY, _L("Max flowrate"), _L("Max flowrate"),
        [this](wxCommandEvent&) {
            if (!m_vol_test_dlg)
                m_vol_test_dlg = new MaxVolumetricSpeed_Test_Dlg((wxWindow*)this, wxID_ANY, m_plater);
            m_vol_test_dlg->ShowModal();
        },
        "", nullptr,
        [this]() {return m_plater->is_view3D_shown();; }, this);

    append_menu_item(
        advance_menu, wxID_ANY, _L("VFA"), _L("VFA"),
        [this](wxCommandEvent&) {
            if (!m_vfa_test_dlg)
                m_vfa_test_dlg = new VFA_Test_Dlg((wxWindow*)this, wxID_ANY, m_plater);
            m_vfa_test_dlg->ShowModal();
        },
        "", nullptr,
        [this]() {return m_plater->is_view3D_shown();; }, this);
    m_topbar->GetCalibMenu()->AppendSubMenu(advance_menu, _L("More..."));

    // help 
    append_menu_item(m_topbar->GetCalibMenu(), wxID_ANY, _L("Tutorial"), _L("Calibration help"),
        [this](wxCommandEvent&) { wxLaunchDefaultBrowser("https://github.com/SoftFever/OrcaSlicer/wiki/Calibration", wxBROWSER_NEW_WINDOW); }, "", nullptr,
        [this]() {return m_plater->is_view3D_shown();; }, this);

#else
    m_menubar->Append(fileMenu, wxString::Format("&%s", _L("File")));
    if (editMenu)
        m_menubar->Append(editMenu, wxString::Format("&%s", _L("Edit")));
    if (viewMenu)
        m_menubar->Append(viewMenu, wxString::Format("&%s", _L("View")));
    /*if (publishMenu)
        m_menubar->Append(publishMenu, wxString::Format("&%s", _L("3D Models")));*/

    // SoftFever calibrations
    auto calib_menu = new wxMenu();

    // PA
    append_menu_item(calib_menu, wxID_ANY, _L("Temperature"), _L("Temperature"),
        [this](wxCommandEvent&) {
            if (!m_temp_calib_dlg)
                m_temp_calib_dlg = new Temp_Calibration_Dlg((wxWindow*)this, wxID_ANY, m_plater);
            m_temp_calib_dlg->ShowModal();
        }, "", nullptr,
        [this]() {return m_plater->is_view3D_shown();; }, this);
        
    // Flowrate
    auto flowrate_menu = new wxMenu();
    append_menu_item(flowrate_menu, wxID_ANY, _L("Pass 1"), _L("Flow rate test - Pass 1"),
        [this](wxCommandEvent&) { if (m_plater) m_plater->calib_flowrate(1); }, "", nullptr,
        [this]() {return m_plater->is_view3D_shown();; }, this);
    append_menu_item(flowrate_menu, wxID_ANY, _L("Pass 2"), _L("Flow rate test - Pass 2"),
        [this](wxCommandEvent&) { if (m_plater) m_plater->calib_flowrate(2); }, "", nullptr,
        [this]() {return m_plater->is_view3D_shown();; }, this);
    append_submenu(calib_menu,flowrate_menu,wxID_ANY,_L("Flow rate"),_L("Flow rate"),"",
                   [this]() {return m_plater->is_view3D_shown();; });

    // PA
    append_menu_item(calib_menu, wxID_ANY, _L("Pressure advance"), _L("Pressure advance"),
        [this](wxCommandEvent&) {
            if (!m_pa_calib_dlg)
                m_pa_calib_dlg = new PA_Calibration_Dlg((wxWindow*)this, wxID_ANY, m_plater);
            m_pa_calib_dlg->ShowModal();
        }, "", nullptr,
        [this]() {return m_plater->is_view3D_shown();; }, this);

    // Advance calibrations
    auto advance_menu = new wxMenu();
    append_menu_item(
        advance_menu, wxID_ANY, _L("Max flowrate"), _L("Max flowrate"),
        [this](wxCommandEvent&) { 
            if (!m_vol_test_dlg)
                m_vol_test_dlg = new MaxVolumetricSpeed_Test_Dlg((wxWindow*)this, wxID_ANY, m_plater);
            m_vol_test_dlg->ShowModal(); 
        }, "", nullptr,
        [this]() {return m_plater->is_view3D_shown();; }, this);
    append_menu_item(
        advance_menu, wxID_ANY, _L("VFA"), _L("VFA"),
        [this](wxCommandEvent&) { 
            if (!m_vfa_test_dlg)
                m_vfa_test_dlg = new VFA_Test_Dlg((wxWindow*)this, wxID_ANY, m_plater);
            m_vfa_test_dlg->ShowModal();
        }, "", nullptr,
        [this]() {return m_plater->is_view3D_shown();; }, this);
    append_submenu(calib_menu, advance_menu, wxID_ANY, _L("More..."), _L("More calibrations"), "",
        [this]() {return m_plater->is_view3D_shown();; });
    // help
    append_menu_item(calib_menu, wxID_ANY, _L("Tutorial"), _L("Calibration help"),
        [this](wxCommandEvent&) { wxLaunchDefaultBrowser("https://github.com/SoftFever/OrcaSlicer/wiki/Calibration", wxBROWSER_NEW_WINDOW); }, "", nullptr,
        [this]() {return m_plater->is_view3D_shown();; }, this);
    
    m_menubar->Append(calib_menu,wxString::Format("&%s", _L("Calibration")));
    if (helpMenu)
        m_menubar->Append(helpMenu, wxString::Format("&%s", _L("Help")));
    SetMenuBar(m_menubar);

#endif

#ifdef _MSW_DARK_MODE
    if (wxGetApp().tabs_as_menu())
        m_menubar->EnableTop(6, false);
#endif

#ifdef __APPLE__
    // This fixes a bug on Mac OS where the quit command doesn't emit window close events
    // wx bug: https://trac.wxwidgets.org/ticket/18328
    wxMenu* apple_menu = m_menubar->OSXGetAppleMenu();
    if (apple_menu != nullptr) {
        apple_menu->Bind(wxEVT_MENU, [this](wxCommandEvent &) {
            Close();
        }, wxID_EXIT);
    }
#endif // __APPLE__
}

void MainFrame::show_publish_button(bool show)
{
    if (!m_menubar) return;

    if (show){
        m_menubar->Insert(4, publishMenu, wxString::Format("&%s", _L("3D Models")));
    }
    else {
        m_menubar->Remove(4);
    }
}

void MainFrame::set_max_recent_count(int max)
{
    max = max < 0 ? 0 : max > 10000 ? 10000 : max;
    size_t count = m_recent_projects.GetCount();
    m_recent_projects.SetMaxFiles(max);
    if (count != m_recent_projects.GetCount()) {
        count = m_recent_projects.GetCount();
        std::vector<std::string> recent_projects;
        for (size_t i = 0; i < count; ++i) {
            recent_projects.push_back(into_u8(m_recent_projects.GetHistoryFile(i)));
        }
        wxGetApp().app_config->set_recent_projects(recent_projects);
        wxGetApp().app_config->save();
        m_webview->SendRecentList("");
    }
}

void MainFrame::open_menubar_item(const wxString& menu_name,const wxString& item_name)
{
    if (m_menubar == nullptr)
        return;
    // Get menu object from menubar
    int     menu_index = m_menubar->FindMenu(menu_name);
    wxMenu* menu       = m_menubar->GetMenu(menu_index);
    if (menu == nullptr) {
        BOOST_LOG_TRIVIAL(error) << "Mainframe open_menubar_item function couldn't find menu: " << menu_name;
        return;
    }
    // Get item id from menu
    int     item_id   = menu->FindItem(item_name);
    if (item_id == wxNOT_FOUND)
    {
        // try adding three dots char
        item_id = menu->FindItem(item_name + dots);
    }
    if (item_id == wxNOT_FOUND)
    {
        BOOST_LOG_TRIVIAL(error) << "Mainframe open_menubar_item function couldn't find item: " << item_name;
        return;
    }
    // wxEVT_MENU will trigger item
    wxPostEvent((wxEvtHandler*)menu, wxCommandEvent(wxEVT_MENU, item_id));
}

void MainFrame::init_menubar_as_gcodeviewer()
{
    //BBS do not show gcode viewer mebu
#if 0
    wxMenu* fileMenu = new wxMenu;
    {
        append_menu_item(fileMenu, wxID_ANY, _L("&Open G-code") + dots + "\tCtrl+O", _L("Open a G-code file"),
            [this](wxCommandEvent&) { if (m_plater != nullptr) m_plater->load_gcode(); }, "open", nullptr,
            [this]() {return m_plater != nullptr; }, this);
#ifdef __APPLE__
        append_menu_item(fileMenu, wxID_ANY, _L("Re&load from Disk") + dots + "\tCtrl+Shift+R",
            _L("Reload the plater from disk"), [this](wxCommandEvent&) { m_plater->reload_gcode_from_disk(); },
            "", nullptr, [this]() { return !m_plater->get_last_loaded_gcode().empty(); }, this);
#else
        append_menu_item(fileMenu, wxID_ANY, _L("Re&load from Disk") + sep + "F5",
            _L("Reload the plater from disk"), [this](wxCommandEvent&) { m_plater->reload_gcode_from_disk(); },
            "", nullptr, [this]() { return !m_plater->get_last_loaded_gcode().empty(); }, this);
#endif // __APPLE__
        fileMenu->AppendSeparator();
        append_menu_item(fileMenu, wxID_ANY, _L("Export &Toolpaths as OBJ") + dots, _L("Export toolpaths as OBJ"),
            [this](wxCommandEvent&) { if (m_plater != nullptr) m_plater->export_toolpaths_to_obj(); }, "export_plater", nullptr,
            [this]() {return can_export_toolpaths(); }, this);
        append_menu_item(fileMenu, wxID_ANY, _L("Open &Studio") + dots, _L("Open Studio"),
            [](wxCommandEvent&) { start_new_slicer(); }, "", nullptr,
            []() {return true; }, this);
        fileMenu->AppendSeparator();
        append_menu_item(fileMenu, wxID_EXIT, _L("&Quit"), wxString::Format(_L("Quit %s"), SLIC3R_APP_NAME),
            [this](wxCommandEvent&) { Close(false); });
    }

    // View menu
    wxMenu* viewMenu = nullptr;
    if (m_plater != nullptr) {
        viewMenu = new wxMenu();
        add_common_view_menu_items(viewMenu, this, std::bind(&MainFrame::can_change_view, this));
    }

    // helpmenu
    auto helpMenu = generate_help_menu();

    m_menubar = new wxMenuBar();
    m_menubar->Append(fileMenu, _L("&File"));
    if (viewMenu != nullptr) m_menubar->Append(viewMenu, _L("&View"));
    // Add additional menus from C++
    wxGetApp().add_config_menu(m_menubar);
    m_menubar->Append(helpMenu, _L("&Help"));
    SetMenuBar(m_menubar);

#ifdef __APPLE__
    // This fixes a bug on Mac OS where the quit command doesn't emit window close events
    // wx bug: https://trac.wxwidgets.org/ticket/18328
    wxMenu* apple_menu = m_menubar->OSXGetAppleMenu();
    if (apple_menu != nullptr) {
        apple_menu->Bind(wxEVT_MENU, [this](wxCommandEvent&) {
            Close();
            }, wxID_EXIT);
    }
#endif // __APPLE__
#endif
}

void MainFrame::update_menubar()
{
    if (wxGetApp().is_gcode_viewer())
        return;

    const bool is_fff = plater()->printer_technology() == ptFFF;
}

void MainFrame::reslice_now()
{
    if (m_plater)
        m_plater->reslice();
}

struct ConfigsOverwriteConfirmDialog : MessageDialog
{
    ConfigsOverwriteConfirmDialog(wxWindow *parent, wxString name, bool exported)
        : MessageDialog(parent,
                        wxString::Format(exported ? _L("A file exists with the same name: %s, do you want to override it.") :
                                                  _L("A config exists with the same name: %s, do you want to override it."),
                                         name),
                        _L(exported ? "Overwrite file" : "Overwrite config"),
                        wxYES_NO | wxNO_DEFAULT)
    {
        add_button(wxID_YESTOALL, false, _L("Yes to All"));
        add_button(wxID_NOTOALL, false, _L("No to All"));
    }
};

void MainFrame::export_config()
{
    // Generate a cummulative configuration for the selected print, filaments and printer.
    wxDirDialog dlg(this, _L("Choose a directory"),
        from_u8(!m_last_config.IsEmpty() ? get_dir_name(m_last_config) : wxGetApp().app_config->get_last_dir()), wxDD_DEFAULT_STYLE | wxDD_DIR_MUST_EXIST);
    wxString path;
    if (dlg.ShowModal() == wxID_OK)
        path = dlg.GetPath();
    if (!path.IsEmpty()) {
        // Export the config bundle.
        wxGetApp().app_config->update_config_dir(into_u8(path));
        try {
            auto files = wxGetApp().preset_bundle->export_current_configs(into_u8(path), [this](std::string const & name) {
                    ConfigsOverwriteConfirmDialog dlg(this, from_u8(name), true);
                    int res = dlg.ShowModal();
                    int ids[]{wxID_NO, wxID_YES, wxID_NOTOALL, wxID_YESTOALL};
                    return std::find(ids, ids + 4, res) - ids;
            }, false);
            if (!files.empty())
                m_last_config = from_u8(files.back());
            MessageDialog dlg(this, wxString::Format(_L_PLURAL("There is %d config exported. (Only non-system configs)",
                "There are %d configs exported. (Only non-system configs)", files.size()), files.size()),
                              _L("Export result"), wxOK);
            dlg.ShowModal();
        } catch (const std::exception &ex) {
            show_error(this, ex.what());
        }
    }
}

// Load a config file containing a Print, Filament & Printer preset.
void MainFrame::load_config_file()
{
    //BBS do not load config file
 //   if (!wxGetApp().check_and_save_current_preset_changes(_L("Loading profile file"), "", false))
 //       return;
    wxFileDialog dlg(this, _L("Select profile to load:"),
        !m_last_config.IsEmpty() ? get_dir_name(m_last_config) : wxGetApp().app_config->get_last_dir(),
        "config.json", "Config files (*.json)|*.json", wxFD_OPEN | wxFD_MULTIPLE | wxFD_FILE_MUST_EXIST);
     wxArrayString files;
    if (dlg.ShowModal() != wxID_OK)
        return;
    dlg.GetPaths(files);
    std::vector<std::string> cfiles;
    for (auto file : files) {
        cfiles.push_back(into_u8(file));
        m_last_config = file;
    }
    bool update = false;
    wxGetApp().preset_bundle->import_presets(cfiles, [this](std::string const & name) {
            ConfigsOverwriteConfirmDialog dlg(this, from_u8(name), false);
            int           res = dlg.ShowModal();
            int           ids[]{wxID_NO, wxID_YES, wxID_NOTOALL, wxID_YESTOALL};
            return std::find(ids, ids + 4, res) - ids;
        },
        ForwardCompatibilitySubstitutionRule::Enable);
    if (!cfiles.empty()) {
        wxGetApp().app_config->update_config_dir(get_dir_name(cfiles.back()));
        wxGetApp().load_current_presets();
    }
    MessageDialog dlg2(this, wxString::Format(_L_PLURAL("There is %d config imported. (Only non-system and compatible configs)",
        "There are %d configs imported. (Only non-system and compatible configs)", cfiles.size()), cfiles.size()),
                        _L("Import result"), wxOK);
    dlg2.ShowModal();
}

// Load a config file containing a Print, Filament & Printer preset from command line.
bool MainFrame::load_config_file(const std::string &path)
{
    try {
        ConfigSubstitutions config_substitutions = wxGetApp().preset_bundle->load_config_file(path, ForwardCompatibilitySubstitutionRule::Enable);
        if (!config_substitutions.empty())
            show_substitutions_info(config_substitutions, path);
    } catch (const std::exception &ex) {
        show_error(this, ex.what());
        return false;
    }
    wxGetApp().load_current_presets();
    return true;
}

//BBS: export current config bundle as BBL default reference
//void MainFrame::export_current_configbundle()
//{
    // BBS do not export profile
   // if (!wxGetApp().check_and_save_current_preset_changes(_L("Exporting current profile bundle"),
   //     _L("Some presets are modified and the unsaved changes will not be exported into profile bundle."), false, true))
   //     return;

   // // validate current configuration in case it's dirty
   // auto err = wxGetApp().preset_bundle->full_config().validate();
   // if (! err.empty()) {
   //     show_error(this, err);
   //     return;
   // }
   // // Ask user for a file name.
   // wxFileDialog dlg(this, _L("Save BBL Default bundle as:"),
   //     !m_last_config.IsEmpty() ? get_dir_name(m_last_config) : wxGetApp().app_config->get_last_dir(),
   //     "BBL_config_bundle.ini",
   //     file_wildcards(FT_INI), wxFD_SAVE | wxFD_OVERWRITE_PROMPT);
   // wxString file;
   // if (dlg.ShowModal() == wxID_OK)
   //     file = dlg.GetPath();
   // if (!file.IsEmpty()) {
   //     // Export the config bundle.
   //     wxGetApp().app_config->update_config_dir(get_dir_name(file));
   //     try {
   //         wxGetApp().preset_bundle->export_current_configbundle(file.ToUTF8().data());
   //     } catch (const std::exception &ex) {
			//show_error(this, ex.what());
   //     }
   // }
//}

//BBS: export all the system preset configs to seperate files
/*void MainFrame::export_system_configs()
{
    // Ask user for a file name.
    wxDirDialog dlg(this, _L("choose a directory"),
        !m_last_config.IsEmpty() ? get_dir_name(m_last_config) : wxGetApp().app_config->get_last_dir(), wxDD_DEFAULT_STYLE | wxDD_DIR_MUST_EXIST);
    wxString path;
    if (dlg.ShowModal() == wxID_OK)
        path = dlg.GetPath();
    if (!path.IsEmpty()) {
        // Export the config bundle.
        wxGetApp().app_config->update_config_dir(path.ToStdString());
        try {
            wxGetApp().preset_bundle->export_system_configs(path.ToUTF8().data());
        } catch (const std::exception &ex) {
            show_error(this, ex.what());
        }
    }
}*/

//void MainFrame::export_configbundle(bool export_physical_printers /*= false*/)
//{
////    ; //BBS do not export config bundle
//}

// Loading a config bundle with an external file name used to be used
// to auto - install a config bundle on a fresh user account,
// but that behavior was not documented and likely buggy.
//void MainFrame::load_configbundle(wxString file/* = wxEmptyString, const bool reset_user_profile*/)
//{
//    ; //BBS do not import config bundle
//}

// Load a provied DynamicConfig into the Print / Filament / Printer tabs, thus modifying the active preset.
// Also update the plater with the new presets.
void MainFrame::load_config(const DynamicPrintConfig& config)
{
	PrinterTechnology printer_technology = wxGetApp().preset_bundle->printers.get_edited_preset().printer_technology();
	const auto       *opt_printer_technology = config.option<ConfigOptionEnum<PrinterTechnology>>("printer_technology");
	if (opt_printer_technology != nullptr && opt_printer_technology->value != printer_technology) {
		printer_technology = opt_printer_technology->value;
		this->plater()->set_printer_technology(printer_technology);
	}
#if 0
	for (auto tab : wxGetApp().tabs_list)
		if (tab->supports_printer_technology(printer_technology)) {
			if (tab->type() == Slic3r::Preset::TYPE_PRINTER)
				static_cast<TabPrinter*>(tab)->update_pages();
			tab->load_config(config);
		}
    if (m_plater)
        m_plater->on_config_change(config);
#else
	// Load the currently selected preset into the GUI, update the preset selection box.
    //FIXME this is not quite safe for multi-extruder printers,
    // as the number of extruders is not adjusted for the vector values.
    // (see PresetBundle::update_multi_material_filament_presets())
    // Better to call PresetBundle::load_config() instead?
    for (auto tab : wxGetApp().tabs_list)
        if (tab->supports_printer_technology(printer_technology)) {
            // Only apply keys, which are present in the tab's config. Ignore the other keys.
			for (const std::string &opt_key : tab->get_config()->diff(config))
				// Ignore print_settings_id, printer_settings_id, filament_settings_id etc.
				if (! boost::algorithm::ends_with(opt_key, "_settings_id"))
					tab->get_config()->option(opt_key)->set(config.option(opt_key));
        }

    wxGetApp().load_current_presets();
#endif
}

//BBS: GUI refactor
void MainFrame::select_tab(wxPanel* panel)
{
    if (!panel)
        return;
    if (panel == m_param_panel) {
        panel = m_plater;
    } else if (dynamic_cast<ParamsPanel*>(panel)) {
        wxGetApp().params_dialog()->Popup();
        return;
    }
    int page_idx = m_tabpanel->FindPage(panel);
    if (page_idx == tp3DEditor && m_tabpanel->GetSelection() == tpPreview)
        return;
    //BBS GUI refactor: remove unused layout new/dlg
    /*if (page_idx != wxNOT_FOUND && m_layout == ESettingsLayout::Dlg)
        page_idx++;*/
    select_tab(size_t(page_idx));
}

//BBS
void MainFrame::jump_to_monitor(std::string dev_id)
{
    m_tabpanel->SetSelection(tpMonitor);
    ((MonitorPanel*)m_monitor)->select_machine(dev_id);
}

//BBS GUI refactor: remove unused layout new/dlg
void MainFrame::select_tab(size_t tab/* = size_t(-1)*/)
{
    //bool tabpanel_was_hidden = false;

    // Controls on page are created on active page of active tab now.
    // We should select/activate tab before its showing to avoid an UI-flickering
    auto select = [this, tab](bool was_hidden) {
        // when tab == -1, it means we should show the last selected tab
        //BBS GUI refactor: remove unused layout new/dlg
        //size_t new_selection = tab == (size_t)(-1) ? m_last_selected_tab : (m_layout == ESettingsLayout::Dlg && tab != 0) ? tab - 1 : tab;
        size_t new_selection = tab == (size_t)(-1) ? m_last_selected_tab : tab;

        if (m_tabpanel->GetSelection() != (int)new_selection)
            m_tabpanel->SetSelection(new_selection);
#ifdef _MSW_DARK_MODE
        /*if (wxGetApp().tabs_as_menu()) {
            if (Tab* cur_tab = dynamic_cast<Tab*>(m_tabpanel->GetPage(new_selection)))
                update_marker_for_tabs_menu((m_layout == ESettingsLayout::Old ? m_menubar : m_settings_dialog.menubar()), cur_tab->title(), m_layout == ESettingsLayout::Old);
            else if (tab == 0 && m_layout == ESettingsLayout::Old)
                m_plater->get_current_canvas3D()->render();
        }*/
#endif
        if (tab == MainFrame::tp3DEditor && m_layout == ESettingsLayout::Old)
            m_plater->canvas3D()->render();
        else if (was_hidden) {
            Tab* cur_tab = dynamic_cast<Tab*>(m_tabpanel->GetPage(new_selection));
            if (cur_tab)
                cur_tab->OnActivate();
        }
    };

    select(false);
}

void MainFrame::request_select_tab(TabPosition pos)
{
    wxCommandEvent* evt = new wxCommandEvent(EVT_SELECT_TAB);
    evt->SetInt(pos);
    wxQueueEvent(this, evt);
}

// Set a camera direction, zoom to all objects.
void MainFrame::select_view(const std::string& direction)
{
     if (m_plater)
         m_plater->select_view(direction);
}

// #ys_FIXME_to_delete
void MainFrame::on_presets_changed(SimpleEvent &event)
{
    auto *tab = dynamic_cast<Tab*>(event.GetEventObject());
    wxASSERT(tab != nullptr);
    if (tab == nullptr) {
        return;
    }

    // Update preset combo boxes(Print settings, Filament, Material, Printer) from their respective tabs.
    auto presets = tab->get_presets();
    if (m_plater != nullptr && presets != nullptr) {

        // FIXME: The preset type really should be a property of Tab instead
        Slic3r::Preset::Type preset_type = tab->type();
        if (preset_type == Slic3r::Preset::TYPE_INVALID) {
            wxASSERT(false);
            return;
        }

        m_plater->on_config_change(*tab->get_config());

        m_plater->sidebar().update_presets(preset_type);
    }
}

// #ys_FIXME_to_delete
void MainFrame::on_value_changed(wxCommandEvent& event)
{
    auto *tab = dynamic_cast<Tab*>(event.GetEventObject());
    wxASSERT(tab != nullptr);
    if (tab == nullptr)
        return;

    auto opt_key = event.GetString();
    if (m_plater) {
        m_plater->on_config_change(*tab->get_config()); // propagate config change events to the plater
        if (opt_key == "extruders_count") {
            auto value = event.GetInt();
            m_plater->on_filaments_change(value);
        }
    }
}

void MainFrame::on_config_changed(DynamicPrintConfig* config) const
{
    if (m_plater)
        m_plater->on_config_change(*config); // propagate config change events to the plater
}

void MainFrame::set_print_button_to_default(PrintSelectType select_type)
{
    if (select_type == PrintSelectType::ePrintPlate) {
        m_print_btn->SetLabel(_L("Print plate"));
        m_print_select = ePrintPlate;
        if (m_print_enable)
            m_print_enable = get_enable_print_status();
        m_print_btn->Enable(m_print_enable);
        this->Layout();
    } else if (select_type == PrintSelectType::eSendGcode) {
        m_print_btn->SetLabel(_L("Print"));
        m_print_select = eSendGcode;
        if (m_print_enable)
            m_print_enable = get_enable_print_status() && can_send_gcode();
        m_print_btn->Enable(m_print_enable);
        this->Layout();
    } else {
        //unsupport
        return;
    }
}

void MainFrame::add_to_recent_projects(const wxString& filename)
{
    if (wxFileExists(filename))
    {
        m_recent_projects.AddFileToHistory(filename);
        std::vector<std::string> recent_projects;
        size_t count = m_recent_projects.GetCount();
        for (size_t i = 0; i < count; ++i)
        {
            recent_projects.push_back(into_u8(m_recent_projects.GetHistoryFile(i)));
        }
        wxGetApp().app_config->set_recent_projects(recent_projects);
        wxGetApp().app_config->save();
        m_webview->SendRecentList("");
    }
}

std::wstring MainFrame::FileHistory::GetThumbnailUrl(int index) const
{
    if (m_thumbnails[index].empty()) return L"";
    std::wstringstream wss;
    wss << L"data:image/png;base64,";
    wss << wxBase64Encode(m_thumbnails[index].data(), m_thumbnails[index].size());
    return wss.str();
}

void MainFrame::FileHistory::AddFileToHistory(const wxString &file)
{
    wxFileHistory::AddFileToHistory(file);
    if (m_load_called)
        m_thumbnails.push_front(bbs_3mf_get_thumbnail(into_u8(file).c_str()));
    else
        m_thumbnails.push_front("");
}

void MainFrame::FileHistory::RemoveFileFromHistory(size_t i)
{
    wxFileHistory::RemoveFileFromHistory(i);
    m_thumbnails.erase(m_thumbnails.begin() + i);
}

size_t MainFrame::FileHistory::FindFileInHistory(const wxString & file)
{
    return m_fileHistory.Index(file);
}

void MainFrame::FileHistory::LoadThumbnails()
{
    tbb::parallel_for(tbb::blocked_range<size_t>(0, GetCount()), [this](tbb::blocked_range<size_t> range) {
        for (size_t i = range.begin(); i < range.end(); ++i) {
            auto thumbnail = bbs_3mf_get_thumbnail(into_u8(GetHistoryFile(i)).c_str());
            if (!thumbnail.empty()) {
                m_thumbnails[i] = thumbnail;
            }
        }
    });
    m_load_called = true;
}

inline void MainFrame::FileHistory::SetMaxFiles(int max)
{
    m_fileMaxFiles  = max;
    size_t numFiles = m_fileHistory.size();
    while (numFiles > m_fileMaxFiles)
        RemoveFileFromHistory(--numFiles);
}

void MainFrame::get_recent_projects(boost::property_tree::wptree &tree)
{
    for (size_t i = 0; i < m_recent_projects.GetCount(); ++i) {
        boost::property_tree::wptree item;
        std::wstring proj = m_recent_projects.GetHistoryFile(i).ToStdWstring();
        item.put(L"project_name", proj.substr(proj.find_last_of(L"/\\") + 1));
        item.put(L"path", proj);
        boost::system::error_code ec;
        std::time_t t = boost::filesystem::last_write_time(proj, ec);
        if (!ec) {
            std::wstring time = wxDateTime(t).FormatISOCombined(' ').ToStdWstring();
            item.put(L"time", time);
            auto thumbnail = m_recent_projects.GetThumbnailUrl(i);
            if (!thumbnail.empty()) item.put(L"image", thumbnail);
        } else {
            item.put(L"time", _L("File is missing"));
        }
        tree.push_back({L"", item});
    }
}

void MainFrame::open_recent_project(size_t file_id, wxString const & filename)
{
    if (file_id == size_t(-1)) {
        file_id = m_recent_projects.FindFileInHistory(filename);
    }
    if (wxFileExists(filename)) {
        CallAfter([this, filename] {
            if (wxGetApp().can_load_project())
                m_plater->load_project(filename);
        });
    }
    else
    {
        MessageDialog msg(this, _L("The project is no longer available."), _L("Error"), wxOK | wxYES_DEFAULT);
        if (msg.ShowModal() == wxID_YES)
        {
            m_recent_projects.RemoveFileFromHistory(file_id);
            std::vector<std::string> recent_projects;
            size_t count = m_recent_projects.GetCount();
            for (size_t i = 0; i < count; ++i)
            {
                recent_projects.push_back(into_u8(m_recent_projects.GetHistoryFile(i)));
            }
            wxGetApp().app_config->set_recent_projects(recent_projects);
            wxGetApp().app_config->save();
            m_webview->SendRecentList("");
        }
    }
}

void MainFrame::remove_recent_project(size_t file_id, wxString const &filename)
{
    if (file_id == size_t(-1)) {
        if (filename.IsEmpty())
            while (m_recent_projects.GetCount() > 0)
                m_recent_projects.RemoveFileFromHistory(0);
        else
            file_id = m_recent_projects.FindFileInHistory(filename);
    }
    if (file_id != size_t(-1))
        m_recent_projects.RemoveFileFromHistory(file_id);
    std::vector<std::string> recent_projects;
    size_t count = m_recent_projects.GetCount();
    for (size_t i = 0; i < count; ++i)
    {
        recent_projects.push_back(into_u8(m_recent_projects.GetHistoryFile(i)));
    }
    wxGetApp().app_config->set_recent_projects(recent_projects);
    wxGetApp().app_config->save();
    m_webview->SendRecentList("");
}

void MainFrame::load_url(wxString url)
{
    BOOST_LOG_TRIVIAL(trace) << "load_url:" << url;
    auto evt = new wxCommandEvent(EVT_LOAD_URL, this->GetId());
    evt->SetString(url);
    wxQueueEvent(this, evt);
}

void MainFrame::load_printer_url(wxString url)
{
    BOOST_LOG_TRIVIAL(trace) << "load_printer_url:" << url;
    auto evt = new wxCommandEvent(EVT_LOAD_PRINTER_URL, this->GetId());
    evt->SetString(url);
    wxQueueEvent(this, evt);
}

void MainFrame::load_printer_url()
{
    PresetBundle &preset_bundle = *wxGetApp().preset_bundle;
    if (preset_bundle.printers.get_edited_preset().is_bbl_vendor_preset(&preset_bundle))
        return;
    
    auto cfg = preset_bundle.printers.get_edited_preset().config;
    wxString url =
        cfg.opt_string("print_host_webui").empty() ? cfg.opt_string("print_host") : cfg.opt_string("print_host_webui");
    if (!url.empty()) {
        if (!url.Lower().starts_with("http"))
            url = wxString::Format("http://%s", url);

        load_printer_url(url);
    }
}

bool MainFrame::is_printer_view() const { return m_tabpanel->GetSelection() == TabPosition::tpMonitor; }


void MainFrame::refresh_plugin_tips()
{
    if (m_webview != nullptr)
        m_webview->ShowNetpluginTip();
}

void MainFrame::RunScript(wxString js)
{
    if (m_webview != nullptr)
        m_webview->RunScript(js);
}

void MainFrame::technology_changed()
{
    // upadte DiffDlg
    diff_dialog.update_presets();

    // update menu titles
    PrinterTechnology pt = plater()->printer_technology();
    if (int id = m_menubar->FindMenu(pt == ptFFF ? _omitL("Material Settings") : _L("Filament Settings")); id != wxNOT_FOUND)
        m_menubar->SetMenuLabel(id, pt == ptSLA ? _omitL("Material Settings") : _L("Filament Settings"));
}

//
// Called after the Preferences dialog is closed and the program settings are saved.
// Update the UI based on the current preferences.
void MainFrame::update_ui_from_settings()
{
    if (m_plater)
        m_plater->update_ui_from_settings();
    for (auto tab: wxGetApp().tabs_list)
        tab->update_ui_from_settings();
}


void MainFrame::show_sync_dialog()
{
    SimpleEvent* evt = new SimpleEvent(EVT_SYNC_CLOUD_PRESET);
    wxQueueEvent(this, evt);
}

void MainFrame::update_side_preset_ui()
{
    // select last preset
    for (auto tab : wxGetApp().tabs_list) {
        tab->update_tab_ui();
    }

    //BBS: update the preset
    m_plater->sidebar().update_presets(Preset::TYPE_PRINTER);
    m_plater->sidebar().update_presets(Preset::TYPE_FILAMENT);
}

void MainFrame::on_select_default_preset(SimpleEvent& evt)
{
    MessageDialog dialog(this,
                    _L("Do you want to synchronize your personal data from Bambu Cloud? \n"
                        "It contains the following information:\n"
                        "1. The Process presets\n"
                        "2. The Filament presets\n"
                        "3. The Printer presets"),
                    _L("Synchronization"),
                    wxCENTER |
                    wxYES_DEFAULT | wxYES_NO |
                    wxICON_INFORMATION);

    /* get setting list */
    NetworkAgent* agent = wxGetApp().getAgent();
    switch ( dialog.ShowModal() )
    {
        case wxID_YES: {
            wxGetApp().app_config->set_bool("sync_user_preset", true);
            wxGetApp().start_sync_user_preset(true, true);
            break;
        }
        case wxID_NO:
            wxGetApp().app_config->set_bool("sync_user_preset", false);
            wxGetApp().stop_sync_user_preset();
            break;
        default:
            break;
    }

    update_side_preset_ui();
}

std::string MainFrame::get_base_name(const wxString &full_name, const char *extension) const
{
    boost::filesystem::path filename = boost::filesystem::path(full_name.wx_str()).filename();
    if (extension != nullptr)
		filename = filename.replace_extension(extension);
    return filename.string();
}

std::string MainFrame::get_dir_name(const wxString &full_name) const
{
    return boost::filesystem::path(into_u8(full_name)).parent_path().string();
}


// ----------------------------------------------------------------------------
// SettingsDialog
// ----------------------------------------------------------------------------

SettingsDialog::SettingsDialog(MainFrame* mainframe)
:DPIDialog(NULL, wxID_ANY, wxString(SLIC3R_APP_NAME) + " - " + _L("Settings"), wxDefaultPosition, wxDefaultSize, wxDEFAULT_FRAME_STYLE, "settings_dialog"),
//: DPIDialog(mainframe, wxID_ANY, wxString(SLIC3R_APP_NAME) + " - " + _L("Settings"), wxDefaultPosition, wxDefaultSize,
//        wxDEFAULT_DIALOG_STYLE | wxRESIZE_BORDER | wxMINIMIZE_BOX | wxMAXIMIZE_BOX, "settings_dialog"),
    m_main_frame(mainframe)
{
    if (wxGetApp().is_gcode_viewer())
        return;

#if defined(__WXMSW__)
    // ys_FIXME! temporary workaround for correct font scaling
    // Because of from wxWidgets 3.1.3 auto rescaling is implemented for the Fonts,
    // From the very beginning set dialog font to the wxSYS_DEFAULT_GUI_FONT
    this->SetFont(wxSystemSettings::GetFont(wxSYS_DEFAULT_GUI_FONT));
#else
    this->SetFont(wxGetApp().normal_font());
    this->SetBackgroundColour(wxSystemSettings::GetColour(wxSYS_COLOUR_WINDOW));
#endif // __WXMSW__

    // Load the icon either from the exe, or from the ico file.
#if _WIN32
    {
        TCHAR szExeFileName[MAX_PATH];
        GetModuleFileName(nullptr, szExeFileName, MAX_PATH);
        SetIcon(wxIcon(szExeFileName, wxBITMAP_TYPE_ICO));
    }
#else
    SetIcon(wxIcon(var("BambuStudio_128px.png"), wxBITMAP_TYPE_PNG));
#endif // _WIN32

    //just hide the Frame on closing
    this->Bind(wxEVT_CLOSE_WINDOW, [this](wxCloseEvent& evt) { this->Hide(); });

#ifdef _MSW_DARK_MODE
    if (wxGetApp().tabs_as_menu()) {
        // menubar
        //m_menubar = new wxMenuBar();
        //add_tabs_as_menu(m_menubar, mainframe, this);
        //this->SetMenuBar(m_menubar);
    }
#endif

    // initialize layout
    auto sizer = new wxBoxSizer(wxVERTICAL);
    sizer->SetSizeHints(this);
    SetSizer(sizer);
    Fit();

    const wxSize min_size = wxSize(85 * em_unit(), 50 * em_unit());
#ifdef __APPLE__
    // Using SetMinSize() on Mac messes up the window position in some cases
    // cf. https://groups.google.com/forum/#!topic/wx-users/yUKPBBfXWO0
    SetSize(min_size);
#else
    SetMinSize(min_size);
    SetSize(GetMinSize());
#endif
    Layout();
}

void SettingsDialog::on_dpi_changed(const wxRect& suggested_rect)
{
    if (wxGetApp().is_gcode_viewer())
        return;

    const int& em = em_unit();
    const wxSize& size = wxSize(85 * em, 50 * em);

    // BBS
    m_tabpanel->Rescale();

    // update Tabs
    for (auto tab : wxGetApp().tabs_list)
        tab->msw_rescale();

    SetMinSize(size);
    Fit();
    Refresh();
}


} // GUI
} // Slic3r<|MERGE_RESOLUTION|>--- conflicted
+++ resolved
@@ -998,7 +998,6 @@
     m_monitor->SetBackgroundColour(*wxWHITE);
     m_tabpanel->AddPage(m_monitor, _L("Device"), std::string("tab_monitor_active"), std::string("tab_monitor_active"));
 
-<<<<<<< HEAD
     m_printer_view = new PrinterWebView(m_tabpanel);
     Bind(EVT_LOAD_PRINTER_URL, [this](wxCommandEvent &evt) {
         wxString url = evt.GetString();
@@ -1007,15 +1006,9 @@
     });
     m_printer_view->Hide();
 
-    m_auxiliary = new AuxiliaryPanel(m_tabpanel, wxID_ANY, wxDefaultPosition, wxDefaultSize);
-    m_auxiliary->SetBackgroundColour(*wxWHITE);
-    m_tabpanel->AddPage(m_auxiliary, _L("Project"), std::string("tab_auxiliary_avtice"), std::string("tab_auxiliary_avtice"));
-=======
     m_project = new ProjectPanel(m_tabpanel, wxID_ANY, wxDefaultPosition, wxDefaultSize);
     m_project->SetBackgroundColour(*wxWHITE);
     m_tabpanel->AddPage(m_project, _L("Project"), std::string("tab_auxiliary_avtice"), std::string("tab_auxiliary_avtice"));
->>>>>>> 1f155868
-
     if (m_plater) {
         // load initial config
         auto full_config = wxGetApp().preset_bundle->full_config();
