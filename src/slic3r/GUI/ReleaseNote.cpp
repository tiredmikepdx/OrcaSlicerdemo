#include "ReleaseNote.hpp"
#include "I18N.hpp"

#include "libslic3r/Utils.hpp"
#include "libslic3r/Thread.hpp"
#include "GUI.hpp"
#include "GUI_App.hpp"
#include "GUI_Preview.hpp"
#include "MainFrame.hpp"
#include "format.hpp"
#include "Widgets/ProgressDialog.hpp"
#include "Widgets/RoundedRectangle.hpp"
#include "Widgets/StaticBox.hpp"
#include "Widgets/WebView.hpp"

#include <wx/regex.h>
#include <wx/progdlg.h>
#include <wx/clipbrd.h>
#include <wx/dcgraph.h>
#include <miniz.h>
#include <algorithm>
#include "Plater.hpp"
#include "BitmapCache.hpp"

namespace Slic3r { namespace GUI {

wxDEFINE_EVENT(EVT_SECONDARY_CHECK_CONFIRM, wxCommandEvent);
wxDEFINE_EVENT(EVT_SECONDARY_CHECK_CANCEL, wxCommandEvent);
wxDEFINE_EVENT(EVT_SECONDARY_CHECK_DONE, wxCommandEvent);
wxDEFINE_EVENT(EVT_CHECKBOX_CHANGE, wxCommandEvent);
wxDEFINE_EVENT(EVT_ENTER_IP_ADDRESS, wxCommandEvent);
wxDEFINE_EVENT(EVT_CLOSE_IPADDRESS_DLG, wxCommandEvent);
wxDEFINE_EVENT(EVT_CHECK_IP_ADDRESS_FAILED, wxCommandEvent);
wxDEFINE_EVENT(EVT_SECONDARY_CHECK_RETRY, wxCommandEvent);

ReleaseNoteDialog::ReleaseNoteDialog(Plater *plater /*= nullptr*/)
    : DPIDialog(static_cast<wxWindow *>(wxGetApp().mainframe), wxID_ANY, _L("Release Note"), wxDefaultPosition, wxDefaultSize, wxCAPTION | wxCLOSE_BOX)
{
    std::string icon_path = (boost::format("%1%/images/OrcaSlicerTitle.ico") % resources_dir()).str();
    SetIcon(wxIcon(encode_path(icon_path.c_str()), wxBITMAP_TYPE_ICO));

    SetBackgroundColour(*wxWHITE);
    wxBoxSizer *m_sizer_main = new wxBoxSizer(wxVERTICAL);
    auto        m_line_top   = new wxPanel(this, wxID_ANY, wxDefaultPosition, wxSize(-1, 1));
    m_line_top->SetBackgroundColour(wxColour(166, 169, 170));
    m_sizer_main->Add(m_line_top, 0, wxEXPAND, 0);
    m_sizer_main->Add(0, 0, 0, wxTOP, FromDIP(30));

    wxBoxSizer *m_sizer_body = new wxBoxSizer(wxHORIZONTAL);

    m_sizer_body->Add(0, 0, 0, wxLEFT, FromDIP(38));

    auto sm = create_scaled_bitmap("OrcaSlicer", nullptr,  70);
    auto brand = new wxStaticBitmap(this, wxID_ANY, sm, wxDefaultPosition, wxSize(FromDIP(70), FromDIP(70)));

    m_sizer_body->Add(brand, 0, wxALL, 0);

    m_sizer_body->Add(0, 0, 0, wxRIGHT, FromDIP(25));

    wxBoxSizer *m_sizer_right = new wxBoxSizer(wxVERTICAL);

    m_text_up_info = new Label(this, Label::Head_14, wxEmptyString, LB_AUTO_WRAP);
    m_text_up_info->SetForegroundColour(wxColour(0x26, 0x2E, 0x30));
    m_sizer_right->Add(m_text_up_info, 0, wxEXPAND, 0);

    m_sizer_right->Add(0, 0, 1, wxTOP, FromDIP(15));

    m_vebview_release_note = new wxScrolledWindow(this, wxID_ANY, wxDefaultPosition, wxSize(FromDIP(560), FromDIP(430)), wxVSCROLL);
    m_vebview_release_note->SetScrollRate(5, 5);
    m_vebview_release_note->SetBackgroundColour(wxColour(0xF8, 0xF8, 0xF8));
    m_vebview_release_note->SetMaxSize(wxSize(FromDIP(560), FromDIP(430)));

    m_sizer_right->Add(m_vebview_release_note, 0, wxEXPAND | wxRIGHT, FromDIP(20));
    m_sizer_body->Add(m_sizer_right, 1, wxBOTTOM | wxEXPAND, FromDIP(30));
    m_sizer_main->Add(m_sizer_body, 0, wxEXPAND, 0);

    SetSizer(m_sizer_main);
    Layout();
    m_sizer_main->Fit(this);

    Centre(wxBOTH);
    wxGetApp().UpdateDlgDarkUI(this);
}

ReleaseNoteDialog::~ReleaseNoteDialog() {}


void ReleaseNoteDialog::on_dpi_changed(const wxRect &suggested_rect)
{
}

void ReleaseNoteDialog::update_release_note(wxString release_note, std::string version)
{
    m_text_up_info->SetLabel(wxString::Format(_L("version %s update information :"), version));
    wxBoxSizer * sizer_text_release_note = new wxBoxSizer(wxVERTICAL);
    auto        m_staticText_release_note = new ::Label(m_vebview_release_note, release_note, LB_AUTO_WRAP);
    m_staticText_release_note->SetMinSize(wxSize(FromDIP(530), -1));
    m_staticText_release_note->SetMaxSize(wxSize(FromDIP(530), -1));
    sizer_text_release_note->Add(m_staticText_release_note, 0, wxALL, 5);
    m_vebview_release_note->SetSizer(sizer_text_release_note);
    m_vebview_release_note->Layout();
    m_vebview_release_note->Fit();
    wxGetApp().UpdateDlgDarkUI(this);
}

UpdatePluginDialog::UpdatePluginDialog(wxWindow* parent /*= nullptr*/)
    : DPIDialog(static_cast<wxWindow*>(wxGetApp().mainframe), wxID_ANY, _L("Network plug-in update"), wxDefaultPosition, wxDefaultSize, wxCAPTION | wxCLOSE_BOX)
{
    std::string icon_path = (boost::format("%1%/images/OrcaSlicerTitle.ico") % resources_dir()).str();
    SetIcon(wxIcon(encode_path(icon_path.c_str()), wxBITMAP_TYPE_ICO));

    SetBackgroundColour(*wxWHITE);
    wxBoxSizer* m_sizer_main = new wxBoxSizer(wxVERTICAL);
    auto        m_line_top = new wxPanel(this, wxID_ANY, wxDefaultPosition, wxSize(-1, 1));
    m_line_top->SetBackgroundColour(wxColour(166, 169, 170));
    m_sizer_main->Add(m_line_top, 0, wxEXPAND, 0);
    m_sizer_main->Add(0, 0, 0, wxTOP, FromDIP(30));

    wxBoxSizer* m_sizer_body = new wxBoxSizer(wxHORIZONTAL);



    auto sm = create_scaled_bitmap("OrcaSlicer", nullptr, 55);
    auto brand = new wxStaticBitmap(this, wxID_ANY, sm, wxDefaultPosition, wxSize(FromDIP(55), FromDIP(55)));

    wxBoxSizer* m_sizer_right = new wxBoxSizer(wxVERTICAL);

    m_text_up_info = new Label(this, Label::Head_13, wxEmptyString, LB_AUTO_WRAP);
    m_text_up_info->SetMaxSize(wxSize(FromDIP(260), -1));
    m_text_up_info->SetForegroundColour(wxColour(0x26, 0x2E, 0x30));


    operation_tips = new ::Label(this, Label::Body_12, _L("Click OK to update the Network plug-in when Bambu Studio launches next time."), LB_AUTO_WRAP);
    operation_tips->SetMinSize(wxSize(FromDIP(260), -1));
    operation_tips->SetMaxSize(wxSize(FromDIP(260), -1));

    m_vebview_release_note = new wxScrolledWindow(this, wxID_ANY, wxDefaultPosition, wxDefaultSize, wxVSCROLL);
    m_vebview_release_note->SetScrollRate(5, 5);
    m_vebview_release_note->SetBackgroundColour(wxColour(0xF8, 0xF8, 0xF8));
    m_vebview_release_note->SetMinSize(wxSize(FromDIP(260), FromDIP(150)));
    m_vebview_release_note->SetMaxSize(wxSize(FromDIP(260), FromDIP(150)));

    auto sizer_button = new wxBoxSizer(wxHORIZONTAL);

    StateColor btn_bg_green(std::pair<wxColour, int>(wxColour(0, 137, 123), StateColor::Pressed), std::pair<wxColour, int>(wxColour(38, 166, 154), StateColor::Hovered),
        std::pair<wxColour, int>(AMS_CONTROL_BRAND_COLOUR, StateColor::Normal));

    StateColor btn_bg_white(std::pair<wxColour, int>(wxColour(206, 206, 206), StateColor::Pressed), std::pair<wxColour, int>(wxColour(238, 238, 238), StateColor::Hovered),
        std::pair<wxColour, int>(*wxWHITE, StateColor::Normal));

    auto m_button_ok = new Button(this, _L("OK"));
    m_button_ok->SetBackgroundColor(btn_bg_green);
    m_button_ok->SetBorderColor(*wxWHITE);
    m_button_ok->SetTextColor(wxColour(0xFFFFFE));
    m_button_ok->SetFont(Label::Body_12);
    m_button_ok->SetSize(wxSize(FromDIP(58), FromDIP(24)));
    m_button_ok->SetMinSize(wxSize(FromDIP(58), FromDIP(24)));
    m_button_ok->SetCornerRadius(FromDIP(12));

    m_button_ok->Bind(wxEVT_LEFT_DOWN, [this](wxMouseEvent& e) {
        EndModal(wxID_OK);
        });

    auto m_button_cancel = new Button(this, _L("Cancel"));
    m_button_cancel->SetBackgroundColor(btn_bg_white);
    m_button_cancel->SetBorderColor(wxColour(38, 46, 48));
    m_button_cancel->SetFont(Label::Body_12);
    m_button_cancel->SetSize(wxSize(FromDIP(58), FromDIP(24)));
    m_button_cancel->SetMinSize(wxSize(FromDIP(58), FromDIP(24)));
    m_button_cancel->SetCornerRadius(FromDIP(12));

    m_button_cancel->Bind(wxEVT_LEFT_DOWN, [this](wxMouseEvent& e) {
        EndModal(wxID_NO);
        });

    sizer_button->AddStretchSpacer();
    sizer_button->Add(m_button_ok, 0, wxALL, FromDIP(5));
    sizer_button->Add(m_button_cancel, 0, wxALL, FromDIP(5));

    m_sizer_right->Add(m_text_up_info, 0, wxEXPAND, 0);
    m_sizer_right->Add(0, 0, 0, wxTOP, FromDIP(5));
    m_sizer_right->Add(m_vebview_release_note, 0, wxEXPAND | wxRIGHT, FromDIP(20));
    m_sizer_right->Add(0, 0, 0, wxTOP, FromDIP(5));
    m_sizer_right->Add(operation_tips, 1, wxEXPAND | wxRIGHT, FromDIP(20));
    m_sizer_right->Add(0, 0, 0, wxTOP, FromDIP(5));
    m_sizer_right->Add(sizer_button, 0, wxEXPAND | wxRIGHT, FromDIP(20));

    m_sizer_body->Add(0, 0, 0, wxLEFT, FromDIP(24));
    m_sizer_body->Add(brand, 0, wxALL, 0);
    m_sizer_body->Add(0, 0, 0, wxRIGHT, FromDIP(20));
    m_sizer_body->Add(m_sizer_right, 1, wxBOTTOM | wxEXPAND, FromDIP(18));
    m_sizer_main->Add(m_sizer_body, 0, wxEXPAND, 0);

    SetSizer(m_sizer_main);
    Layout();
    m_sizer_main->Fit(this);

    Centre(wxBOTH);
    wxGetApp().UpdateDlgDarkUI(this);
}

UpdatePluginDialog::~UpdatePluginDialog() {}


void UpdatePluginDialog::on_dpi_changed(const wxRect& suggested_rect)
{
}

void UpdatePluginDialog::update_info(std::string json_path)
{
    std::string version_str, description_str;
    wxString version;
    wxString description;

    try {
        boost::nowide::ifstream ifs(json_path);
        json j;
        ifs >> j;

        version_str = j["version"];
        description_str = j["description"];
    }
    catch (nlohmann::detail::parse_error& err) {
        BOOST_LOG_TRIVIAL(error) << __FUNCTION__ << ": parse " << json_path << " got a nlohmann::detail::parse_error, reason = " << err.what();
        return;
    }

    version = from_u8(version_str);
    description = from_u8(description_str);

    m_text_up_info->SetLabel(wxString::Format(_L("A new Network plug-in(%s) available, Do you want to install it?"), version));
    m_text_up_info->SetMinSize(wxSize(FromDIP(260), -1));
    m_text_up_info->SetMaxSize(wxSize(FromDIP(260), -1));
    wxBoxSizer* sizer_text_release_note = new wxBoxSizer(wxVERTICAL);
    auto        m_text_label            = new ::Label(m_vebview_release_note, Label::Body_13, description, LB_AUTO_WRAP);
    m_text_label->SetMinSize(wxSize(FromDIP(235), -1));
    m_text_label->SetMaxSize(wxSize(FromDIP(235), -1));

    sizer_text_release_note->Add(m_text_label, 0, wxALL, 5);
    m_vebview_release_note->SetSizer(sizer_text_release_note);
    m_vebview_release_note->Layout();
    m_vebview_release_note->Fit();
    wxGetApp().UpdateDlgDarkUI(this);
    Layout();
    Fit();
}

UpdateVersionDialog::UpdateVersionDialog(wxWindow *parent)
    : DPIDialog(parent, wxID_ANY, _L("New version of Bambu Studio"), wxDefaultPosition, wxDefaultSize, wxCAPTION | wxCLOSE_BOX | wxRESIZE_BORDER)
{
    std::string icon_path = (boost::format("%1%/images/OrcaSlicerTitle.ico") % resources_dir()).str();
    SetIcon(wxIcon(encode_path(icon_path.c_str()), wxBITMAP_TYPE_ICO));

    SetBackgroundColour(*wxWHITE);

    wxBoxSizer *m_sizer_main = new wxBoxSizer(wxVERTICAL);
    auto        m_line_top   = new wxPanel(this, wxID_ANY, wxDefaultPosition, wxSize(-1, 1));
    m_line_top->SetBackgroundColour(wxColour(166, 169, 170));
    

    wxBoxSizer *m_sizer_body = new wxBoxSizer(wxHORIZONTAL);

    

    auto sm    = create_scaled_bitmap("OrcaSlicer", nullptr, 70);
    m_brand = new wxStaticBitmap(this, wxID_ANY, sm, wxDefaultPosition, wxSize(FromDIP(70), FromDIP(70)));

    

    wxBoxSizer *m_sizer_right = new wxBoxSizer(wxVERTICAL);

    m_text_up_info = new Label(this, Label::Head_14, wxEmptyString, LB_AUTO_WRAP);
    m_text_up_info->SetForegroundColour(wxColour(0x26, 0x2E, 0x30));

    m_simplebook_release_note = new wxSimplebook(this);
    m_simplebook_release_note->SetSize(wxSize(FromDIP(560), FromDIP(430)));
    m_simplebook_release_note->SetMinSize(wxSize(FromDIP(560), FromDIP(430)));
    m_simplebook_release_note->SetBackgroundColour(wxColour(0xF8, 0xF8, 0xF8));

    m_scrollwindows_release_note = new wxScrolledWindow(m_simplebook_release_note, wxID_ANY, wxDefaultPosition, wxSize(FromDIP(560), FromDIP(430)), wxVSCROLL);
    m_scrollwindows_release_note->SetScrollRate(5, 5);
    m_scrollwindows_release_note->SetBackgroundColour(wxColour(0xF8, 0xF8, 0xF8));

    //webview
    m_vebview_release_note = CreateTipView(m_simplebook_release_note);
    m_vebview_release_note->SetBackgroundColour(wxColour(0xF8, 0xF8, 0xF8));
    m_vebview_release_note->SetSize(wxSize(FromDIP(560), FromDIP(430)));
    m_vebview_release_note->SetMinSize(wxSize(FromDIP(560), FromDIP(430)));
    //m_vebview_release_note->SetMaxSize(wxSize(FromDIP(560), FromDIP(430)));


	fs::path ph(data_dir());
	ph /= "resources/tooltip/releasenote.html";
	if (!fs::exists(ph)) {
		ph = resources_dir();
		ph /= "tooltip/releasenote.html";
	}
	auto url = ph.string();
	std::replace(url.begin(), url.end(), '\\', '/');
	url = "file:///" + url;
    m_vebview_release_note->LoadURL(from_u8(url));

    m_simplebook_release_note->AddPage(m_scrollwindows_release_note, wxEmptyString, false);
    m_simplebook_release_note->AddPage(m_vebview_release_note, wxEmptyString, false);


    m_remind_choice = new wxCheckBox( this, wxID_ANY, _L("Don't remind me of this version again"), wxDefaultPosition, wxDefaultSize, 0 );
    m_remind_choice->SetValue(false);
    m_remind_choice->Bind(wxEVT_COMMAND_CHECKBOX_CLICKED, &UpdateVersionDialog::alter_choice,this);

    auto sizer_button = new wxBoxSizer(wxHORIZONTAL);


    StateColor btn_bg_green(std::pair<wxColour, int>(wxColour(0, 137, 123), StateColor::Pressed), std::pair<wxColour, int>(wxColour(38, 166, 154), StateColor::Hovered),
                            std::pair<wxColour, int>(AMS_CONTROL_BRAND_COLOUR, StateColor::Normal));

    StateColor btn_bg_white(std::pair<wxColour, int>(wxColour(206, 206, 206), StateColor::Pressed), std::pair<wxColour, int>(wxColour(238, 238, 238), StateColor::Hovered),
                            std::pair<wxColour, int>(*wxWHITE, StateColor::Normal));

    m_button_ok = new Button(this, _L("OK"));
    m_button_ok->SetBackgroundColor(btn_bg_green);
    m_button_ok->SetBorderColor(*wxWHITE);
    m_button_ok->SetTextColor(wxColour("#FFFFFE"));
    m_button_ok->SetFont(Label::Body_12);
    m_button_ok->SetSize(wxSize(FromDIP(58), FromDIP(24)));
    m_button_ok->SetMinSize(wxSize(FromDIP(58), FromDIP(24)));
    m_button_ok->SetCornerRadius(FromDIP(12));

    m_button_ok->Bind(wxEVT_LEFT_DOWN, [this](wxMouseEvent &e) {
        EndModal(wxID_YES);
    });

    m_button_cancel = new Button(this, _L("Cancel"));
    m_button_cancel->SetBackgroundColor(btn_bg_white);
    m_button_cancel->SetBorderColor(wxColour(38, 46, 48));
    m_button_cancel->SetFont(Label::Body_12);
    m_button_cancel->SetSize(wxSize(FromDIP(58), FromDIP(24)));
    m_button_cancel->SetMinSize(wxSize(FromDIP(58), FromDIP(24)));
    m_button_cancel->SetCornerRadius(FromDIP(12));

    m_button_cancel->Bind(wxEVT_LEFT_DOWN, [this](wxMouseEvent &e) {
        EndModal(wxID_NO);
    });

    m_sizer_main->Add(m_line_top, 0, wxEXPAND | wxBOTTOM, 0);

    sizer_button->Add(m_remind_choice, 0, wxALL | wxEXPAND, FromDIP(5));
    sizer_button->AddStretchSpacer();
    sizer_button->Add(m_button_ok, 0, wxALL, FromDIP(5));
    sizer_button->Add(m_button_cancel, 0, wxALL, FromDIP(5));

    m_sizer_right->Add(m_text_up_info, 0, wxEXPAND | wxBOTTOM | wxTOP, FromDIP(15));
    m_sizer_right->Add(m_simplebook_release_note, 1, wxEXPAND | wxRIGHT, 0);
    m_sizer_right->Add(sizer_button, 0, wxEXPAND | wxRIGHT, FromDIP(20));

    m_sizer_body->Add(m_brand, 0, wxTOP|wxRIGHT|wxLEFT, FromDIP(15));
    m_sizer_body->Add(0, 0, 0, wxRIGHT, 0);
    m_sizer_body->Add(m_sizer_right, 1, wxBOTTOM | wxEXPAND, FromDIP(8));
    m_sizer_main->Add(m_sizer_body, 1, wxEXPAND, 0);
    m_sizer_main->Add(0, 0, 0, wxBOTTOM, 10);

    SetSizer(m_sizer_main);
    Layout();
    Fit();

    SetMinSize(GetSize());

    Centre(wxBOTH);
    wxGetApp().UpdateDlgDarkUI(this);
}

UpdateVersionDialog::~UpdateVersionDialog() {}

void UpdateVersionDialog::alter_choice(wxCommandEvent& event)
{
    wxGetApp().set_skip_version(m_remind_choice->GetValue());
}

wxWebView* UpdateVersionDialog::CreateTipView(wxWindow* parent)
{
	wxWebView* tipView = WebView::CreateWebView(parent, "");
	tipView->Bind(wxEVT_WEBVIEW_LOADED, &UpdateVersionDialog::OnLoaded, this);
	tipView->Bind(wxEVT_WEBVIEW_NAVIGATED, &UpdateVersionDialog::OnTitleChanged, this);
	tipView->Bind(wxEVT_WEBVIEW_ERROR, &UpdateVersionDialog::OnError, this);
	return tipView;
}

void UpdateVersionDialog::OnLoaded(wxWebViewEvent& event)
{
    event.Skip();
}

void UpdateVersionDialog::OnTitleChanged(wxWebViewEvent& event)
{
    //ShowReleaseNote();
    event.Skip();
}
void UpdateVersionDialog::OnError(wxWebViewEvent& event)
{
    event.Skip();
}

static std::string url_encode(const std::string& value) {
	std::ostringstream escaped;
	escaped.fill('0');
	escaped << std::hex;
	for (std::string::const_iterator i = value.begin(), n = value.end(); i != n; ++i) {
		std::string::value_type c = (*i);

		// Keep alphanumeric and other accepted characters intact
		if (isalnum(c) || c == '-' || c == '_' || c == '.' || c == '~') {
			escaped << c;
			continue;
		}

		// Any other characters are percent-encoded
		escaped << std::uppercase;
		escaped << '%' << std::setw(2) << int((unsigned char)c);
		escaped << std::nouppercase;
	}
	return escaped.str();
}

bool UpdateVersionDialog::ShowReleaseNote(std::string content)
{
	auto script = "window.showMarkdown('" + url_encode(content) + "', true);";
    RunScript(script);
    return true;
}

void UpdateVersionDialog::RunScript(std::string script)
{
    WebView::RunScript(m_vebview_release_note, script);
    script.clear();
}

void UpdateVersionDialog::on_dpi_changed(const wxRect &suggested_rect) {
    m_button_ok->Rescale();
    m_button_cancel->Rescale();
}

std::vector<std::string> UpdateVersionDialog::splitWithStl(std::string str,std::string pattern)
{
    std::string::size_type pos;
    std::vector<std::string> result;
    str += pattern;
    int size = str.size();
    for (int i = 0; i < size; i++)
    {
        pos = str.find(pattern, i);
        if (pos < size)
        {
            std::string s = str.substr(i, pos - i);
            result.push_back(s);
            i = pos + pattern.size() - 1;
        }
    }
    return result;
}

void UpdateVersionDialog::update_version_info(wxString release_note, wxString version)
{
    //bbs check whether the web display is used
    bool use_web_link       = false;
    std::string url_line    = "";
    auto split_array        =  splitWithStl(release_note.ToStdString(), "###");

    if (split_array.size() >= 3) {
        for (auto i = 0; i < split_array.size(); i++) {
            std::string url = split_array[i];
            if (std::strstr(url.c_str(), "http://") != NULL || std::strstr(url.c_str(), "https://") != NULL) {
                use_web_link = true;
                url_line = url;
                break;
            }
        }
    }
   

    if (use_web_link) {
        m_brand->Hide();
        m_text_up_info->Hide();
        m_simplebook_release_note->SetSelection(1);
        m_vebview_release_note->LoadURL(from_u8(url_line));
    }
    else {
        m_simplebook_release_note->SetMaxSize(wxSize(FromDIP(560), FromDIP(430)));
        m_simplebook_release_note->SetSelection(0);
        m_text_up_info->SetLabel(wxString::Format(_L("Click to download new version in default browser: %s"), version));
        wxBoxSizer* sizer_text_release_note = new wxBoxSizer(wxVERTICAL);
        auto        m_staticText_release_note = new ::Label(m_scrollwindows_release_note, release_note, LB_AUTO_WRAP);
        m_staticText_release_note->SetMinSize(wxSize(FromDIP(560), -1));
        m_staticText_release_note->SetMaxSize(wxSize(FromDIP(560), -1));
        sizer_text_release_note->Add(m_staticText_release_note, 0, wxALL, 5);
        m_scrollwindows_release_note->SetSizer(sizer_text_release_note);
        m_scrollwindows_release_note->Layout();
        m_scrollwindows_release_note->Fit();
        SetMinSize(GetSize());
        SetMaxSize(GetSize());
    }

    wxGetApp().UpdateDlgDarkUI(this);
    Layout();
    Fit();
}

SecondaryCheckDialog::SecondaryCheckDialog(wxWindow* parent, wxWindowID id, const wxString& title, enum ButtonStyle btn_style, const wxPoint& pos, const wxSize& size, long style, bool not_show_again_check)
    :DPIFrame(parent, id, title, pos, size, style)
{
    m_button_style = btn_style;
    std::string icon_path = (boost::format("%1%/images/OrcaSlicerTitle.ico") % resources_dir()).str();
    SetIcon(wxIcon(encode_path(icon_path.c_str()), wxBITMAP_TYPE_ICO));

    SetBackgroundColour(*wxWHITE);
    m_sizer_main = new wxBoxSizer(wxVERTICAL);
    auto        m_line_top = new wxPanel(this, wxID_ANY, wxDefaultPosition, wxSize(FromDIP(400), 1));
    m_line_top->SetBackgroundColour(wxColour(166, 169, 170));
    m_sizer_main->Add(m_line_top, 0, wxEXPAND, 0);
    m_sizer_main->Add(0, 0, 0, wxTOP, FromDIP(5));

    wxBoxSizer* m_sizer_right = new wxBoxSizer(wxVERTICAL);

    m_sizer_right->Add(0, 0, 1, wxTOP, FromDIP(15));

    m_vebview_release_note = new wxScrolledWindow(this, wxID_ANY, wxDefaultPosition, wxDefaultSize, wxVSCROLL);
    m_vebview_release_note->SetScrollRate(0, 5);
    m_vebview_release_note->SetBackgroundColour(*wxWHITE);
    m_vebview_release_note->SetMinSize(wxSize(FromDIP(400), FromDIP(380)));
    m_sizer_right->Add(m_vebview_release_note, 0, wxEXPAND | wxRIGHT | wxLEFT, FromDIP(15));


    auto bottom_sizer = new wxBoxSizer(wxVERTICAL);
    auto sizer_button = new wxBoxSizer(wxHORIZONTAL);
<<<<<<< HEAD
    StateColor btn_bg_green(std::pair<wxColour, int>(wxColour(0, 137, 123), StateColor::Pressed), std::pair<wxColour, int>(wxColour(38, 166, 154), StateColor::Hovered),
=======
    btn_bg_green = StateColor(std::pair<wxColour, int>(wxColour(27, 136, 68), StateColor::Pressed), std::pair<wxColour, int>(wxColour(61, 203, 115), StateColor::Hovered),
>>>>>>> 1d078695
        std::pair<wxColour, int>(AMS_CONTROL_BRAND_COLOUR, StateColor::Normal));

    btn_bg_white = StateColor(std::pair<wxColour, int>(wxColour(206, 206, 206), StateColor::Pressed), std::pair<wxColour, int>(wxColour(238, 238, 238), StateColor::Hovered),
        std::pair<wxColour, int>(*wxWHITE, StateColor::Normal));


    if (not_show_again_check) {
        auto checkbox_sizer = new wxBoxSizer(wxHORIZONTAL);
        m_show_again_checkbox = new wxCheckBox(this, wxID_ANY, _L("Don't show again"), wxDefaultPosition, wxDefaultSize, 0);
        m_show_again_checkbox->Bind(wxEVT_COMMAND_CHECKBOX_CLICKED, [this](wxCommandEvent& e) {
            not_show_again = !not_show_again;
            m_show_again_checkbox->SetValue(not_show_again);
        });
        checkbox_sizer->Add(FromDIP(15), 0, 0, 0);
        checkbox_sizer->Add(m_show_again_checkbox, 0, wxALL, FromDIP(5));
        bottom_sizer->Add(checkbox_sizer, 0, wxBOTTOM | wxEXPAND, 0);
    }
    m_button_ok = new Button(this, _L("Confirm"));
    m_button_ok->SetBackgroundColor(btn_bg_green);
    m_button_ok->SetBorderColor(*wxWHITE);
    m_button_ok->SetTextColor(wxColour("#FFFFFE"));
    m_button_ok->SetFont(Label::Body_12);
    m_button_ok->SetSize(wxSize(FromDIP(58), FromDIP(24)));
    m_button_ok->SetMinSize(wxSize(-1, FromDIP(24)));
    m_button_ok->SetMaxSize(wxSize(-1, FromDIP(24)));
    m_button_ok->SetCornerRadius(FromDIP(12));

    m_button_ok->Bind(wxEVT_LEFT_DOWN, [this](wxMouseEvent& e) {
        wxCommandEvent evt(EVT_SECONDARY_CHECK_CONFIRM, GetId());
        e.SetEventObject(this);
        GetEventHandler()->ProcessEvent(evt);
        this->on_hide();
    });

    m_button_retry = new Button(this, _L("Retry"));
    m_button_retry->SetBackgroundColor(btn_bg_green);
    m_button_retry->SetBorderColor(*wxWHITE);
    m_button_retry->SetTextColor(wxColour("#FFFFFE"));
    m_button_retry->SetFont(Label::Body_12);
    m_button_retry->SetSize(wxSize(FromDIP(58), FromDIP(24)));
    m_button_retry->SetMinSize(wxSize(-1, FromDIP(24)));
    m_button_retry->SetMaxSize(wxSize(-1, FromDIP(24)));
    m_button_retry->SetCornerRadius(FromDIP(12));

    m_button_retry->Bind(wxEVT_LEFT_DOWN, [this](wxMouseEvent& e) {
        wxCommandEvent evt(EVT_SECONDARY_CHECK_RETRY, GetId());
        e.SetEventObject(this);
        GetEventHandler()->ProcessEvent(evt);
        this->on_hide();
    });

    m_button_cancel = new Button(this, _L("Cancel"));
    m_button_cancel->SetBackgroundColor(btn_bg_white);
    m_button_cancel->SetBorderColor(wxColour(38, 46, 48));
    m_button_cancel->SetFont(Label::Body_12);
    m_button_cancel->SetSize(wxSize(FromDIP(58), FromDIP(24)));
    m_button_cancel->SetMinSize(wxSize(-1, FromDIP(24)));
    m_button_cancel->SetMaxSize(wxSize(-1, FromDIP(24)));
    m_button_cancel->SetCornerRadius(FromDIP(12));

    m_button_cancel->Bind(wxEVT_LEFT_DOWN, [this](wxMouseEvent& e) {
            wxCommandEvent evt(EVT_SECONDARY_CHECK_CANCEL);
            e.SetEventObject(this);
            GetEventHandler()->ProcessEvent(evt);
            this->on_hide();
        });

    m_button_fn = new Button(this, _L("Done"));
    m_button_fn->SetBackgroundColor(btn_bg_white);
    m_button_fn->SetBorderColor(wxColour(38, 46, 48));
    m_button_fn->SetFont(Label::Body_12);
    m_button_fn->SetSize(wxSize(FromDIP(58), FromDIP(24)));
    m_button_fn->SetMinSize(wxSize(-1, FromDIP(24)));
    m_button_fn->SetMaxSize(wxSize(-1, FromDIP(24)));
    m_button_fn->SetCornerRadius(FromDIP(12));

    m_button_fn->Bind(wxEVT_LEFT_DOWN, [this](wxMouseEvent& e) {
            post_event(wxCommandEvent(EVT_SECONDARY_CHECK_DONE));
            e.Skip();
        });

    if (btn_style == CONFIRM_AND_CANCEL) {
        m_button_cancel->Show();
        m_button_fn->Hide();
        m_button_retry->Hide();
    } else if (btn_style == CONFIRM_AND_DONE) {
        m_button_cancel->Hide();
        m_button_fn->Show();
        m_button_retry->Hide();
    } else if (btn_style == CONFIRM_AND_RETRY) {
        m_button_retry->Show();
        m_button_cancel->Hide();
        m_button_fn->Hide();
    } else if (style == DONE_AND_RETRY) {
        m_button_retry->Show();
        m_button_fn->Show();
        m_button_cancel->Hide();
    }
    else {
        m_button_retry->Hide();
        m_button_cancel->Hide();
        m_button_fn->Hide();
    }

    sizer_button->AddStretchSpacer();
    sizer_button->Add(m_button_retry, 0, wxALL, FromDIP(5));
    sizer_button->Add(m_button_fn, 0, wxALL, FromDIP(5));
    sizer_button->Add(m_button_ok, 0, wxALL, FromDIP(5));
    sizer_button->Add(m_button_cancel, 0, wxALL, FromDIP(5));
    sizer_button->Add(FromDIP(5),0, 0, 0);
    bottom_sizer->Add(sizer_button, 0, wxEXPAND | wxRIGHT | wxLEFT, 0);


    m_sizer_right->Add(bottom_sizer, 0, wxEXPAND | wxRIGHT | wxLEFT, FromDIP(15));
    m_sizer_right->Add(0, 0, 0, wxTOP,FromDIP(10));

    m_sizer_main->Add(m_sizer_right, 0, wxBOTTOM | wxEXPAND, FromDIP(5));

    Bind(wxEVT_CLOSE_WINDOW, [this](auto& e) {this->on_hide();});

    SetSizer(m_sizer_main);
    Layout();
    m_sizer_main->Fit(this);

    CenterOnParent();
    wxGetApp().UpdateFrameDarkUI(this);
}

void SecondaryCheckDialog::post_event(wxCommandEvent&& event)
{
    if (event_parent) {
        event.SetString("");
        event.SetEventObject(event_parent);
        wxPostEvent(event_parent, event);
        event.Skip();
    }
}

void SecondaryCheckDialog::update_text(wxString text)
{
    wxBoxSizer* sizer_text_release_note = new wxBoxSizer(wxVERTICAL);

    if (!m_staticText_release_note) {
        m_staticText_release_note = new Label(m_vebview_release_note, text, LB_AUTO_WRAP);
        wxBoxSizer* top_blank_sizer = new wxBoxSizer(wxVERTICAL);
        wxBoxSizer* bottom_blank_sizer = new wxBoxSizer(wxVERTICAL);
        top_blank_sizer->Add(FromDIP(5), 0, wxALIGN_CENTER | wxALL, FromDIP(5));
        bottom_blank_sizer->Add(FromDIP(5), 0, wxALIGN_CENTER | wxALL, FromDIP(5));

        sizer_text_release_note->Add(top_blank_sizer, 0, wxALIGN_CENTER | wxALL, FromDIP(5));
        sizer_text_release_note->Add(m_staticText_release_note, 0, wxALIGN_CENTER, FromDIP(5));
        sizer_text_release_note->Add(bottom_blank_sizer, 0, wxALIGN_CENTER | wxALL, FromDIP(5));
        m_vebview_release_note->SetSizer(sizer_text_release_note);
    }
    m_staticText_release_note->SetMaxSize(wxSize(FromDIP(330), -1));
    m_staticText_release_note->SetMinSize(wxSize(FromDIP(330), -1));
    m_staticText_release_note->SetLabelText(text);
    m_vebview_release_note->Layout();

    auto text_size = m_staticText_release_note->GetBestSize();
    if (text_size.y < FromDIP(360))
        m_vebview_release_note->SetMinSize(wxSize(FromDIP(360), text_size.y + FromDIP(25)));
    else {
        m_vebview_release_note->SetMinSize(wxSize(FromDIP(360), FromDIP(360)));
    }

    Layout();
    Fit();
}

void SecondaryCheckDialog::on_show()
{
    wxGetApp().UpdateFrameDarkUI(this);
    // recover button color
    wxMouseEvent evt_ok(wxEVT_LEFT_UP);
    m_button_ok->GetEventHandler()->ProcessEvent(evt_ok);
    wxMouseEvent evt_cancel(wxEVT_LEFT_UP);
    m_button_cancel->GetEventHandler()->ProcessEvent(evt_cancel);

    this->Show();
    this->Raise();
}

void SecondaryCheckDialog::on_hide()
{
    if (m_show_again_checkbox != nullptr && not_show_again && show_again_config_text != "")
        wxGetApp().app_config->set(show_again_config_text, "1");

    this->Hide();
    if (wxGetApp().mainframe != nullptr) {
        wxGetApp().mainframe->Show();
        wxGetApp().mainframe->Raise();
    }
}

void SecondaryCheckDialog::update_title_style(wxString title, SecondaryCheckDialog::ButtonStyle style, wxWindow* parent)
{
    if (m_button_style == style && title == GetTitle() == title) return;

    SetTitle(title);

    event_parent = parent;

    if (style == CONFIRM_AND_CANCEL) {
        m_button_cancel->Show();
        m_button_fn->Hide();
        m_button_retry->Hide();
    }
    else if (style == CONFIRM_AND_DONE) {
        m_button_cancel->Hide();
        m_button_fn->Show();
        m_button_retry->Hide();
    }
    else if (style == CONFIRM_AND_RETRY) {
        m_button_retry->Show();
        m_button_cancel->Hide();
        m_button_fn->Hide();
    }
    else if (style == DONE_AND_RETRY) {
        m_button_retry->Show();
        m_button_fn->Show();
        m_button_cancel->Hide();
    }
    else {
        m_button_retry->Hide();
        m_button_cancel->Hide();
        m_button_fn->Hide();
    }


    Layout();
}

void SecondaryCheckDialog::update_btn_label(wxString ok_btn_text, wxString cancel_btn_text)
{
    m_button_ok->SetLabel(ok_btn_text);
    m_button_cancel->SetLabel(cancel_btn_text);
    rescale();
}

SecondaryCheckDialog::~SecondaryCheckDialog()
{

}

void SecondaryCheckDialog::on_dpi_changed(const wxRect& suggested_rect)
{
    rescale(); 
}

void SecondaryCheckDialog::msw_rescale() { 
    wxGetApp().UpdateFrameDarkUI(this); 
    Refresh();
}

void SecondaryCheckDialog::rescale()
{
    m_button_ok->Rescale();
    m_button_cancel->Rescale();
}

ConfirmBeforeSendDialog::ConfirmBeforeSendDialog(wxWindow* parent, wxWindowID id, const wxString& title, enum ButtonStyle btn_style, const wxPoint& pos, const wxSize& size, long style, bool not_show_again_check)
    :DPIDialog(parent, id, title, pos, size, style)
{
    std::string icon_path = (boost::format("%1%/images/OrcaSlicerTitle.ico") % resources_dir()).str();
    SetIcon(wxIcon(encode_path(icon_path.c_str()), wxBITMAP_TYPE_ICO));

    SetBackgroundColour(*wxWHITE);
    m_sizer_main = new wxBoxSizer(wxVERTICAL);
    auto        m_line_top = new wxPanel(this, wxID_ANY, wxDefaultPosition, wxSize(FromDIP(400), 1));
    m_line_top->SetBackgroundColour(wxColour(166, 169, 170));
    m_sizer_main->Add(m_line_top, 0, wxEXPAND, 0);
    m_sizer_main->Add(0, 0, 0, wxTOP, FromDIP(5));

    wxBoxSizer* m_sizer_right = new wxBoxSizer(wxVERTICAL);

    m_sizer_right->Add(0, 0, 1, wxTOP, FromDIP(15));

    m_vebview_release_note = new wxScrolledWindow(this, wxID_ANY, wxDefaultPosition, wxDefaultSize, wxVSCROLL);
    m_vebview_release_note->SetScrollRate(0, 5);
    m_vebview_release_note->SetBackgroundColour(*wxWHITE);
    m_vebview_release_note->SetMinSize(wxSize(FromDIP(400), FromDIP(380)));
    m_sizer_right->Add(m_vebview_release_note, 0, wxEXPAND | wxRIGHT | wxLEFT, FromDIP(15));


    auto bottom_sizer = new wxBoxSizer(wxVERTICAL);
    auto sizer_button = new wxBoxSizer(wxHORIZONTAL);
    StateColor btn_bg_green(std::pair<wxColour, int>(wxColour(0, 137, 123), StateColor::Pressed), std::pair<wxColour, int>(wxColour(38, 166, 154), StateColor::Hovered),
        std::pair<wxColour, int>(AMS_CONTROL_BRAND_COLOUR, StateColor::Normal));

    StateColor btn_bg_white(std::pair<wxColour, int>(wxColour(206, 206, 206), StateColor::Pressed), std::pair<wxColour, int>(wxColour(238, 238, 238), StateColor::Hovered),
        std::pair<wxColour, int>(*wxWHITE, StateColor::Normal));


    if (not_show_again_check) {
        auto checkbox_sizer = new wxBoxSizer(wxHORIZONTAL);
        m_show_again_checkbox = new wxCheckBox(this, wxID_ANY, _L("Don't show again"), wxDefaultPosition, wxDefaultSize, 0);
        m_show_again_checkbox->Bind(wxEVT_COMMAND_CHECKBOX_CLICKED, [this](wxCommandEvent& e) {
            not_show_again = !not_show_again;
            m_show_again_checkbox->SetValue(not_show_again);
        });
        checkbox_sizer->Add(FromDIP(15), 0, 0, 0);
        checkbox_sizer->Add(m_show_again_checkbox, 0, wxALL, FromDIP(5));
        bottom_sizer->Add(checkbox_sizer, 0, wxBOTTOM | wxEXPAND, 0);
    }
    m_button_ok = new Button(this, _L("Confirm"));
    m_button_ok->SetBackgroundColor(btn_bg_green);
    m_button_ok->SetBorderColor(*wxWHITE);
    m_button_ok->SetTextColor(wxColour("#FFFFFE"));
    m_button_ok->SetFont(Label::Body_12);
    m_button_ok->SetSize(wxSize(-1, FromDIP(24)));
    m_button_ok->SetMinSize(wxSize(FromDIP(58), FromDIP(24)));
    m_button_ok->SetCornerRadius(FromDIP(12));

    m_button_ok->Bind(wxEVT_LEFT_DOWN, [this](wxMouseEvent& e) {
        wxCommandEvent evt(EVT_SECONDARY_CHECK_CONFIRM, GetId());
        e.SetEventObject(this);
        GetEventHandler()->ProcessEvent(evt);
        this->on_hide();
    });

    m_button_cancel = new Button(this, _L("Cancel"));
    m_button_cancel->SetBackgroundColor(btn_bg_white);
    m_button_cancel->SetBorderColor(wxColour(38, 46, 48));
    m_button_cancel->SetFont(Label::Body_12);
    m_button_cancel->SetSize(wxSize(-1, FromDIP(24)));
    m_button_cancel->SetMinSize(wxSize(FromDIP(58), FromDIP(24)));
    m_button_cancel->SetCornerRadius(FromDIP(12));

    m_button_cancel->Bind(wxEVT_LEFT_DOWN, [this](wxMouseEvent& e) {
        wxCommandEvent evt(EVT_SECONDARY_CHECK_CANCEL);
        e.SetEventObject(this);
        GetEventHandler()->ProcessEvent(evt);
        this->on_hide();
        });

    if (btn_style != CONFIRM_AND_CANCEL)
        m_button_cancel->Hide();
    else
        m_button_cancel->Show();

    sizer_button->AddStretchSpacer();
    sizer_button->Add(m_button_ok, 0, wxALL, FromDIP(5));
    sizer_button->Add(m_button_cancel, 0, wxALL, FromDIP(5));
    sizer_button->Add(FromDIP(5),0, 0, 0);
    bottom_sizer->Add(sizer_button, 0, wxEXPAND | wxRIGHT | wxLEFT, 0);


    m_sizer_right->Add(bottom_sizer, 0, wxEXPAND | wxRIGHT | wxLEFT, FromDIP(20));
    m_sizer_right->Add(0, 0, 0, wxTOP, FromDIP(10));

    m_sizer_main->Add(m_sizer_right, 0, wxBOTTOM | wxEXPAND, FromDIP(5));

    Bind(wxEVT_CLOSE_WINDOW, [this](auto& e) {this->on_hide(); });

    SetSizer(m_sizer_main);
    Layout();
    m_sizer_main->Fit(this);

    CenterOnParent();
    wxGetApp().UpdateDlgDarkUI(this);
}

void ConfirmBeforeSendDialog::update_text(wxString text)
{
    wxBoxSizer* sizer_text_release_note = new wxBoxSizer(wxVERTICAL);
    if (!m_staticText_release_note){
        m_staticText_release_note = new Label(m_vebview_release_note, text, LB_AUTO_WRAP);
        wxBoxSizer* top_blank_sizer = new wxBoxSizer(wxVERTICAL);
        wxBoxSizer* bottom_blank_sizer = new wxBoxSizer(wxVERTICAL);
        top_blank_sizer->Add(FromDIP(5), 0, wxALIGN_CENTER | wxALL, FromDIP(5));
        bottom_blank_sizer->Add(FromDIP(5), 0, wxALIGN_CENTER | wxALL, FromDIP(5));

        sizer_text_release_note->Add(top_blank_sizer, 0, wxALIGN_CENTER | wxALL, FromDIP(5));
        sizer_text_release_note->Add(m_staticText_release_note, 0, wxALIGN_CENTER, FromDIP(5));
        sizer_text_release_note->Add(bottom_blank_sizer, 0, wxALIGN_CENTER | wxALL, FromDIP(5));
        m_vebview_release_note->SetSizer(sizer_text_release_note);
    }
    m_staticText_release_note->SetMaxSize(wxSize(FromDIP(330), -1));
    m_staticText_release_note->SetMinSize(wxSize(FromDIP(330), -1));
    m_staticText_release_note->SetLabelText(text);
    m_vebview_release_note->Layout();

    auto text_size = m_staticText_release_note->GetBestSize();
    if (text_size.y < FromDIP(360))
        m_vebview_release_note->SetMinSize(wxSize(FromDIP(360), text_size.y + FromDIP(25)));
    else {
        m_vebview_release_note->SetMinSize(wxSize(FromDIP(360), FromDIP(360)));
    }

    Layout();
    Fit();
}

void ConfirmBeforeSendDialog::on_show()
{
    wxGetApp().UpdateDlgDarkUI(this);
    // recover button color
    wxMouseEvent evt_ok(wxEVT_LEFT_UP);
    m_button_ok->GetEventHandler()->ProcessEvent(evt_ok);
    wxMouseEvent evt_cancel(wxEVT_LEFT_UP);
    m_button_cancel->GetEventHandler()->ProcessEvent(evt_cancel);
    this->ShowModal();
}

void ConfirmBeforeSendDialog::on_hide()
{
    if (m_show_again_checkbox != nullptr && not_show_again && show_again_config_text != "")
        wxGetApp().app_config->set(show_again_config_text, "1");
    EndModal(wxID_OK);
}

void ConfirmBeforeSendDialog::update_btn_label(wxString ok_btn_text, wxString cancel_btn_text)
{
    m_button_ok->SetLabel(ok_btn_text);
    m_button_cancel->SetLabel(cancel_btn_text);
    rescale();
}

wxString ConfirmBeforeSendDialog::format_text(wxString str, int warp)
{
    Label st (this, str);
    wxString out_txt      = str;
    wxString count_txt    = "";
    int      new_line_pos = 0;

    for (int i = 0; i < str.length(); i++) {
        auto text_size = st.GetTextExtent(count_txt);
        if (text_size.x < warp) {
            count_txt += str[i];
        } else {
            out_txt.insert(i - 1, '\n');
            count_txt = "";
        }
    }
    return out_txt;
}

ConfirmBeforeSendDialog::~ConfirmBeforeSendDialog()
{

}

void ConfirmBeforeSendDialog::on_dpi_changed(const wxRect& suggested_rect)
{
    rescale();
}

void ConfirmBeforeSendDialog::rescale()
{
    m_button_ok->Rescale();
    m_button_cancel->Rescale();
}

InputIpAddressDialog::InputIpAddressDialog(wxWindow* parent)
    :DPIDialog(static_cast<wxWindow*>(wxGetApp().mainframe), wxID_ANY, _L("LAN Connection Failed (Sending print file)"), wxDefaultPosition, wxDefaultSize, wxCAPTION | wxCLOSE_BOX)
{
    std::string icon_path = (boost::format("%1%/images/OrcaSlicerTitle.ico") % resources_dir()).str();
    SetIcon(wxIcon(encode_path(icon_path.c_str()), wxBITMAP_TYPE_ICO));

    SetBackgroundColour(*wxWHITE);
    wxBoxSizer* m_sizer_body = new wxBoxSizer(wxVERTICAL);
    wxBoxSizer* m_sizer_main = new wxBoxSizer(wxHORIZONTAL);
    wxBoxSizer* m_sizer_main_left = new wxBoxSizer(wxVERTICAL);
    wxBoxSizer* m_sizer_main_right = new wxBoxSizer(wxVERTICAL);
    auto        m_line_top = new wxPanel(this, wxID_ANY, wxDefaultPosition, wxSize(-1, 1));
    m_line_top->SetBackgroundColour(wxColour(166, 169, 170));

    comfirm_before_enter_text = _L("Step 1, please confirm Bambu Studio and your printer are in the same LAN.");
    comfirm_after_enter_text = _L("Step 2, if the IP and Access Code below are different from the actual values on your printer, please correct them.");


    m_tip1 = new Label(this, ::Label::Body_13, comfirm_before_enter_text, LB_AUTO_WRAP);
    m_tip1->SetMinSize(wxSize(FromDIP(352), -1));
    m_tip1->SetMaxSize(wxSize(FromDIP(352), -1));
    m_tip1->Wrap(FromDIP(352));

    auto        m_line_tips = new wxPanel(this, wxID_ANY, wxDefaultPosition, wxSize(-1, 1));
    m_line_tips->SetBackgroundColour(wxColour(0xEEEEEE));

    m_tip2 = new Label(this, ::Label::Body_13, comfirm_after_enter_text, LB_AUTO_WRAP);
    m_tip2->SetMinSize(wxSize(FromDIP(352), -1));
    m_tip2->SetMaxSize(wxSize(FromDIP(352), -1));

    auto m_input_tip_area = new wxBoxSizer(wxHORIZONTAL);
    auto m_input_area = new wxBoxSizer(wxHORIZONTAL);

    m_tips_ip = new Label(this, _L("IP"));
    m_tips_ip->SetMinSize(wxSize(FromDIP(168), -1));
    m_tips_ip->SetMaxSize(wxSize(FromDIP(168), -1));

    m_input_ip = new TextInput(this, wxEmptyString, wxEmptyString);
    m_input_ip->Bind(wxEVT_TEXT, &InputIpAddressDialog::on_text, this);
    m_input_ip->SetMinSize(wxSize(FromDIP(168), FromDIP(28)));
    m_input_ip->SetMaxSize(wxSize(FromDIP(168), FromDIP(28)));

    m_tips_access_code = new Label(this, _L("Access Code"));
    m_tips_access_code->SetMinSize(wxSize(FromDIP(168),-1));
    m_tips_access_code->SetMaxSize(wxSize(FromDIP(168),-1));

    m_input_access_code = new TextInput(this, wxEmptyString, wxEmptyString);
    m_input_access_code->Bind(wxEVT_TEXT, &InputIpAddressDialog::on_text, this);
    m_input_access_code->SetMinSize(wxSize(FromDIP(168), FromDIP(28)));
    m_input_access_code->SetMaxSize(wxSize(FromDIP(168), FromDIP(28)));

    m_input_tip_area->Add(m_tips_ip, 0, wxALIGN_CENTER, 0);
    m_input_tip_area->Add(0, 0, 0, wxLEFT, FromDIP(16));
    m_input_tip_area->Add(m_tips_access_code, 0, wxALIGN_CENTER, 0);
   
    m_input_area->Add(m_input_ip, 0, wxALIGN_CENTER, 0);
    m_input_area->Add(0, 0, 0, wxLEFT, FromDIP(16));
    m_input_area->Add(m_input_access_code, 0, wxALIGN_CENTER, 0);

    m_error_msg = new Label(this, Label::Body_13, wxEmptyString, LB_AUTO_WRAP);
    m_error_msg->SetForegroundColour(wxColour(208,27,27));
    m_error_msg->Hide();

    m_tip3 = new Label(this, Label::Body_12, _L("Where to find your printer's IP and Access Code?"), LB_AUTO_WRAP);
    m_tip3->SetMinSize(wxSize(FromDIP(352), -1));
    m_tip3->SetMaxSize(wxSize(FromDIP(352), -1));

    m_img_help1 = new wxStaticBitmap(this, wxID_ANY, create_scaled_bitmap("input_accesscode_help1", this, 198), wxDefaultPosition, wxSize(FromDIP(352), FromDIP(198)), 0);
    
    m_img_help2 = new wxStaticBitmap(this, wxID_ANY, create_scaled_bitmap("input_accesscode_help2", this, 118), wxDefaultPosition, wxSize(FromDIP(352), FromDIP(118)), 0);
    
    m_img_help1->Hide();
    m_img_help2->Hide();


    auto sizer_button = new wxBoxSizer(wxHORIZONTAL);

    StateColor btn_bg_green(std::pair<wxColour, int>(wxColour(0, 137, 123), StateColor::Pressed), std::pair<wxColour, int>(wxColour(38, 166, 154), StateColor::Hovered),
        std::pair<wxColour, int>(AMS_CONTROL_BRAND_COLOUR, StateColor::Normal));

    StateColor btn_bg_white(std::pair<wxColour, int>(wxColour(206, 206, 206), StateColor::Pressed), std::pair<wxColour, int>(wxColour(238, 238, 238), StateColor::Hovered),
        std::pair<wxColour, int>(*wxWHITE, StateColor::Normal));

    m_button_ok = new Button(this, _L("OK"));
    m_button_ok->SetBackgroundColor(btn_bg_green);
    m_button_ok->SetBorderColor(*wxWHITE);
    m_button_ok->SetTextColor(wxColour(0xFFFFFE));
    m_button_ok->SetFont(Label::Body_12);
    m_button_ok->SetSize(wxSize(FromDIP(58), FromDIP(24)));
    m_button_ok->SetMinSize(wxSize(FromDIP(58), FromDIP(24)));
    m_button_ok->SetCornerRadius(FromDIP(12));
   

    m_button_ok->Bind(wxEVT_LEFT_DOWN, &InputIpAddressDialog::on_ok, this);

    auto m_button_cancel = new Button(this, _L("Cancel"));
    m_button_cancel->SetBackgroundColor(btn_bg_white);
    m_button_cancel->SetBorderColor(wxColour(38, 46, 48));
    m_button_cancel->SetFont(Label::Body_12);
    m_button_cancel->SetSize(wxSize(FromDIP(58), FromDIP(24)));
    m_button_cancel->SetMinSize(wxSize(FromDIP(58), FromDIP(24)));
    m_button_cancel->SetCornerRadius(FromDIP(12));

    m_button_cancel->Bind(wxEVT_LEFT_DOWN, [this](wxMouseEvent& e) {
         on_cancel();
    });

    sizer_button->AddStretchSpacer();
    sizer_button->Add(m_button_ok, 0, wxALL, FromDIP(5));
    sizer_button->Add(m_button_cancel, 0, wxALL, FromDIP(5));

    m_status_bar    = std::make_shared<BBLStatusBarSend>(this);
    m_status_bar->get_panel()->Hide();


    auto m_step_icon_panel1 = new wxWindow(this, wxID_ANY);
    auto m_step_icon_panel2 = new wxWindow(this, wxID_ANY);

    m_step_icon_panel1->SetBackgroundColour(*wxWHITE);
    m_step_icon_panel2->SetBackgroundColour(*wxWHITE);

    auto m_sizer_step_icon_panel1 = new wxBoxSizer(wxVERTICAL);
    auto m_sizer_step_icon_panel2 = new wxBoxSizer(wxVERTICAL);


    m_img_step1 = new wxStaticBitmap(m_step_icon_panel1, wxID_ANY, create_scaled_bitmap("ip_address_step", this, 6), wxDefaultPosition, wxSize(FromDIP(6), FromDIP(6)), 0);

    auto        m_line_tips_left = new wxPanel(m_step_icon_panel1, wxID_ANY, wxDefaultPosition, wxSize(-1, 1));
    m_line_tips_left->SetBackgroundColour(wxColour(0xEEEEEE));
    m_img_step2 = new wxStaticBitmap(m_step_icon_panel2, wxID_ANY, create_scaled_bitmap("ip_address_step", this, 6), wxDefaultPosition, wxSize(FromDIP(6), FromDIP(6)), 0);

    m_sizer_step_icon_panel1->Add(m_img_step1, 0, wxALIGN_CENTER|wxALL, FromDIP(5));
   

    m_step_icon_panel1->SetSizer(m_sizer_step_icon_panel1);
    m_step_icon_panel1->Layout();
    m_step_icon_panel1->Fit();

    m_step_icon_panel2->SetSizer(m_sizer_step_icon_panel2);
    m_step_icon_panel2->Layout();
    m_step_icon_panel2->Fit();


    m_sizer_step_icon_panel2->Add(m_img_step2, 0, wxALIGN_CENTER|wxALL, FromDIP(5));

    m_step_icon_panel1->SetMinSize(wxSize(-1, m_tip1->GetBestSize().y));
    m_step_icon_panel1->SetMaxSize(wxSize(-1, m_tip1->GetBestSize().y));

    m_sizer_main_left->Add(m_step_icon_panel1, 0, wxEXPAND, 0);
    m_sizer_main_left->Add(0, 0, 0, wxTOP, FromDIP(20));
    m_sizer_main_left->Add(m_line_tips_left, 1, wxEXPAND, 0);
    m_sizer_main_left->Add(0, 0, 0, wxTOP, FromDIP(20));
    m_sizer_main_left->Add(m_step_icon_panel2, 0, wxEXPAND, 0);

   
    m_sizer_main_right->Add(m_tip1, 0, wxRIGHT|wxEXPAND, FromDIP(18));
    m_sizer_main_right->Add(0, 0, 0, wxTOP, FromDIP(20));
    m_sizer_main_right->Add(m_line_tips, 0, wxRIGHT|wxEXPAND, FromDIP(18));
    m_sizer_main_right->Add(0, 0, 0, wxTOP, FromDIP(20));
    m_sizer_main_right->Add(m_tip2, 0, wxRIGHT|wxEXPAND, FromDIP(18));
    m_sizer_main_right->Add(0, 0, 0, wxTOP, FromDIP(12));
    m_sizer_main_right->Add(m_input_tip_area, 0, wxRIGHT|wxEXPAND, FromDIP(18));
    m_sizer_main_right->Add(0, 0, 0, wxTOP, FromDIP(4));
    m_sizer_main_right->Add(m_input_area, 0, wxRIGHT|wxEXPAND, FromDIP(18));
    m_sizer_main_right->Add(m_error_msg, 0, wxRIGHT|wxEXPAND, FromDIP(18));
    m_sizer_main_right->Add(0, 0, 0, wxTOP, FromDIP(16));
    m_sizer_main_right->Add(m_tip3, 0, wxRIGHT|wxEXPAND, FromDIP(18));
    
    m_sizer_main_right->Add(0, 0, 0, wxTOP, FromDIP(4));
    m_sizer_main_right->Add(m_img_help1, 0, 0, 0);
    m_sizer_main_right->Add(m_img_help2, 0, 0, 0);
    
    m_sizer_main_right->Add(0, 0, 0, wxTOP, FromDIP(30));
    m_sizer_main_right->Add(sizer_button, 1, wxRIGHT|wxEXPAND, FromDIP(18));
    m_sizer_main_right->Add(0, 0, 0, wxTOP, FromDIP(16));
    m_sizer_main_right->Add(m_status_bar->get_panel(), 0,wxRIGHT|wxEXPAND, FromDIP(18));
    m_sizer_main_right->Layout();
   
    m_sizer_main->Add(m_sizer_main_left, 0, wxLEFT, FromDIP(18));
    m_sizer_main->Add(m_sizer_main_right, 0, wxLEFT|wxEXPAND, FromDIP(4));
    m_sizer_main->Layout();

    m_sizer_body->Add(m_line_top, 0, wxEXPAND, 0);
    m_sizer_body->Add(0, 0, 0, wxTOP, FromDIP(20));
    m_sizer_body->Add(m_sizer_main, 0, wxEXPAND, 0);
   
    SetSizer(m_sizer_body);
    Layout();
    Fit();

    CentreOnParent(wxBOTH);
    Move(wxPoint(GetScreenPosition().x, GetScreenPosition().y - FromDIP(50)));
    wxGetApp().UpdateDlgDarkUI(this);

    Bind(EVT_CHECK_IP_ADDRESS_FAILED, &InputIpAddressDialog::on_check_ip_address_failed, this);

    Bind(EVT_CLOSE_IPADDRESS_DLG, [this](auto& e) {
        m_status_bar->reset();
        EndModal(wxID_YES);
    });
    Bind(wxEVT_CLOSE_WINDOW, [this](auto& e) {on_cancel();});
}

void InputIpAddressDialog::on_cancel()
{
    if (m_send_job) {
        if (m_send_job->is_running()) {
            m_send_job->cancel();
            m_send_job->join();
        }
    }
    this->EndModal(wxID_CANCEL);
}


void InputIpAddressDialog::update_title(wxString title)
{
    SetTitle(title);
}

void InputIpAddressDialog::set_machine_obj(MachineObject* obj)
{
    m_obj = obj;
    m_input_ip->GetTextCtrl()->SetLabelText(m_obj->dev_ip);
    m_input_access_code->GetTextCtrl()->SetLabelText(m_obj->get_access_code());

    if (m_obj->printer_type == "C11" || m_obj->printer_type == "C12") {
        m_img_help1->Hide();
        m_img_help2->Show();
    }
    else if (m_obj->printer_type == "BL-P001" || m_obj->printer_type == "BL-P002") {
         m_img_help1->Show();
         m_img_help2->Hide();
    }

    auto str_ip = m_input_ip->GetTextCtrl()->GetValue();
    auto str_access_code = m_input_access_code->GetTextCtrl()->GetValue();
    if (isIp(str_ip.ToStdString()) && str_access_code.Length() == 8) {
        m_button_ok->Enable(true);
        StateColor btn_bg_green(std::pair<wxColour, int>(wxColour(0, 137, 123), StateColor::Pressed), std::pair<wxColour, int>(wxColour(38, 166, 154), StateColor::Hovered),
            std::pair<wxColour, int>(AMS_CONTROL_BRAND_COLOUR, StateColor::Normal));
        m_button_ok->SetTextColor(StateColor::darkModeColorFor("#FFFFFE"));
        m_button_ok->SetBackgroundColor(btn_bg_green);
    }
    else {
        m_button_ok->Enable(false);
        m_button_ok->SetBackgroundColor(wxColour(0x90, 0x90, 0x90));
        m_button_ok->SetBorderColor(wxColour(0x90, 0x90, 0x90));
    }

    Layout();
    Fit();
}

void InputIpAddressDialog::update_error_msg(wxString msg)
{
    if (msg.empty()) {
        m_error_msg->Hide();
    }
    else {
         m_error_msg->Show();
         m_error_msg->SetLabelText(msg);
         m_error_msg->SetMinSize(wxSize(FromDIP(352), -1));
         m_error_msg->SetMaxSize(wxSize(FromDIP(352), -1));
    }

    Layout();
    Fit();
}

bool InputIpAddressDialog::isIp(std::string ipstr)
{
    istringstream ipstream(ipstr);
    int num[4];
    char point[3];
    string end;
    ipstream >> num[0] >> point[0] >> num[1] >> point[1] >> num[2] >> point[2] >> num[3] >> end;
    for (int i = 0; i < 3; ++i) {
        if (num[i] < 0 || num[i]>255) return false;
        if (point[i] != '.') return false;
    }
    if (num[3] < 0 || num[3]>255) return false;
    if (!end.empty()) return false;
    return true;
}

void InputIpAddressDialog::on_ok(wxMouseEvent& evt)
{
    wxString ip = m_input_ip->GetTextCtrl()->GetValue();
    wxString str_access_code = m_input_access_code->GetTextCtrl()->GetValue();

    //check support function
    if (!m_obj) return;
    if (!m_obj->is_function_supported(PrinterFunction::FUNC_SEND_TO_SDCARD)) {
        wxString input_str = wxString::Format("%s|%s", ip, str_access_code);
        auto event = wxCommandEvent(EVT_ENTER_IP_ADDRESS);
        event.SetString(input_str);
        event.SetEventObject(this);
        wxPostEvent(this, event);

        auto event_close = wxCommandEvent(EVT_CLOSE_IPADDRESS_DLG);
        event_close.SetEventObject(this);
        wxPostEvent(this, event_close);
        return;
    }

    m_button_ok->Enable(false);
    m_button_ok->SetBackgroundColor(wxColour(0x90, 0x90, 0x90));
    m_button_ok->SetBorderColor(wxColour(0x90, 0x90, 0x90));

    if (m_send_job) {
        m_send_job->join();
    }

    m_status_bar->reset();
    m_status_bar->set_prog_block();
    m_status_bar->set_cancel_callback_fina([this]() {
        BOOST_LOG_TRIVIAL(info) << "print_job: enter canceled";
        if (m_send_job) {
            if (m_send_job->is_running()) {
                BOOST_LOG_TRIVIAL(info) << "send_job: canceled";
                m_send_job->cancel();
            }
            m_send_job->join();
        }
   });


    m_send_job = std::make_shared<SendJob>(m_status_bar, wxGetApp().plater(), m_obj->dev_id);
    m_send_job->m_dev_ip = ip.ToStdString();
    m_send_job->m_access_code = str_access_code.ToStdString();


#if !BBL_RELEASE_TO_PUBLIC
    m_send_job->m_local_use_ssl_for_mqtt = wxGetApp().app_config->get("enable_ssl_for_mqtt") == "true" ? true : false;
    m_send_job->m_local_use_ssl_for_ftp = wxGetApp().app_config->get("enable_ssl_for_ftp") == "true" ? true : false;
#else
    m_send_job->m_local_use_ssl_for_mqtt = m_obj->local_use_ssl_for_mqtt;
    m_send_job->m_local_use_ssl_for_ftp = m_obj->local_use_ssl_for_ftp;
#endif

    m_send_job->connection_type = m_obj->connection_type();
    m_send_job->cloud_print_only = true;
    m_send_job->has_sdcard = m_obj->has_sdcard();
    m_send_job->set_check_mode();
    m_send_job->set_project_name("verify_job");

    m_send_job->on_check_ip_address_fail([this]() {
        this->check_ip_address_failed();
    });

    m_send_job->on_check_ip_address_success([this, ip, str_access_code]() {
        wxString input_str = wxString::Format("%s|%s", ip, str_access_code);
        auto event = wxCommandEvent(EVT_ENTER_IP_ADDRESS);
        event.SetString(input_str);
        event.SetEventObject(this);
        wxPostEvent(this, event);

        auto event_close = wxCommandEvent(EVT_CLOSE_IPADDRESS_DLG);
        event_close.SetEventObject(this);
        wxPostEvent(this, event_close);
    });

    m_send_job->start();
}

void InputIpAddressDialog::check_ip_address_failed()
{
    auto evt = new wxCommandEvent(EVT_CHECK_IP_ADDRESS_FAILED);
    wxQueueEvent(this, evt);
}

void InputIpAddressDialog::on_check_ip_address_failed(wxCommandEvent& evt)
{
    update_error_msg(_L("Error: IP or Access Code are not correct"));
    m_button_ok->Enable(true);
    StateColor btn_bg_green(std::pair<wxColour, int>(wxColour(0, 137, 123), StateColor::Pressed), std::pair<wxColour, int>(wxColour(38, 166, 154), StateColor::Hovered),
        std::pair<wxColour, int>(AMS_CONTROL_BRAND_COLOUR, StateColor::Normal));
    m_button_ok->SetTextColor(StateColor::darkModeColorFor("#FFFFFE"));
    m_button_ok->SetBackgroundColor(btn_bg_green);
}

void InputIpAddressDialog::on_text(wxCommandEvent& evt)
{
    auto str_ip = m_input_ip->GetTextCtrl()->GetValue();
    auto str_access_code = m_input_access_code->GetTextCtrl()->GetValue();

    if (isIp(str_ip.ToStdString()) && str_access_code.Length() == 8) {
        m_button_ok->Enable(true);
        StateColor btn_bg_green(std::pair<wxColour, int>(wxColour(0, 137, 123), StateColor::Pressed), std::pair<wxColour, int>(wxColour(38, 166, 154), StateColor::Hovered),
            std::pair<wxColour, int>(AMS_CONTROL_BRAND_COLOUR, StateColor::Normal));
        m_button_ok->SetTextColor(StateColor::darkModeColorFor("#FFFFFE"));
        m_button_ok->SetBackgroundColor(btn_bg_green);
    }
    else {
        m_button_ok->Enable(false);
        m_button_ok->SetBackgroundColor(wxColour(0x90, 0x90, 0x90));
        m_button_ok->SetBorderColor(wxColour(0x90, 0x90, 0x90));
    }
}

InputIpAddressDialog::~InputIpAddressDialog()
{

}

void InputIpAddressDialog::on_dpi_changed(const wxRect& suggested_rect)
{

}


 }} // namespace Slic3r::GUI<|MERGE_RESOLUTION|>--- conflicted
+++ resolved
@@ -531,11 +531,7 @@
 
     auto bottom_sizer = new wxBoxSizer(wxVERTICAL);
     auto sizer_button = new wxBoxSizer(wxHORIZONTAL);
-<<<<<<< HEAD
-    StateColor btn_bg_green(std::pair<wxColour, int>(wxColour(0, 137, 123), StateColor::Pressed), std::pair<wxColour, int>(wxColour(38, 166, 154), StateColor::Hovered),
-=======
-    btn_bg_green = StateColor(std::pair<wxColour, int>(wxColour(27, 136, 68), StateColor::Pressed), std::pair<wxColour, int>(wxColour(61, 203, 115), StateColor::Hovered),
->>>>>>> 1d078695
+    btn_bg_green = StateColor(std::pair<wxColour, int>(wxColour(0, 137, 123), StateColor::Pressed), std::pair<wxColour, int>(wxColour(38, 166, 154), StateColor::Hovered),
         std::pair<wxColour, int>(AMS_CONTROL_BRAND_COLOUR, StateColor::Normal));
 
     btn_bg_white = StateColor(std::pair<wxColour, int>(wxColour(206, 206, 206), StateColor::Pressed), std::pair<wxColour, int>(wxColour(238, 238, 238), StateColor::Hovered),
