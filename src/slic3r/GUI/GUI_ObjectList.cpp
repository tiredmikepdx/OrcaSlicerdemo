#include "libslic3r/libslic3r.h"
#include "libslic3r/PresetBundle.hpp"
#include "GUI_ObjectList.hpp"
#include "GUI_Factories.hpp"
#include "GUI_ObjectManipulation.hpp"
#include "GUI_ObjectLayers.hpp"
#include "GUI_App.hpp"
#include "I18N.hpp"
#include "Plater.hpp"
#include "BitmapComboBox.hpp"
#include "GalleryDialog.hpp"
#include "MainFrame.hpp"
#include "slic3r/Utils/UndoRedo.hpp"

#include "OptionsGroup.hpp"
#include "Tab.hpp"
#include "wxExtensions.hpp"
#include "libslic3r/Model.hpp"
#include "GLCanvas3D.hpp"
#include "Selection.hpp"
#include "format.hpp"
#include "NotificationManager.hpp"
#include "MsgDialog.hpp"

#include <boost/algorithm/string.hpp>
#include <wx/progdlg.h>
#include <wx/listbook.h>
#include <wx/numformatter.h>

#include "slic3r/Utils/FixModelByWin10.hpp"

#ifdef __WXMSW__
#include "wx/uiaction.h"
#endif /* __WXMSW__ */

namespace Slic3r
{
namespace GUI
{

wxDEFINE_EVENT(EVT_OBJ_LIST_OBJECT_SELECT, SimpleEvent);

static PrinterTechnology printer_technology()
{
    return wxGetApp().preset_bundle->printers.get_selected_preset().printer_technology();
}

static const Selection& scene_selection()
{
    return wxGetApp().plater()->canvas3D()->get_selection();
}

// Config from current edited printer preset
static DynamicPrintConfig& printer_config()
{
    return wxGetApp().preset_bundle->printers.get_edited_preset().config;
}

static int extruders_count()
{
    return wxGetApp().extruders_edited_cnt();
}

static void take_snapshot(const wxString& snapshot_name) 
{
    Plater* plater = wxGetApp().plater();
    if (plater)
        plater->take_snapshot(snapshot_name);
}

ObjectList::ObjectList(wxWindow* parent) :
    wxDataViewCtrl(parent, wxID_ANY, wxDefaultPosition, wxDefaultSize, 
#ifdef _WIN32
        wxBORDER_SIMPLE | 
#endif
        wxDV_MULTIPLE)
{
    wxGetApp().UpdateDVCDarkUI(this, true);

    // create control
    create_objects_ctrl();

    // describe control behavior 
    Bind(wxEVT_DATAVIEW_SELECTION_CHANGED, [this](wxDataViewEvent& event) {
        // detect the current mouse position here, to pass it to list_manipulation() method
        // if we detect it later, the user may have moved the mouse pointer while calculations are performed, and this would mess-up the HitTest() call performed into list_manipulation()
        // see: https://github.com/prusa3d/PrusaSlicer/issues/3802
#ifndef __WXOSX__
        const wxPoint mouse_pos = this->get_mouse_position_in_control();
#endif

#ifndef __APPLE__
        // On Windows and Linux:
        // It's not invoked KillFocus event for "temporary" panels (like "Manipulation panel", "Settings", "Layer ranges"),
        // if we change selection in object list.
        // see https://github.com/prusa3d/PrusaSlicer/issues/3303
        // But, if we call SetFocus() for ObjectList it will cause an invoking of a KillFocus event for "temporary" panels  
        this->SetFocus();
#else
        // To avoid selection update from SetSelection() and UnselectAll() under osx
        if (m_prevent_list_events)
            return;
#endif // __APPLE__

        /* For multiple selection with pressed SHIFT, 
         * event.GetItem() returns value of a first item in selection list 
         * instead of real last clicked item.
         * So, let check last selected item in such strange way
         */
#ifdef __WXMSW__
		// Workaround for entering the column editing mode on Windows. Simulate keyboard enter when another column of the active line is selected.
		int new_selected_column = -1;
#endif //__WXMSW__
        if (wxGetKeyState(WXK_SHIFT))
        {
            wxDataViewItemArray sels;
            GetSelections(sels);
            if (! sels.empty() && sels.front() == m_last_selected_item)
                m_last_selected_item = sels.back();
            else
                m_last_selected_item = event.GetItem();
        }
        else {
  	      	wxDataViewItem    new_selected_item  = event.GetItem();
#ifdef __WXMSW__
			// Workaround for entering the column editing mode on Windows. Simulate keyboard enter when another column of the active line is selected.
		    wxDataViewItem    item;
		    wxDataViewColumn *col;
		    this->HitTest(this->get_mouse_position_in_control(), item, col);
		    new_selected_column = (col == nullptr) ? -1 : (int)col->GetModelColumn();
	        if (new_selected_item == m_last_selected_item && m_last_selected_column != -1 && m_last_selected_column != new_selected_column) {
	        	// Mouse clicked on another column of the active row. Simulate keyboard enter to enter the editing mode of the current column.
	        	wxUIActionSimulator sim;
				sim.Char(WXK_RETURN);
	        }
#endif //__WXMSW__
	        m_last_selected_item = new_selected_item;
        }
#ifdef __WXMSW__
        m_last_selected_column = new_selected_column;
#endif //__WXMSW__

        selection_changed();
#ifndef __WXMSW__
        set_tooltip_for_item(this->get_mouse_position_in_control());
#endif //__WXMSW__

#ifndef __WXOSX__
        list_manipulation(mouse_pos);
#endif //__WXOSX__
    });

#ifdef __WXOSX__
    // Key events are not correctly processed by the wxDataViewCtrl on OSX.
    // Our patched wxWidgets process the keyboard accelerators.
    // On the other hand, using accelerators will break in-place editing on Windows & Linux/GTK (there is no in-place editing working on OSX for wxDataViewCtrl for now).
//    Bind(wxEVT_KEY_DOWN, &ObjectList::OnChar, this);
    {
        // Accelerators
        wxAcceleratorEntry entries[33];
        entries[0].Set(wxACCEL_CTRL, (int)'C', wxID_COPY);
        entries[1].Set(wxACCEL_CTRL, (int)'X', wxID_CUT);
        entries[2].Set(wxACCEL_CTRL, (int)'V', wxID_PASTE);
        entries[3].Set(wxACCEL_CTRL, (int)'A', wxID_SELECTALL);
        entries[4].Set(wxACCEL_CTRL, (int)'Z', wxID_UNDO);
        entries[5].Set(wxACCEL_CTRL, (int)'Y', wxID_REDO);
        entries[6].Set(wxACCEL_NORMAL, WXK_DELETE, wxID_DELETE);
        entries[7].Set(wxACCEL_NORMAL, WXK_BACK, wxID_DELETE);
        entries[8].Set(wxACCEL_NORMAL, int('+'), wxID_ADD);
        entries[9].Set(wxACCEL_NORMAL, WXK_NUMPAD_ADD, wxID_ADD);
        entries[10].Set(wxACCEL_NORMAL, int('-'), wxID_REMOVE);
        entries[11].Set(wxACCEL_NORMAL, WXK_NUMPAD_SUBTRACT, wxID_REMOVE);
        entries[12].Set(wxACCEL_NORMAL, int('p'), wxID_PRINT);

        int numbers_cnt = 1;
        for (auto char_number : { '0', '1', '2', '3', '4', '5', '6', '7', '8', '9' }) {
            entries[12 + numbers_cnt].Set(wxACCEL_NORMAL, int(char_number), wxID_LAST + numbers_cnt);
            entries[22 + numbers_cnt].Set(wxACCEL_NORMAL, WXK_NUMPAD0 + numbers_cnt - 1, wxID_LAST + numbers_cnt);
            numbers_cnt++;
        }
        wxAcceleratorTable accel(33, entries);
        SetAcceleratorTable(accel);

        this->Bind(wxEVT_MENU, [this](wxCommandEvent &evt) { this->copy();                      }, wxID_COPY);
        this->Bind(wxEVT_MENU, [this](wxCommandEvent &evt) { this->paste();                     }, wxID_PASTE);
        this->Bind(wxEVT_MENU, [this](wxCommandEvent &evt) { this->select_item_all_children();  }, wxID_SELECTALL);
        this->Bind(wxEVT_MENU, [this](wxCommandEvent &evt) { this->remove();                    }, wxID_DELETE);
        this->Bind(wxEVT_MENU, [this](wxCommandEvent &evt) { this->undo();  					}, wxID_UNDO);
        this->Bind(wxEVT_MENU, [this](wxCommandEvent &evt) { this->redo();                    	}, wxID_REDO);
        this->Bind(wxEVT_MENU, [this](wxCommandEvent &evt) { this->increase_instances();        }, wxID_ADD);
        this->Bind(wxEVT_MENU, [this](wxCommandEvent &evt) { this->decrease_instances();        }, wxID_REMOVE);
        this->Bind(wxEVT_MENU, [this](wxCommandEvent &evt) { this->toggle_printable_state();    }, wxID_PRINT);
        
        for (int i = 0; i < 10; i++)
            this->Bind(wxEVT_MENU, [this, i](wxCommandEvent &evt) {
                if (extruders_count() > 1 && i <= extruders_count())
                    this->set_extruder_for_selected_items(i);
            }, wxID_LAST+i+1);
    }
#else //__WXOSX__
    Bind(wxEVT_CHAR, [this](wxKeyEvent& event) { key_event(event); }); // doesn't work on OSX
#endif

#ifdef __WXMSW__
    GetMainWindow()->Bind(wxEVT_MOTION, [this](wxMouseEvent& event) {
        set_tooltip_for_item(this->get_mouse_position_in_control());
        event.Skip();
    });
#endif //__WXMSW__

    Bind(wxEVT_DATAVIEW_ITEM_CONTEXT_MENU,  &ObjectList::OnContextMenu,     this);

    Bind(wxEVT_DATAVIEW_ITEM_BEGIN_DRAG,    &ObjectList::OnBeginDrag,       this);
    Bind(wxEVT_DATAVIEW_ITEM_DROP_POSSIBLE, &ObjectList::OnDropPossible,    this);
    Bind(wxEVT_DATAVIEW_ITEM_DROP,          &ObjectList::OnDrop,            this);

#ifdef __WXMSW__
    Bind(wxEVT_DATAVIEW_ITEM_EDITING_STARTED, &ObjectList::OnEditingStarted,  this);
#endif /* __WXMSW__ */
    Bind(wxEVT_DATAVIEW_ITEM_EDITING_DONE,    &ObjectList::OnEditingDone,     this);

    Bind(wxEVT_DATAVIEW_ITEM_VALUE_CHANGED, &ObjectList::ItemValueChanged,  this);

    Bind(wxCUSTOMEVT_LAST_VOLUME_IS_DELETED, [this](wxCommandEvent& e)   { last_volume_is_deleted(e.GetInt()); });

    Bind(wxEVT_SIZE, ([this](wxSizeEvent &e) { 
#ifdef __WXGTK__
	// On GTK, the EnsureVisible call is postponed to Idle processing (see wxDataViewCtrl::m_ensureVisibleDefered).
	// So the postponed EnsureVisible() call is planned for an item, which may not exist at the Idle processing time, if this wxEVT_SIZE
	// event is succeeded by a delete of the currently active item. We are trying our luck by postponing the wxEVT_SIZE triggered EnsureVisible(),
	// which seems to be working as of now.
    this->CallAfter([this](){ ensure_current_item_visible(); });
#else
    ensure_current_item_visible();
#endif
	e.Skip();
	}));
}

ObjectList::~ObjectList()
{
}

void ObjectList::set_min_height()
{
    if (m_items_count == size_t(-1))
        m_items_count = 7;
    int list_min_height = lround(2.25 * (m_items_count + 1) * wxGetApp().em_unit()); // +1 is for height of control header
    this->SetMinSize(wxSize(1, list_min_height));
}

void ObjectList::update_min_height()
{
    wxDataViewItemArray all_items;
    m_objects_model->GetAllChildren(wxDataViewItem(nullptr), all_items);
    size_t items_cnt = all_items.Count();
    if (items_cnt < 7)
        items_cnt = 7;
    else if (items_cnt >= 15)
        items_cnt = 15;
    
    if (m_items_count == items_cnt)
        return;

    m_items_count = items_cnt;
    set_min_height();
}


void ObjectList::create_objects_ctrl()
{
    /* Temporary workaround for the correct behavior of the Scrolled sidebar panel:
     * 1. set a height of the list to some big value 
     * 2. change it to the normal(meaningful) min value after first whole Mainframe updating/layouting
     */
    SetMinSize(wxSize(-1, 3000));

    m_sizer = new wxBoxSizer(wxVERTICAL);
    m_sizer->Add(this, 1, wxGROW);

    m_objects_model = new ObjectDataViewModel;
    AssociateModel(m_objects_model);
    m_objects_model->SetAssociatedControl(this);
#if wxUSE_DRAG_AND_DROP && wxUSE_UNICODE
    EnableDragSource(wxDF_UNICODETEXT);
    EnableDropTarget(wxDF_UNICODETEXT);
#endif // wxUSE_DRAG_AND_DROP && wxUSE_UNICODE

    const int em = wxGetApp().em_unit();

    // column ItemName(Icon+Text) of the view control: 
    // And Icon can be consisting of several bitmaps
    BitmapTextRenderer* bmp_text_renderer = new BitmapTextRenderer();
    bmp_text_renderer->set_can_create_editor_ctrl_function([this]() {
        return m_objects_model->GetItemType(GetSelection()) & (itVolume | itObject);
    });
    AppendColumn(new wxDataViewColumn(_L("Name"), bmp_text_renderer,
        colName, 20*em, wxALIGN_LEFT, wxDATAVIEW_COL_RESIZABLE));

    // column PrintableProperty (Icon) of the view control:
    AppendBitmapColumn(" ", colPrint, wxDATAVIEW_CELL_INERT, 3*em,
        wxALIGN_CENTER_HORIZONTAL, wxDATAVIEW_COL_RESIZABLE);

    // column Extruder of the view control:
    BitmapChoiceRenderer* bmp_choice_renderer = new BitmapChoiceRenderer();
    bmp_choice_renderer->set_can_create_editor_ctrl_function([this]() {
        return m_objects_model->GetItemType(GetSelection()) & (itVolume | itLayer | itObject);
    });
    bmp_choice_renderer->set_default_extruder_idx([this]() {
        return m_objects_model->GetDefaultExtruderIdx(GetSelection());
    });
    AppendColumn(new wxDataViewColumn(_L("Extruder"), bmp_choice_renderer,
        colExtruder, 8*em, wxALIGN_CENTER_HORIZONTAL, wxDATAVIEW_COL_RESIZABLE));

    // column ItemEditing of the view control:
    AppendBitmapColumn(_L("Editing"), colEditing, wxDATAVIEW_CELL_INERT, 3*em,
        wxALIGN_CENTER_HORIZONTAL, wxDATAVIEW_COL_RESIZABLE);

    // For some reason under OSX on 4K(5K) monitors in wxDataViewColumn constructor doesn't set width of column.
    // Therefore, force set column width.
    if (wxOSX)
    {
        GetColumn(colName)->SetWidth(20*em);
        GetColumn(colPrint)->SetWidth(3*em);
        GetColumn(colExtruder)->SetWidth(8*em);
        GetColumn(colEditing) ->SetWidth(7*em);
    }
}

void ObjectList::get_selected_item_indexes(int& obj_idx, int& vol_idx, const wxDataViewItem& input_item/* = wxDataViewItem(nullptr)*/)
{
    const wxDataViewItem item = input_item == wxDataViewItem(nullptr) ? GetSelection() : input_item;

    if (!item)
    {
        obj_idx = vol_idx = -1;
        return;
    }

    const ItemType type = m_objects_model->GetItemType(item);

    obj_idx =   type & itObject ? m_objects_model->GetIdByItem(item) :
                type & itVolume ? m_objects_model->GetIdByItem(m_objects_model->GetTopParent(item)) : -1;

    vol_idx =   type & itVolume ? m_objects_model->GetVolumeIdByItem(item) : -1;
}

void ObjectList::get_selection_indexes(std::vector<int>& obj_idxs, std::vector<int>& vol_idxs)
{
    wxDataViewItemArray sels;
    GetSelections(sels);
    assert(!sels.IsEmpty());

    if ( m_objects_model->GetItemType(sels[0]) & itVolume || 
        (sels.Count()==1 && m_objects_model->GetItemType(m_objects_model->GetParent(sels[0])) & itVolume) ) {
        for (wxDataViewItem item : sels) {
            obj_idxs.emplace_back(m_objects_model->GetIdByItem(m_objects_model->GetTopParent(item)));

            if (sels.Count() == 1 && m_objects_model->GetItemType(m_objects_model->GetParent(item)) & itVolume)
                item = m_objects_model->GetParent(item);

            assert(m_objects_model->GetItemType(item) & itVolume);
            vol_idxs.emplace_back(m_objects_model->GetVolumeIdByItem(item));
        }
    }
    else {
        for (wxDataViewItem item : sels) {
            const ItemType type = m_objects_model->GetItemType(item);
            obj_idxs.emplace_back(type & itObject ? m_objects_model->GetIdByItem(item) :
                                  m_objects_model->GetIdByItem(m_objects_model->GetTopParent(item)));
        }
    }

    std::sort(obj_idxs.begin(), obj_idxs.end(), std::less<int>());
    obj_idxs.erase(std::unique(obj_idxs.begin(), obj_idxs.end()), obj_idxs.end());
}

int ObjectList::get_mesh_errors_count(const int obj_idx, const int vol_idx /*= -1*/) const
{
    if (obj_idx < 0)
        return 0;

    return (*m_objects)[obj_idx]->get_mesh_errors_count(vol_idx);
}

static std::string get_warning_icon_name(const TriangleMeshStats& stats)
{
    return stats.repaired() ? (stats.manifold() ? "exclamation_manifold" : "exclamation") : "";
}

std::pair<wxString, std::string> ObjectList::get_mesh_errors(const int obj_idx, const int vol_idx /*= -1*/, bool from_plater /*= false*/) const
{    
    const int errors = get_mesh_errors_count(obj_idx, vol_idx);

    if (errors == 0)
        return { "", "" }; // hide tooltip

    // Create tooltip string, if there are errors 
    wxString tooltip = format_wxstr(_L_PLURAL("Auto-repaired %1$d error", "Auto-repaired %1$d errors", errors), errors) + ":\n";

    const TriangleMeshStats& stats = vol_idx == -1 ?
        (*m_objects)[obj_idx]->get_object_stl_stats() :
        (*m_objects)[obj_idx]->volumes[vol_idx]->mesh().stats();

    if (stats.degenerate_facets > 0)
        tooltip += "\t" + format_wxstr(_L_PLURAL("%1$d degenerate facet", "%1$d degenerate facets", stats.degenerate_facets), stats.degenerate_facets) + "\n";
    if (stats.edges_fixed > 0)
        tooltip += "\t" + format_wxstr(_L_PLURAL("%1$d edge fixed", "%1$d edges fixed", stats.edges_fixed), stats.edges_fixed) + "\n";
    if (stats.facets_removed > 0)
        tooltip += "\t" + format_wxstr(_L_PLURAL("%1$d facet removed", "%1$d facets removed", stats.facets_removed), stats.facets_removed) + "\n";
    if (stats.facets_reversed > 0)
        tooltip += "\t" + format_wxstr(_L_PLURAL("%1$d facet reversed", "%1$d facets reversed", stats.facets_reversed), stats.facets_reversed) + "\n";
    if (stats.backwards_edges > 0)
        tooltip += "\t" + format_wxstr(_L_PLURAL("%1$d backwards edge", "%1$d backwards edges", stats.backwards_edges), stats.backwards_edges) + "\n";

    if (!stats.manifold()) {
        tooltip += _L("Remaning errors") + ":\n";
        tooltip += "\t" + format_wxstr(_L_PLURAL("%1$d open edge", "%1$d open edges", stats.open_edges), stats.open_edges) + "\n";
    }

    if (is_windows10() && !from_plater)
        tooltip += "\n" + _L("Right button click the icon to fix STL through Netfabb");

    return { tooltip, get_warning_icon_name(stats) };
}

std::pair<wxString, std::string> ObjectList::get_mesh_errors(bool from_plater /*= false*/)
{
    if (!GetSelection())
        return { "", "" };

    int obj_idx, vol_idx;
    get_selected_item_indexes(obj_idx, vol_idx);

    return get_mesh_errors(obj_idx, vol_idx, from_plater);
}

void ObjectList::set_tooltip_for_item(const wxPoint& pt)
{
    wxDataViewItem item;
    wxDataViewColumn* col;
    HitTest(pt, item, col);

    /* GetMainWindow() return window, associated with wxDataViewCtrl.
     * And for this window we should to set tooltips.
     * Just this->SetToolTip(tooltip) => has no effect.
     */

    if (!item || GetSelectedItemsCount() > 1)
    {
        GetMainWindow()->SetToolTip(""); // hide tooltip
        return;
    }

    wxString tooltip = "";

    if (col->GetTitle() == _(L("Editing")))
#ifdef __WXOSX__
        tooltip = _(L("Right button click the icon to change the object settings"));
#else
        tooltip = _(L("Click the icon to change the object settings"));
#endif //__WXMSW__
    else if (col->GetTitle() == " ")
#ifdef __WXOSX__
        tooltip = _(L("Right button click the icon to change the object printable property"));
#else
        tooltip = _(L("Click the icon to change the object printable property"));
#endif //__WXMSW__
    else if (col->GetTitle() == _("Name") && (pt.x >= 2 * wxGetApp().em_unit() && pt.x <= 4 * wxGetApp().em_unit()))
    {
        int obj_idx, vol_idx;
        get_selected_item_indexes(obj_idx, vol_idx, item);
        tooltip = get_mesh_errors(obj_idx, vol_idx).first;
    }
    
    GetMainWindow()->SetToolTip(tooltip);
}

int ObjectList::get_selected_obj_idx() const
{
    if (GetSelectedItemsCount() == 1)
        return m_objects_model->GetIdByItem(m_objects_model->GetTopParent(GetSelection()));

    return -1;
}

ModelConfig& ObjectList::get_item_config(const wxDataViewItem& item) const 
{
    assert(item);
    const ItemType type = m_objects_model->GetItemType(item);

    const int obj_idx = m_objects_model->GetObjectIdByItem(item);
    const int vol_idx = type & itVolume ? m_objects_model->GetVolumeIdByItem(item) : -1;

    assert(obj_idx >= 0 || ((type & itVolume) && vol_idx >=0));
    return type & itVolume ?(*m_objects)[obj_idx]->volumes[vol_idx]->config :
           type & itLayer  ?(*m_objects)[obj_idx]->layer_config_ranges[m_objects_model->GetLayerRangeByItem(item)] :
                            (*m_objects)[obj_idx]->config;
}

void ObjectList::update_extruder_values_for_items(const size_t max_extruder)
{
    for (size_t i = 0; i < m_objects->size(); ++i)
    {
        wxDataViewItem item = m_objects_model->GetItemById(i);
        if (!item) continue;
            
        auto object = (*m_objects)[i];
        wxString extruder;
        if (!object->config.has("extruder") ||
            size_t(object->config.extruder()) > max_extruder)
            extruder = _(L("default"));
        else
            extruder = wxString::Format("%d", object->config.extruder());

        m_objects_model->SetExtruder(extruder, item);

        if (object->volumes.size() > 1) {
            for (size_t id = 0; id < object->volumes.size(); id++) {
                item = m_objects_model->GetItemByVolumeId(i, id);
                if (!item) continue;
                if (!object->volumes[id]->config.has("extruder") ||
                    size_t(object->volumes[id]->config.extruder()) > max_extruder)
                    extruder = _(L("default"));
                else
                    extruder = wxString::Format("%d", object->volumes[id]->config.extruder()); 

                m_objects_model->SetExtruder(extruder, item);
            }
        }
    }
}

void ObjectList::update_objects_list_extruder_column(size_t extruders_count)
{
    if (printer_technology() == ptSLA)
        extruders_count = 1;

    m_prevent_update_extruder_in_config = true;

    if (m_objects && extruders_count > 1)
        update_extruder_values_for_items(extruders_count);

    update_extruder_colors();

    // set show/hide for this column 
    set_extruder_column_hidden(extruders_count <= 1);
    //a workaround for a wrong last column width updating under OSX 
    GetColumn(colEditing)->SetWidth(25);

    m_prevent_update_extruder_in_config = false;
}

void ObjectList::update_extruder_colors()
{
    m_objects_model->UpdateColumValues(colExtruder);
}

void ObjectList::set_extruder_column_hidden(const bool hide) const
{
    GetColumn(colExtruder)->SetHidden(hide);
}

void ObjectList::update_extruder_in_config(const wxDataViewItem& item)
{
    if (m_prevent_update_extruder_in_config)
        return;

    const ItemType item_type = m_objects_model->GetItemType(item);
    if (item_type & itObject) {
        const int obj_idx = m_objects_model->GetIdByItem(item);
        m_config = &(*m_objects)[obj_idx]->config;
    }
    else {
        const int obj_idx = m_objects_model->GetIdByItem(m_objects_model->GetTopParent(item));
        if (item_type & itVolume)
        {
        const int volume_id = m_objects_model->GetVolumeIdByItem(item);
        if (obj_idx < 0 || volume_id < 0)
            return;
        m_config = &(*m_objects)[obj_idx]->volumes[volume_id]->config;
        }
        else if (item_type & itLayer)
            m_config = &get_item_config(item);
    }

    if (!m_config)
        return;

    take_snapshot(_(L("Change Extruder")));

    const int extruder = m_objects_model->GetExtruderNumber(item);
    m_config->set_key_value("extruder", new ConfigOptionInt(extruder));

    // update scene
    wxGetApp().plater()->update();
}

void ObjectList::update_name_in_model(const wxDataViewItem& item) const 
{
    const int obj_idx = m_objects_model->GetObjectIdByItem(item);
    if (obj_idx < 0) return;
    const int volume_id = m_objects_model->GetVolumeIdByItem(item);

    take_snapshot(volume_id < 0 ? _(L("Rename Object")) : _(L("Rename Sub-object")));

    ModelObject* obj = object(obj_idx);
    if (m_objects_model->GetItemType(item) & itObject) {
        obj->name = m_objects_model->GetName(item).ToUTF8().data();
        // if object has just one volume, rename this volume too
        if (obj->volumes.size() == 1)
            obj->volumes[0]->name = obj->name;
        return;
    }

    if (volume_id < 0) return;
    obj->volumes[volume_id]->name = m_objects_model->GetName(item).ToUTF8().data();
}

void ObjectList::update_name_in_list(int obj_idx, int vol_idx) const 
{
    if (obj_idx < 0) return;
    wxDataViewItem item = GetSelection();
    if (!item || !(m_objects_model->GetItemType(item) & (itVolume | itObject)))
        return;

    wxString new_name = from_u8(object(obj_idx)->volumes[vol_idx]->name);
    if (new_name.IsEmpty() || m_objects_model->GetName(item) == new_name)
        return;

    m_objects_model->SetName(new_name, item);
}

void ObjectList::selection_changed()
{
    if (m_prevent_list_events) return;

    fix_multiselection_conflicts();

    // update object selection on Plater
    if (!m_prevent_canvas_selection_update)
        update_selections_on_canvas();

    // to update the toolbar and info sizer
    if (!GetSelection() || m_objects_model->GetItemType(GetSelection()) == itObject) {
        auto event = SimpleEvent(EVT_OBJ_LIST_OBJECT_SELECT);
        event.SetEventObject(this);
        wxPostEvent(this, event);
    }

    if (const wxDataViewItem item = GetSelection())
    {
        const ItemType type = m_objects_model->GetItemType(item);
        // to correct visual hints for layers editing on the Scene
        if (type & (itLayer|itLayerRoot)) {
            wxGetApp().obj_layers()->reset_selection();
            
            if (type & itLayerRoot)
                wxGetApp().plater()->canvas3D()->handle_sidebar_focus_event("", false);
            else {
                wxGetApp().obj_layers()->set_selectable_range(m_objects_model->GetLayerRangeByItem(item));
                wxGetApp().obj_layers()->update_scene_from_editor_selection();
            }
        }
    }

    part_selection_changed();
}

void ObjectList::copy_layers_to_clipboard()
{
    wxDataViewItemArray sel_layers;
    GetSelections(sel_layers);

    const int obj_idx = m_objects_model->GetObjectIdByItem(sel_layers.front());
    if (obj_idx < 0 || (int)m_objects->size() <= obj_idx)
        return;

    const t_layer_config_ranges& ranges = object(obj_idx)->layer_config_ranges;
    t_layer_config_ranges& cache_ranges = m_clipboard.get_ranges_cache();

    if (sel_layers.Count() == 1 && m_objects_model->GetItemType(sel_layers.front()) & itLayerRoot)
    {
        cache_ranges.clear();
        cache_ranges = ranges;
        return;
    }

    for (const auto& layer_item : sel_layers)
        if (m_objects_model->GetItemType(layer_item) & itLayer) {
            auto range = m_objects_model->GetLayerRangeByItem(layer_item);
            auto it = ranges.find(range);
            if (it != ranges.end())
                cache_ranges[it->first] = it->second;
        }
}

void ObjectList::paste_layers_into_list()
{
    const int obj_idx = m_objects_model->GetObjectIdByItem(GetSelection());
    t_layer_config_ranges& cache_ranges = m_clipboard.get_ranges_cache();

    if (obj_idx < 0 || (int)m_objects->size() <= obj_idx || 
        cache_ranges.empty() || printer_technology() == ptSLA)
        return;

    const wxDataViewItem object_item = m_objects_model->GetItemById(obj_idx);
    wxDataViewItem layers_item = m_objects_model->GetLayerRootItem(object_item);
    if (layers_item)
        m_objects_model->Delete(layers_item);

    t_layer_config_ranges& ranges = object(obj_idx)->layer_config_ranges;

    // and create Layer item(s) according to the layer_config_ranges
    for (const auto& range : cache_ranges)
        ranges.emplace(range);

    layers_item = add_layer_root_item(object_item);

    changed_object(obj_idx);

    select_item(layers_item);
#ifndef __WXOSX__
    selection_changed();
#endif //no __WXOSX__
}

void ObjectList::copy_settings_to_clipboard()
{
    wxDataViewItem item = GetSelection();
    assert(item.IsOk());
    if (m_objects_model->GetItemType(item) & itSettings)
        item = m_objects_model->GetParent(item);

    m_clipboard.get_config_cache() = get_item_config(item).get();
}

void ObjectList::paste_settings_into_list()
{
    wxDataViewItem item = GetSelection();
    assert(item.IsOk());
    if (m_objects_model->GetItemType(item) & itSettings)
        item = m_objects_model->GetParent(item);

    ItemType item_type = m_objects_model->GetItemType(item);
    if(!(item_type & (itObject | itVolume |itLayer)))
        return;

    DynamicPrintConfig& config_cache = m_clipboard.get_config_cache();
    assert(!config_cache.empty());

    auto keys = config_cache.keys();
    auto part_options = SettingsFactory::get_options(true);

    for (const std::string& opt_key: keys) {
        if (item_type & (itVolume | itLayer) &&
            std::find(part_options.begin(), part_options.end(), opt_key) == part_options.end())
            continue; // we can't to add object specific options for the part's(itVolume | itLayer) config 

        const ConfigOption* option = config_cache.option(opt_key);
        if (option)
            m_config->set_key_value(opt_key, option->clone());
    }

    // Add settings item for object/sub-object and show them 
    show_settings(add_settings_item(item, &m_config->get()));
}

void ObjectList::paste_volumes_into_list(int obj_idx, const ModelVolumePtrs& volumes)
{
    if ((obj_idx < 0) || ((int)m_objects->size() <= obj_idx))
        return;

    if (volumes.empty())
        return;

    wxDataViewItemArray items = reorder_volumes_and_get_selection(obj_idx, [volumes](const ModelVolume* volume) {
        return std::find(volumes.begin(), volumes.end(), volume) != volumes.end(); });
    if (items.size() > 1) {
        m_selection_mode = smVolume;
        m_last_selected_item = wxDataViewItem(nullptr);
    }

    select_items(items);
    selection_changed();
}

void ObjectList::paste_objects_into_list(const std::vector<size_t>& object_idxs)
{
    if (object_idxs.empty())
        return;

    wxDataViewItemArray items;
    for (const size_t object : object_idxs)
    {
        add_object_to_list(object);
        items.Add(m_objects_model->GetItemById(object));
    }

    wxGetApp().plater()->changed_objects(object_idxs);

    select_items(items);
    selection_changed();
}

#ifdef __WXOSX__
/*
void ObjectList::OnChar(wxKeyEvent& event)
{
    if (event.GetKeyCode() == WXK_BACK){
        remove();
    }
    else if (wxGetKeyState(wxKeyCode('A')) && wxGetKeyState(WXK_SHIFT))
        select_item_all_children();

    event.Skip();
}
*/
#endif /* __WXOSX__ */

void ObjectList::OnContextMenu(wxDataViewEvent& evt)
{
    // The mouse position returned by get_mouse_position_in_control() here is the one at the time the mouse button is released (mouse up event)
    wxPoint mouse_pos = this->get_mouse_position_in_control();

    // Do not show the context menu if the user pressed the right mouse button on the 3D scene and released it on the objects list
    GLCanvas3D* canvas = wxGetApp().plater()->canvas3D();
    bool evt_context_menu = (canvas != nullptr) ? !canvas->is_mouse_dragging() : true;
    if (!evt_context_menu)
        canvas->mouse_up_cleanup();

    list_manipulation(mouse_pos, evt_context_menu);
}

void ObjectList::list_manipulation(const wxPoint& mouse_pos, bool evt_context_menu/* = false*/)
{
    // Interesting fact: when mouse_pos.x < 0, HitTest(mouse_pos, item, col) returns item = null, but column = last column.
    // So, when mouse was moved to scene immediately after clicking in ObjectList, in the scene will be shown context menu for the Editing column.
    // see: https://github.com/prusa3d/PrusaSlicer/issues/3802
    if (mouse_pos.x < 0)
        return;

    wxDataViewItem item;
    wxDataViewColumn* col = nullptr;
    HitTest(mouse_pos, item, col);

    if (m_extruder_editor)
        m_extruder_editor->Hide();

    /* Note: Under OSX right click doesn't send "selection changed" event.
     * It means that Selection() will be return still previously selected item.
     * Thus under OSX we should force UnselectAll(), when item and col are nullptr,
     * and select new item otherwise.
     */

    if (!item) {
        if (col == nullptr) {
            if (wxOSX && !multiple_selection())
                UnselectAll();
            else if (!evt_context_menu) 
                // Case, when last item was deleted and under GTK was called wxEVT_DATAVIEW_SELECTION_CHANGED,
                // which invoked next list_manipulation(false)
                return;
        }

        if (evt_context_menu) {
            show_context_menu(evt_context_menu);
            return;
        }
    }

    if (wxOSX && item && col) {
        wxDataViewItemArray sels;
        GetSelections(sels);
        UnselectAll();
        if (sels.Count() > 1)
            SetSelections(sels);
        else
            Select(item);
    }

    if (col != nullptr) 
    {
	    const wxString title = col->GetTitle();
	    if (title == " ")
	        toggle_printable_state();
	    else if (title == _("Editing"))
	        show_context_menu(evt_context_menu);
	    else if (title == _("Name"))
	    {
	        if (wxOSX)
	            show_context_menu(evt_context_menu); // return context menu under OSX (related to #2909)

	        if (is_windows10())
	        {
	            int obj_idx, vol_idx;
	            get_selected_item_indexes(obj_idx, vol_idx, item);

	            if (get_mesh_errors_count(obj_idx, vol_idx) > 0 && 
	                mouse_pos.x > 2 * wxGetApp().em_unit() && mouse_pos.x < 4 * wxGetApp().em_unit())
	                fix_through_netfabb();
	        }
	    }
	    // workaround for extruder editing under OSX 
	    else if (wxOSX && evt_context_menu && title == _("Extruder"))
	        extruder_editing();
	}

#ifndef __WXMSW__
    GetMainWindow()->SetToolTip(""); // hide tooltip
#endif //__WXMSW__
}

void ObjectList::show_context_menu(const bool evt_context_menu)
{
    wxMenu* menu {nullptr};
    Plater* plater = wxGetApp().plater();

    if (multiple_selection())
    {
        if (selected_instances_of_same_object())
            menu = plater->instance_menu();
        else
            menu = plater->multi_selection_menu();
    }
    else {
        const auto item = GetSelection();
        if (item)
        {
            const ItemType type = m_objects_model->GetItemType(item);
            if (!(type & (itObject | itVolume | itLayer | itInstance)))
                return;

            menu =  type & itInstance                                           ? plater->instance_menu() :
                    type & itLayer                                              ? plater->layer_menu() :
                    m_objects_model->GetParent(item) != wxDataViewItem(nullptr) ? plater->part_menu() :
                    printer_technology() == ptFFF                               ? plater->object_menu() : plater->sla_object_menu();
        }
        else if (evt_context_menu)
            menu = plater->default_menu();
    }

    if (menu)
        plater->PopupMenu(menu);
}

void ObjectList::extruder_editing()
{
    wxDataViewItem item = GetSelection();
    if (!item || !(m_objects_model->GetItemType(item) & (itVolume | itObject)))
        return;

    const int column_width = GetColumn(colExtruder)->GetWidth() + wxSystemSettings::GetMetric(wxSYS_VSCROLL_X) + 5;

    wxPoint pos = this->get_mouse_position_in_control();
    wxSize size = wxSize(column_width, -1);
    pos.x = GetColumn(colName)->GetWidth() + GetColumn(colPrint)->GetWidth() + 5;
    pos.y -= GetTextExtent("m").y;

    apply_extruder_selector(&m_extruder_editor, this, L("default"), pos, size);

    m_extruder_editor->SetSelection(m_objects_model->GetExtruderNumber(item));
    m_extruder_editor->Show();

    auto set_extruder = [this]()
    {
        wxDataViewItem item = GetSelection();
        if (!item) return;

        const int selection = m_extruder_editor->GetSelection();
        if (selection >= 0) 
            m_objects_model->SetExtruder(m_extruder_editor->GetString(selection), item);

        m_extruder_editor->Hide();
        update_extruder_in_config(item);
    };

    // to avoid event propagation to other sidebar items
    m_extruder_editor->Bind(wxEVT_COMBOBOX, [set_extruder](wxCommandEvent& evt)
    {
        set_extruder();
        evt.StopPropagation();
    });
}

void ObjectList::copy()
{
    wxPostEvent((wxEvtHandler*)wxGetApp().plater()->canvas3D()->get_wxglcanvas(), SimpleEvent(EVT_GLTOOLBAR_COPY));
}

void ObjectList::paste()
{
    wxPostEvent((wxEvtHandler*)wxGetApp().plater()->canvas3D()->get_wxglcanvas(), SimpleEvent(EVT_GLTOOLBAR_PASTE));
}

bool ObjectList::copy_to_clipboard()
{
    wxDataViewItemArray sels;
    GetSelections(sels);
    if (sels.IsEmpty())
        return false;
    ItemType type = m_objects_model->GetItemType(sels.front());
    if (!(type & (itSettings | itLayer | itLayerRoot))) {
        m_clipboard.reset();
        return false;
    }

    if (type & itSettings)
        copy_settings_to_clipboard();
    if (type & (itLayer | itLayerRoot))
        copy_layers_to_clipboard();

    m_clipboard.set_type(type);
    return true;
}

bool ObjectList::paste_from_clipboard()
{
    if (!(m_clipboard.get_type() & (itSettings | itLayer | itLayerRoot))) {
        m_clipboard.reset();
        return false;
    }

    if (m_clipboard.get_type() & itSettings)
        paste_settings_into_list();
    if (m_clipboard.get_type() & (itLayer | itLayerRoot))
        paste_layers_into_list();

    return true;
}

void ObjectList::undo()
{
	wxGetApp().plater()->undo();
}

void ObjectList::redo()
{
	wxGetApp().plater()->redo();	
}

void ObjectList::increase_instances()
{
    wxGetApp().plater()->increase_instances(1);
}

void ObjectList::decrease_instances()
{
    wxGetApp().plater()->decrease_instances(1);
}

#ifndef __WXOSX__
void ObjectList::key_event(wxKeyEvent& event)
{
    if (event.GetKeyCode() == WXK_TAB)
        Navigate(event.ShiftDown() ? wxNavigationKeyEvent::IsBackward : wxNavigationKeyEvent::IsForward);
    else if (event.GetKeyCode() == WXK_DELETE || event.GetKeyCode() == WXK_BACK )
        remove();
    else if (event.GetKeyCode() == WXK_F5)
        wxGetApp().plater()->reload_all_from_disk();
    else if (wxGetKeyState(wxKeyCode('A')) && wxGetKeyState(WXK_CONTROL/*WXK_SHIFT*/))
        select_item_all_children();
    else if (wxGetKeyState(wxKeyCode('C')) && wxGetKeyState(WXK_CONTROL)) 
        copy();
    else if (wxGetKeyState(wxKeyCode('V')) && wxGetKeyState(WXK_CONTROL))
        paste();
    else if (wxGetKeyState(wxKeyCode('Y')) && wxGetKeyState(WXK_CONTROL))
        redo();
    else if (wxGetKeyState(wxKeyCode('Z')) && wxGetKeyState(WXK_CONTROL))
        undo();
    else if (event.GetUnicodeKey() == '+')
        increase_instances();
    else if (event.GetUnicodeKey() == '-')
        decrease_instances();
    else if (event.GetUnicodeKey() == 'p')
        toggle_printable_state();
    else if (extruders_count() > 1) {
        std::vector<wxChar> numbers = { '0', '1', '2', '3', '4', '5', '6', '7', '8', '9' };
        wxChar key_char = event.GetUnicodeKey();
        if (std::find(numbers.begin(), numbers.end(), key_char) != numbers.end()) {
            long extruder_number;
            if (wxNumberFormatter::FromString(wxString(key_char), &extruder_number) &&
                extruders_count() >= extruder_number)
                set_extruder_for_selected_items(int(extruder_number));
        }
        else
            event.Skip();
    }
    else
        event.Skip();
}
#endif /* __WXOSX__ */

void ObjectList::OnBeginDrag(wxDataViewEvent &event)
{
    const wxDataViewItem item(event.GetItem());

    const bool mult_sel = multiple_selection();

    if ((mult_sel && !selected_instances_of_same_object()) ||
        (!mult_sel && (GetSelection() != item)) ) {
        event.Veto();
        return;
    }
   
    const ItemType& type = m_objects_model->GetItemType(item);
    if (!(type & (itVolume | itObject | itInstance))) {
        event.Veto();
        return;
    }

    if (mult_sel)
    {
        m_dragged_data.init(m_objects_model->GetObjectIdByItem(item),type);
        std::set<int>& sub_obj_idxs = m_dragged_data.inst_idxs();
        wxDataViewItemArray sels;
        GetSelections(sels);
        for (auto sel : sels )
            sub_obj_idxs.insert(m_objects_model->GetInstanceIdByItem(sel));
    }
    else if (type & itObject)
        m_dragged_data.init(m_objects_model->GetIdByItem(item), type);
    else
        m_dragged_data.init(m_objects_model->GetObjectIdByItem(item), 
                            type&itVolume ? m_objects_model->GetVolumeIdByItem(item) :
                                        m_objects_model->GetInstanceIdByItem(item), 
                            type);

    /* Under MSW or OSX, DnD moves an item to the place of another selected item
    * But under GTK, DnD moves an item between another two items.
    * And as a result - call EVT_CHANGE_SELECTION to unselect all items.
    * To prevent such behavior use m_prevent_list_events
    **/
    m_prevent_list_events = true;//it's needed for GTK

    /* Under GTK, DnD requires to the wxTextDataObject been initialized with some valid value,
     * so set some nonempty string
     */
    wxTextDataObject* obj = new wxTextDataObject;
    obj->SetText("Some text");//it's needed for GTK

    event.SetDataObject(obj);
    event.SetDragFlags(wxDrag_DefaultMove); // allows both copy and move;
}

bool ObjectList::can_drop(const wxDataViewItem& item) const 
{
    // move instance(s) or object on "empty place" of ObjectList
    if ( (m_dragged_data.type() & (itInstance | itObject)) && !item.IsOk() )
        return true;

    // type of moved item should be the same as a "destination" item
    if (!item.IsOk() || !(m_dragged_data.type() & (itVolume|itObject)) || 
        m_objects_model->GetItemType(item) != m_dragged_data.type() )
        return false;

    // move volumes inside one object only
    if (m_dragged_data.type() & itVolume) {
        if (m_dragged_data.obj_idx() != m_objects_model->GetObjectIdByItem(item))
            return false;
        wxDataViewItem dragged_item = m_objects_model->GetItemByVolumeId(m_dragged_data.obj_idx(), m_dragged_data.sub_obj_idx());
        if (!dragged_item)
            return false;
        ModelVolumeType item_v_type = m_objects_model->GetVolumeType(item);
        ModelVolumeType dragged_item_v_type = m_objects_model->GetVolumeType(dragged_item);

        if (dragged_item_v_type == item_v_type && dragged_item_v_type != ModelVolumeType::MODEL_PART)
            return true;
        if ((wxGetApp().app_config->get("order_volumes") == "1" && dragged_item_v_type != item_v_type) ||   // we can't reorder volumes outside of types
            item_v_type >= ModelVolumeType::SUPPORT_BLOCKER)        // support blockers/enforcers can't change its place
            return false; 

        bool only_one_solid_part = true;
        auto& volumes = (*m_objects)[m_dragged_data.obj_idx()]->volumes;
        for (size_t cnt, id = cnt = 0; id < volumes.size() && cnt < 2; id ++)
            if (volumes[id]->type() == ModelVolumeType::MODEL_PART) {
                if (++cnt > 1)
                    only_one_solid_part = false;
            }

        if (dragged_item_v_type == ModelVolumeType::MODEL_PART) {
            if (only_one_solid_part)
                return false;
            return (m_objects_model->GetVolumeIdByItem(item) == 0 ||
                    (m_dragged_data.sub_obj_idx()==0 && volumes[1]->type() == ModelVolumeType::MODEL_PART) ||
                    (m_dragged_data.sub_obj_idx()!=0 && volumes[0]->type() == ModelVolumeType::MODEL_PART));
        }
        if ((dragged_item_v_type == ModelVolumeType::NEGATIVE_VOLUME || dragged_item_v_type == ModelVolumeType::PARAMETER_MODIFIER)) {
            if (only_one_solid_part)
                return false;
            return m_objects_model->GetVolumeIdByItem(item) != 0;
        }
        
        return false;
    }

    return true;
}

void ObjectList::OnDropPossible(wxDataViewEvent &event)
{
    const wxDataViewItem& item = event.GetItem();

    if (!can_drop(item)) {
        event.Veto();
        m_prevent_list_events = false;
    }
}

void ObjectList::OnDrop(wxDataViewEvent &event)
{
    const wxDataViewItem& item = event.GetItem();

    if (!can_drop(item))
    {
        event.Veto();
        m_dragged_data.clear();
        return;
    }

    if (m_dragged_data.type() == itInstance)
    {
        Plater::TakeSnapshot snapshot(wxGetApp().plater(),_(L("Instances to Separated Objects")));
        instances_to_separated_object(m_dragged_data.obj_idx(), m_dragged_data.inst_idxs());
        m_dragged_data.clear();
        return;
    }

    take_snapshot(_((m_dragged_data.type() == itVolume) ? L("Volumes in Object reordered") : L("Object reordered")));

    if (m_dragged_data.type() & itVolume)
    {
        int from_volume_id = m_dragged_data.sub_obj_idx();
        int to_volume_id   = m_objects_model->GetVolumeIdByItem(item);
        int delta = to_volume_id < from_volume_id ? -1 : 1;

        auto& volumes = (*m_objects)[m_dragged_data.obj_idx()]->volumes;

        int cnt = 0;
        for (int id = from_volume_id; cnt < abs(from_volume_id - to_volume_id); id += delta, cnt++)
            std::swap(volumes[id], volumes[id + delta]);

        select_item(m_objects_model->ReorganizeChildren(from_volume_id, to_volume_id, m_objects_model->GetParent(item)));

    }
    else if (m_dragged_data.type() & itObject)
    {
        int from_obj_id = m_dragged_data.obj_idx();
        int to_obj_id   = item.IsOk() ? m_objects_model->GetIdByItem(item) : ((int)m_objects->size()-1);
        int delta = to_obj_id < from_obj_id ? -1 : 1;

        int cnt = 0;
        for (int id = from_obj_id; cnt < abs(from_obj_id - to_obj_id); id += delta, cnt++)
            std::swap((*m_objects)[id], (*m_objects)[id + delta]);

        select_item(m_objects_model->ReorganizeObjects(from_obj_id, to_obj_id));
    }

    changed_object(m_dragged_data.obj_idx());

    m_dragged_data.clear();

    wxGetApp().plater()->set_current_canvas_as_dirty();
}

void ObjectList::add_category_to_settings_from_selection(const std::vector< std::pair<std::string, bool> >& category_options, wxDataViewItem item)
{
    if (category_options.empty())
        return;

    const ItemType item_type = m_objects_model->GetItemType(item);

    if (!m_config)
        m_config = &get_item_config(item);

    assert(m_config);
    auto opt_keys = m_config->keys();

    const wxString snapshot_text =  item_type & itLayer   ? _L("Add Settings for Layers") :
                                    item_type & itVolume  ? _L("Add Settings for Sub-object") :
                                                            _L("Add Settings for Object");
    take_snapshot(snapshot_text);

    const DynamicPrintConfig& from_config = printer_technology() == ptFFF ? 
                                            wxGetApp().preset_bundle->prints.get_edited_preset().config : 
                                            wxGetApp().preset_bundle->sla_prints.get_edited_preset().config;

    for (auto& opt : category_options) {
        auto& opt_key = opt.first;
        if (find(opt_keys.begin(), opt_keys.end(), opt_key) != opt_keys.end() && !opt.second)
            m_config->erase(opt_key);

        if (find(opt_keys.begin(), opt_keys.end(), opt_key) == opt_keys.end() && opt.second) {
            const ConfigOption* option = from_config.option(opt_key);
            if (!option) {
                // if current option doesn't exist in prints.get_edited_preset(),
                // get it from default config values
                option = DynamicPrintConfig::new_from_defaults_keys({ opt_key })->option(opt_key);
            }
            m_config->set_key_value(opt_key, option->clone());
        }
    }

    // Add settings item for object/sub-object and show them 
    if (!(item_type & (itObject | itVolume | itLayer)))
        item = m_objects_model->GetTopParent(item);
    show_settings(add_settings_item(item, &m_config->get()));
}

void ObjectList::add_category_to_settings_from_frequent(const std::vector<std::string>& options, wxDataViewItem item)
{
    const ItemType item_type = m_objects_model->GetItemType(item);

    if (!m_config)
        m_config = &get_item_config(item);

    assert(m_config);
    auto opt_keys = m_config->keys();

    const wxString snapshot_text = item_type & itLayer  ? _L("Add Settings Bundle for Height range") :
                                   item_type & itVolume ? _L("Add Settings Bundle for Sub-object") :
                                                          _L("Add Settings Bundle for Object");
    take_snapshot(snapshot_text);

    const DynamicPrintConfig& from_config = wxGetApp().preset_bundle->prints.get_edited_preset().config;
    for (auto& opt_key : options)
    {
        if (find(opt_keys.begin(), opt_keys.end(), opt_key) == opt_keys.end()) {
            const ConfigOption* option = from_config.option(opt_key);
            if (!option) {
                // if current option doesn't exist in prints.get_edited_preset(),
                // get it from default config values
                option = DynamicPrintConfig::new_from_defaults_keys({ opt_key })->option(opt_key);
            }
            m_config->set_key_value(opt_key, option->clone());
        }
    }

    // Add settings item for object/sub-object and show them 
    if (!(item_type & (itObject | itVolume | itLayer)))
        item = m_objects_model->GetTopParent(item);
    show_settings(add_settings_item(item, &m_config->get()));
}

void ObjectList::show_settings(const wxDataViewItem settings_item)
{
    if (!settings_item)
        return;

    select_item(settings_item);
    
    // update object selection on Plater
    if (!m_prevent_canvas_selection_update)
        update_selections_on_canvas();
}

bool ObjectList::is_instance_or_object_selected()
{
    const Selection& selection = scene_selection();
    return selection.is_single_full_instance() || selection.is_single_full_object();
}

void ObjectList::load_subobject(ModelVolumeType type, bool from_galery/* = false*/)
{
    if (type == ModelVolumeType::INVALID && from_galery) {
        load_shape_object_from_gallery();
        return;
    }

    wxDataViewItem item = GetSelection();
    // we can add volumes for Object or Instance
    if (!item || !(m_objects_model->GetItemType(item)&(itObject|itInstance)))
        return;
    const int obj_idx = m_objects_model->GetObjectIdByItem(item);

    if (obj_idx < 0) return;

    // Get object item, if Instance is selected
    if (m_objects_model->GetItemType(item)&itInstance)
        item = m_objects_model->GetItemById(obj_idx);

    std::vector<ModelVolume*> volumes;
    if (type == ModelVolumeType::MODEL_PART)
        load_part(*(*m_objects)[obj_idx], volumes, type, from_galery);
    else
        load_modifier(*(*m_objects)[obj_idx], volumes, type, from_galery);

    if (volumes.empty())
        return;

    take_snapshot((type == ModelVolumeType::MODEL_PART) ? _L("Load Part") : _L("Load Modifier"));

    wxDataViewItemArray items = reorder_volumes_and_get_selection(obj_idx, [volumes](const ModelVolume* volume) {
        return std::find(volumes.begin(), volumes.end(), volume) != volumes.end(); });

    if (type == ModelVolumeType::MODEL_PART)
        // update printable state on canvas
        wxGetApp().plater()->canvas3D()->update_instance_printable_state_for_object((size_t)obj_idx);

    if (items.size() > 1) {
        m_selection_mode = smVolume;
        m_last_selected_item = wxDataViewItem(nullptr);
    }
    select_items(items);

    selection_changed();
}

void ObjectList::load_part(ModelObject& model_object, std::vector<ModelVolume*>& added_volumes, ModelVolumeType type, bool from_galery/* = false*/)
{
    if (type != ModelVolumeType::MODEL_PART)
        return;

    wxWindow* parent = wxGetApp().tab_panel()->GetPage(0);

    wxArrayString input_files;

    if (from_galery) {
        GalleryDialog dlg(this);
        if (dlg.ShowModal() == wxID_CLOSE)
            return;
        dlg.get_input_files(input_files);
        if (input_files.IsEmpty())
            return;
    }
    else
        wxGetApp().import_model(parent, input_files);

    wxProgressDialog dlg(_L("Loading") + dots, "", 100, wxGetApp().plater(), wxPD_AUTO_HIDE);
    wxBusyCursor busy;

    for (size_t i = 0; i < input_files.size(); ++i) {
        std::string input_file = input_files.Item(i).ToUTF8().data();

        dlg.Update(static_cast<int>(100.0f * static_cast<float>(i) / static_cast<float>(input_files.size())),
            _L("Loading file") + ": " + from_path(boost::filesystem::path(input_file).filename()));
        dlg.Fit();

        Model model;
        try {
            model = Model::read_from_file(input_file);
        }
        catch (std::exception &e) {
            auto msg = _L("Error!") + " " + input_file + " : " + e.what() + ".";
            show_error(parent, msg);
            exit(1);
        }

        for (auto object : model.objects) {
            Vec3d delta = Vec3d::Zero();
            if (model_object.origin_translation != Vec3d::Zero()) {
                object->center_around_origin();
                delta = model_object.origin_translation - object->origin_translation;
            }
            for (auto volume : object->volumes) {
                volume->translate(delta);
                auto new_volume = model_object.add_volume(*volume, type);
                new_volume->name = boost::filesystem::path(input_file).filename().string();
                // set a default extruder value, since user can't add it manually
                new_volume->config.set_key_value("extruder", new ConfigOptionInt(0));

                added_volumes.push_back(new_volume);
            }
        }
    }
}

void ObjectList::load_modifier(ModelObject& model_object, std::vector<ModelVolume*>& added_volumes, ModelVolumeType type, bool from_galery)
{
    if (type == ModelVolumeType::MODEL_PART)
        return;

    wxWindow* parent = wxGetApp().tab_panel()->GetPage(0);

    wxArrayString input_files;

    if (from_galery) {
        GalleryDialog dlg(this);
        if (dlg.ShowModal() == wxID_CLOSE)
            return;
        dlg.get_input_files(input_files);
        if (input_files.IsEmpty())
            return;
    }
    else
        wxGetApp().import_model(parent, input_files);

    wxProgressDialog dlg(_L("Loading") + dots, "", 100, wxGetApp().plater(), wxPD_AUTO_HIDE);
    wxBusyCursor busy;

    const int obj_idx = get_selected_obj_idx();
    if (obj_idx < 0)
        return;

    const Selection& selection = scene_selection();
    assert(obj_idx == selection.get_object_idx());

    /** Any changes of the Object's composition is duplicated for all Object's Instances
      * So, It's enough to take a bounding box of a first selected Instance and calculate Part(generic_subobject) position
      */
    int instance_idx = *selection.get_instance_idxs().begin();
    assert(instance_idx != -1);
    if (instance_idx == -1)
        return;

    // Bounding box of the selected instance in world coordinate system including the translation, without modifiers.
    const BoundingBoxf3 instance_bb = model_object.instance_bounding_box(instance_idx);

    // First (any) GLVolume of the selected instance. They all share the same instance matrix.
    const GLVolume* v = selection.get_volume(*selection.get_volume_idxs().begin());
    const Geometry::Transformation inst_transform = v->get_instance_transformation();
    const Transform3d inv_inst_transform = inst_transform.get_matrix(true).inverse();
    const Vec3d instance_offset = v->get_instance_offset();

    for (size_t i = 0; i < input_files.size(); ++i) {
        const std::string input_file = input_files.Item(i).ToUTF8().data();

        dlg.Update(static_cast<int>(100.0f * static_cast<float>(i) / static_cast<float>(input_files.size())),
            _L("Loading file") + ": " + from_path(boost::filesystem::path(input_file).filename()));
        dlg.Fit();

        Model model;
        try {
            model = Model::read_from_file(input_file);
        }
        catch (std::exception& e) {
            auto msg = _L("Error!") + " " + input_file + " : " + e.what() + ".";
            show_error(parent, msg);
            exit(1);
        }

        if (from_galery)
            model.center_instances_around_point(Vec2d::Zero());
        else {
            for (auto object : model.objects) {
                if (model_object.origin_translation != Vec3d::Zero()) {
                    object->center_around_origin();
                    Vec3d delta = model_object.origin_translation - object->origin_translation;
                    for (auto volume : object->volumes) {
                        volume->translate(delta);
                    }
                }
            }
        }

        TriangleMesh mesh = model.mesh();
        // Mesh will be centered when loading.
        ModelVolume* new_volume = model_object.add_volume(std::move(mesh), type);
        new_volume->name = boost::filesystem::path(input_file).filename().string();
        // set a default extruder value, since user can't add it manually
        new_volume->config.set_key_value("extruder", new ConfigOptionInt(0));

        if (from_galery) {
            // Transform the new modifier to be aligned with the print bed.
            const BoundingBoxf3 mesh_bb = new_volume->mesh().bounding_box();
            new_volume->set_transformation(Geometry::Transformation::volume_to_bed_transformation(inst_transform, mesh_bb));
            // Set the modifier position.
            // Translate the new modifier to be pickable: move to the left front corner of the instance's bounding box, lift to print bed.
            const Vec3d offset = Vec3d(instance_bb.max.x(), instance_bb.min.y(), instance_bb.min.z()) + 0.5 * mesh_bb.size() - instance_offset;
            new_volume->set_offset(inv_inst_transform * offset);
        }

        added_volumes.push_back(new_volume);
    }
}

static TriangleMesh create_mesh(const std::string& type_name, const BoundingBoxf3& bb)
{
    const double side = wxGetApp().plater()->canvas3D()->get_size_proportional_to_max_bed_size(0.1);

    indexed_triangle_set mesh;
    if (type_name == "Box")
        // Sitting on the print bed, left front front corner at (0, 0).
        mesh = its_make_cube(side, side, side);
    else if (type_name == "Cylinder")
        // Centered around 0, sitting on the print bed.
        // The cylinder has the same volume as the box above.
        mesh = its_make_cylinder(0.564 * side, side);
    else if (type_name == "Sphere")
        // Centered around 0, half the sphere below the print bed, half above.
        // The sphere has the same volume as the box above.
        mesh = its_make_sphere(0.62 * side, PI / 18);
    else if (type_name == "Slab")
        // Sitting on the print bed, left front front corner at (0, 0).
        mesh = its_make_cube(bb.size().x() * 1.5, bb.size().y() * 1.5, bb.size().z() * 0.5);
    return TriangleMesh(mesh);
}

void ObjectList::load_generic_subobject(const std::string& type_name, const ModelVolumeType type)
{
    if (type == ModelVolumeType::INVALID) {
        load_shape_object(type_name);
        return;
    }

    const int obj_idx = get_selected_obj_idx();
    if (obj_idx < 0) 
        return;

    const Selection& selection = scene_selection();
    assert(obj_idx == selection.get_object_idx());

    /** Any changes of the Object's composition is duplicated for all Object's Instances
      * So, It's enough to take a bounding box of a first selected Instance and calculate Part(generic_subobject) position
      */
    int instance_idx = *selection.get_instance_idxs().begin();
    assert(instance_idx != -1);
    if (instance_idx == -1)
        return;

    take_snapshot(_L("Add Generic Subobject"));

    // Selected object
    ModelObject  &model_object = *(*m_objects)[obj_idx];
    // Bounding box of the selected instance in world coordinate system including the translation, without modifiers.
    BoundingBoxf3 instance_bb = model_object.instance_bounding_box(instance_idx);

    TriangleMesh mesh = create_mesh(type_name, instance_bb);
    
	// Mesh will be centered when loading.
    ModelVolume *new_volume = model_object.add_volume(std::move(mesh), type);

    // First (any) GLVolume of the selected instance. They all share the same instance matrix.
    const GLVolume* v = selection.get_volume(*selection.get_volume_idxs().begin());
    // Transform the new modifier to be aligned with the print bed.
	const BoundingBoxf3 mesh_bb = new_volume->mesh().bounding_box();
    new_volume->set_transformation(Geometry::Transformation::volume_to_bed_transformation(v->get_instance_transformation(), mesh_bb));
    // Set the modifier position.
    auto offset = (type_name == "Slab") ?
        // Slab: Lift to print bed
		Vec3d(0., 0., 0.5 * mesh_bb.size().z() + instance_bb.min.z() - v->get_instance_offset().z()) :
        // Translate the new modifier to be pickable: move to the left front corner of the instance's bounding box, lift to print bed.
        Vec3d(instance_bb.max.x(), instance_bb.min.y(), instance_bb.min.z()) + 0.5 * mesh_bb.size() - v->get_instance_offset();
    new_volume->set_offset(v->get_instance_transformation().get_matrix(true).inverse() * offset);

    const wxString name = _L("Generic") + "-" + _(type_name);
    new_volume->name = into_u8(name);
    // set a default extruder value, since user can't add it manually
    new_volume->config.set_key_value("extruder", new ConfigOptionInt(0));
    new_volume->source.is_from_builtin_objects = true;

    select_item([this, obj_idx, new_volume]() {
        wxDataViewItem sel_item;

        wxDataViewItemArray items = reorder_volumes_and_get_selection(obj_idx, [new_volume](const ModelVolume* volume) { return volume == new_volume; });
        if (!items.IsEmpty())
            sel_item = items.front();

        return sel_item;
    });
    if (type == ModelVolumeType::MODEL_PART)
        // update printable state on canvas
        wxGetApp().plater()->canvas3D()->update_instance_printable_state_for_object((size_t)obj_idx);

    selection_changed();
}

void ObjectList::load_shape_object(const std::string& type_name)
{
    const Selection& selection = wxGetApp().plater()->canvas3D()->get_selection();
    assert(selection.get_object_idx() == -1); // Add nothing is something is selected on 3DScene
    if (selection.get_object_idx() != -1)
        return;

    const int obj_idx = m_objects->size();
    if (obj_idx < 0)
        return;

    take_snapshot(_L("Add Shape"));

    // Create mesh
    BoundingBoxf3 bb;
    TriangleMesh mesh = create_mesh(type_name, bb);
    load_mesh_object(mesh, _L("Shape") + "-" + _(type_name));
    wxGetApp().mainframe->update_title();
}

void ObjectList::load_shape_object_from_gallery()
{
    if (wxGetApp().plater()->canvas3D()->get_selection().get_object_idx() != -1)
        return;// Add nothing if something is selected on 3DScene

    wxArrayString input_files;
    GalleryDialog gallery_dlg(this);
    if (gallery_dlg.ShowModal() == wxID_CLOSE)
        return;
    gallery_dlg.get_input_files(input_files);
    if (input_files.IsEmpty())
        return;
    load_shape_object_from_gallery(input_files);
}

void ObjectList::load_shape_object_from_gallery(const wxArrayString& input_files)
{
    std::vector<boost::filesystem::path> paths;
    for (const auto& file : input_files)
        paths.push_back(into_path(file));

    assert(!paths.empty());
    wxString snapshot_label = (paths.size() == 1 ? _L("Add Shape from Gallery") : _L("Add Shapes from Gallery")) + ": " +
        wxString::FromUTF8(paths.front().filename().string().c_str());
    for (size_t i = 1; i < paths.size(); ++i)
        snapshot_label += ", " + wxString::FromUTF8(paths[i].filename().string().c_str());

    take_snapshot(snapshot_label);
    if (! wxGetApp().plater()->load_files(paths, true, false).empty())
        wxGetApp().mainframe->update_title();
}

void ObjectList::load_mesh_object(const TriangleMesh &mesh, const wxString &name, bool center)
{   
    // Add mesh to model as a new object
    Model& model = wxGetApp().plater()->model();

#ifdef _DEBUG
    check_model_ids_validity(model);
#endif /* _DEBUG */
    
    std::vector<size_t> object_idxs;
    auto bb = mesh.bounding_box();
    ModelObject* new_object = model.add_object();
    new_object->name = into_u8(name);
    new_object->add_instance(); // each object should have at list one instance
    
    ModelVolume* new_volume = new_object->add_volume(mesh);
    new_object->sort_volumes(wxGetApp().app_config->get("order_volumes") == "1");
    new_volume->name = into_u8(name);
    // set a default extruder value, since user can't add it manually
    new_volume->config.set_key_value("extruder", new ConfigOptionInt(0));
    new_object->invalidate_bounding_box();
    new_object->translate(-bb.center());

    if (center) {
        const BoundingBoxf bed_shape = wxGetApp().plater()->bed_shape_bb();
        new_object->instances[0]->set_offset(Slic3r::to_3d(bed_shape.center().cast<double>(), -new_object->origin_translation.z()));
    } else {
        new_object->instances[0]->set_offset(bb.center());
    }

    new_object->ensure_on_bed();

    object_idxs.push_back(model.objects.size() - 1);
#ifdef _DEBUG
    check_model_ids_validity(model);
#endif /* _DEBUG */
    
    paste_objects_into_list(object_idxs);

#ifdef _DEBUG
    check_model_ids_validity(model);
#endif /* _DEBUG */
}

void ObjectList::del_object(const int obj_idx)
{
    wxGetApp().plater()->delete_object_from_model(obj_idx);
}

// Delete subobject
void ObjectList::del_subobject_item(wxDataViewItem& item)
{
    if (!item) return;

    int obj_idx, idx;
    ItemType type;

    m_objects_model->GetItemInfo(item, type, obj_idx, idx);
    if (type == itUndef)
        return;

    wxDataViewItem parent = m_objects_model->GetParent(item);

    if (type & itSettings)
        del_settings_from_config(parent);
    else if (type & itInstanceRoot && obj_idx != -1)
        del_instances_from_object(obj_idx);
    else if (type & itLayerRoot && obj_idx != -1)
        del_layers_from_object(obj_idx);
    else if (type & itLayer && obj_idx != -1)
        del_layer_from_object(obj_idx, m_objects_model->GetLayerRangeByItem(item));
    else if (type & itInfo && obj_idx != -1)
        del_info_item(obj_idx, m_objects_model->GetInfoItemType(item));
    else if (idx == -1)
        return;
    else if (!del_subobject_from_object(obj_idx, idx, type))
        return;

    // If last volume item with warning was deleted, unmark object item
    if (type & itVolume) {
        if (auto obj = object(obj_idx); obj->get_mesh_errors_count() == 0)
            m_objects_model->DeleteWarningIcon(parent);
        else
            m_objects_model->AddWarningIcon(parent, get_warning_icon_name(obj->mesh().stats()));
    }

    m_objects_model->Delete(item);
    update_info_items(obj_idx);
}

void ObjectList::del_info_item(const int obj_idx, InfoItemType type)
{
    Plater* plater = wxGetApp().plater();
    GLCanvas3D* cnv = plater->canvas3D();

    switch (type) {
    case InfoItemType::CustomSupports:
        cnv->get_gizmos_manager().reset_all_states();
        Plater::TakeSnapshot(plater, _L("Remove paint-on supports"));
        for (ModelVolume* mv : (*m_objects)[obj_idx]->volumes)
            mv->supported_facets.reset();
        break;

    case InfoItemType::CustomSeam:
        cnv->get_gizmos_manager().reset_all_states();
        Plater::TakeSnapshot(plater, _L("Remove paint-on seam"));
        for (ModelVolume* mv : (*m_objects)[obj_idx]->volumes)
            mv->seam_facets.reset();
        break;

    case InfoItemType::MmuSegmentation:
        cnv->get_gizmos_manager().reset_all_states();
        Plater::TakeSnapshot(plater, _L("Remove Multi Material painting"));
        for (ModelVolume* mv : (*m_objects)[obj_idx]->volumes)
            mv->mmu_segmentation_facets.reset();
        break;

    case InfoItemType::Sinking:
        Plater::TakeSnapshot(plater, _L("Shift objects to bed"));
        (*m_objects)[obj_idx]->ensure_on_bed();
        cnv->reload_scene(true, true);
        break;

    case InfoItemType::VariableLayerHeight:
        Plater::TakeSnapshot(plater, _L("Remove variable layer height"));
        (*m_objects)[obj_idx]->layer_height_profile.clear();
        if (cnv->is_layers_editing_enabled())
            //cnv->post_event(SimpleEvent(EVT_GLTOOLBAR_LAYERSEDITING));
            cnv->force_main_toolbar_left_action(cnv->get_main_toolbar_item_id("layersediting"));
        break;

    case InfoItemType::Undef : assert(false); break;
    }
    cnv->post_event(SimpleEvent(EVT_GLCANVAS_SCHEDULE_BACKGROUND_PROCESS));
}

void ObjectList::del_settings_from_config(const wxDataViewItem& parent_item)
{
    const bool is_layer_settings = m_objects_model->GetItemType(parent_item) == itLayer;

    const size_t opt_cnt = m_config->keys().size();
    if ((opt_cnt == 1 && m_config->has("extruder")) ||
        (is_layer_settings && opt_cnt == 2 && m_config->has("extruder") && m_config->has("layer_height")))
        return;

    take_snapshot(_(L("Delete Settings")));

    int extruder = m_config->has("extruder") ? m_config->extruder() : -1;

    coordf_t layer_height = 0.0;
    if (is_layer_settings)
        layer_height = m_config->opt_float("layer_height");

    m_config->reset();

    if (extruder >= 0)
        m_config->set_key_value("extruder", new ConfigOptionInt(extruder));
    if (is_layer_settings)
        m_config->set_key_value("layer_height", new ConfigOptionFloat(layer_height));

    changed_object();
}

void ObjectList::del_instances_from_object(const int obj_idx)
{
    auto& instances = (*m_objects)[obj_idx]->instances;
    if (instances.size() <= 1)
        return;

    take_snapshot(_(L("Delete All Instances from Object")));

    while ( instances.size()> 1)
        instances.pop_back();

    (*m_objects)[obj_idx]->invalidate_bounding_box(); // ? #ys_FIXME

    changed_object(obj_idx);
}

void ObjectList::del_layer_from_object(const int obj_idx, const t_layer_height_range& layer_range)
{
    const auto del_range = object(obj_idx)->layer_config_ranges.find(layer_range);
    if (del_range == object(obj_idx)->layer_config_ranges.end())
        return;

    take_snapshot(_(L("Delete Height Range")));
        
    object(obj_idx)->layer_config_ranges.erase(del_range);

    changed_object(obj_idx);
}

void ObjectList::del_layers_from_object(const int obj_idx)
{
    object(obj_idx)->layer_config_ranges.clear();

    changed_object(obj_idx);
}

bool ObjectList::del_subobject_from_object(const int obj_idx, const int idx, const int type)
{
    assert(idx >= 0);
	if (obj_idx == 1000 || idx<0)
		// Cannot delete a wipe tower or volume with negative id
		return false;

    ModelObject* object = (*m_objects)[obj_idx];

    if (type == itVolume) {
        const auto volume = object->volumes[idx];

        // if user is deleting the last solid part, throw error
        int solid_cnt = 0;
        for (auto vol : object->volumes)
            if (vol->is_model_part())
                ++solid_cnt;
        if (volume->is_model_part() && solid_cnt == 1) {
            Slic3r::GUI::show_error(nullptr, _L("From Object List You can't delete the last solid part from object."));
            return false;
        }

        take_snapshot(_L("Delete Subobject"));

        object->delete_volume(idx);

        if (object->volumes.size() == 1) {
            const auto last_volume = object->volumes[0];
            if (!last_volume->config.empty()) {
                object->config.apply(last_volume->config);
                last_volume->config.reset();

                // update extruder color in ObjectList
                wxDataViewItem obj_item = m_objects_model->GetItemById(obj_idx);
                if (obj_item) {
                    wxString extruder = object->config.has("extruder") ? wxString::Format("%d", object->config.extruder()) : _L("default");
                    m_objects_model->SetExtruder(extruder, obj_item);
                }
                // add settings to the object, if it has them
                add_settings_item(obj_item, &object->config.get());
            }
        }
    }
    else if (type == itInstance) {
        if (object->instances.size() == 1) {
            Slic3r::GUI::show_error(nullptr, _L("Last instance of an object cannot be deleted."));
            return false;
        }

        take_snapshot(_L("Delete Instance"));
        object->delete_instance(idx);
    }
    else
        return false;

    changed_object(obj_idx);

    return true;
}

void ObjectList::split()
{
    const auto item = GetSelection();
    const int obj_idx = get_selected_obj_idx();
    if (!item || obj_idx < 0)
        return;

    ModelVolume* volume;
    if (!get_volume_by_item(item, volume)) return;
    DynamicPrintConfig&	config = printer_config();
	const ConfigOption *nozzle_dmtrs_opt = config.option("nozzle_diameter", false);
	const auto nozzle_dmrs_cnt = (nozzle_dmtrs_opt == nullptr) ? size_t(1) : dynamic_cast<const ConfigOptionFloats*>(nozzle_dmtrs_opt)->values.size();
    if (!volume->is_splittable()) {
        wxMessageBox(_(L("The selected object couldn't be split because it contains only one part.")));
        return;
    }

    take_snapshot(_(L("Split to Parts")));

    volume->split(nozzle_dmrs_cnt);

    wxBusyCursor wait;

    auto model_object = (*m_objects)[obj_idx];

    auto parent = m_objects_model->GetTopParent(item);
    if (parent)
        m_objects_model->DeleteVolumeChildren(parent);
    else
        parent = item;

    for (const ModelVolume* volume : model_object->volumes) {
        const wxDataViewItem& vol_item = m_objects_model->AddVolumeChild(parent, from_u8(volume->name),
            volume->type(),// is_modifier() ? ModelVolumeType::PARAMETER_MODIFIER : ModelVolumeType::MODEL_PART,
            get_warning_icon_name(volume->mesh().stats()),
            volume->config.has("extruder") ? volume->config.extruder() : 0,
            false);
        // add settings to the part, if it has those
        add_settings_item(vol_item, &volume->config.get());
    }

    model_object->input_file.clear();

    if (parent == item)
        Expand(parent);

    changed_object(obj_idx);
}

void ObjectList::merge(bool to_multipart_object)
{
    // merge selected objects to the multipart object
    if (to_multipart_object)
    {
        auto get_object_idxs = [this](std::vector<int>& obj_idxs, wxDataViewItemArray& sels)
        {
            // check selections and split instances to the separated objects...
            bool instance_selection = false;
            for (wxDataViewItem item : sels)
                if (m_objects_model->GetItemType(item) & itInstance) {
                    instance_selection = true;
                    break;
                }

            if (!instance_selection)
            {
                for (wxDataViewItem item : sels) {
                    assert(m_objects_model->GetItemType(item) & itObject);
                    obj_idxs.emplace_back(m_objects_model->GetIdByItem(item));
                }
                return;
            }

            // map of obj_idx -> set of selected instance_idxs
            std::map<int, std::set<int>> sel_map;
            std::set<int> empty_set;
            for (wxDataViewItem item : sels) {
                if (m_objects_model->GetItemType(item) & itObject)
                {
                    int obj_idx = m_objects_model->GetIdByItem(item);
                    int inst_cnt = (*m_objects)[obj_idx]->instances.size();
                    if (inst_cnt == 1)
                        sel_map.emplace(obj_idx, empty_set);
                    else
                        for (int i = 0; i < inst_cnt; i++)
                            sel_map[obj_idx].emplace(i);
                    continue;
                }
                int obj_idx = m_objects_model->GetIdByItem(m_objects_model->GetTopParent(item));
                sel_map[obj_idx].emplace(m_objects_model->GetInstanceIdByItem(item));
            }

            // all objects, created from the instances will be added to the end of list
            int new_objects_cnt = 0; // count of this new objects

            for (auto map_item : sel_map)
            {
                int obj_idx = map_item.first;
                // object with just 1 instance
                if (map_item.second.empty()) {
                    obj_idxs.emplace_back(obj_idx);
                    continue;
                }

                // object with selected all instances
                if ((*m_objects)[map_item.first]->instances.size() == map_item.second.size()) {
                    instances_to_separated_objects(obj_idx);
                    // first instance stay on its own place and another all add to the end of list :
                    obj_idxs.emplace_back(obj_idx);
                    new_objects_cnt += map_item.second.size() - 1;
                    continue;
                }

                // object with selected some of instances 
                instances_to_separated_object(obj_idx, map_item.second);

                if (map_item.second.size() == 1)
                    new_objects_cnt += 1;
                else {// we should split to separate instances last object
                    instances_to_separated_objects(m_objects->size() - 1);
                    // all instances will stay at the end of list :
                    new_objects_cnt += map_item.second.size();
                }
            }

            // all instatnces are extracted to the separate objects and should be selected
            m_prevent_list_events = true;
            sels.Clear();
            for (int obj_idx : obj_idxs)
                sels.Add(m_objects_model->GetItemById(obj_idx));
            int obj_cnt = m_objects->size();
            for (int obj_idx = obj_cnt - new_objects_cnt; obj_idx < obj_cnt; obj_idx++) {
                sels.Add(m_objects_model->GetItemById(obj_idx));
                obj_idxs.emplace_back(obj_idx);
            }
            UnselectAll();
            SetSelections(sels);
            assert(!sels.IsEmpty());
            m_prevent_list_events = false;
        };

        std::vector<int> obj_idxs;
        wxDataViewItemArray sels;
        GetSelections(sels);
        assert(!sels.IsEmpty());

        Plater::TakeSnapshot snapshot(wxGetApp().plater(), _L("Merge"));

        get_object_idxs(obj_idxs, sels);

        // resulted objects merge to the one
        Model* model = (*m_objects)[0]->get_model();
        ModelObject* new_object = model->add_object();
        new_object->name = _u8L("Merged");
        ModelConfig &config = new_object->config;

        for (int obj_idx : obj_idxs)
        {
            ModelObject* object = (*m_objects)[obj_idx];

            const Geometry::Transformation& transformation = object->instances[0]->get_transformation();
            Vec3d scale     = transformation.get_scaling_factor();
            Vec3d mirror    = transformation.get_mirror();
            Vec3d rotation  = transformation.get_rotation();

            if (object->id() == (*m_objects)[obj_idxs.front()]->id())
                new_object->add_instance();
            Transform3d     volume_offset_correction = new_object->instances[0]->get_transformation().get_matrix().inverse() * transformation.get_matrix();

            // merge volumes
            for (const ModelVolume* volume : object->volumes) {
                ModelVolume* new_volume = new_object->add_volume(*volume);

                //set rotation
                Vec3d vol_rot = new_volume->get_rotation() + rotation;
                new_volume->set_rotation(vol_rot);

                // set scale
                Vec3d vol_sc_fact = new_volume->get_scaling_factor().cwiseProduct(scale);
                new_volume->set_scaling_factor(vol_sc_fact);

                // set mirror
                Vec3d vol_mirror = new_volume->get_mirror().cwiseProduct(mirror);
                new_volume->set_mirror(vol_mirror);

                // set offset
                Vec3d vol_offset = volume_offset_correction* new_volume->get_offset();
                new_volume->set_offset(vol_offset);
            }
            new_object->sort_volumes(wxGetApp().app_config->get("order_volumes") == "1");

            // merge settings
            auto new_opt_keys = config.keys();
            const ModelConfig& from_config = object->config;
            auto opt_keys = from_config.keys();

            for (auto& opt_key : opt_keys) {
                if (find(new_opt_keys.begin(), new_opt_keys.end(), opt_key) == new_opt_keys.end()) {
                    const ConfigOption* option = from_config.option(opt_key);
                    if (!option) {
                        // if current option doesn't exist in prints.get_edited_preset(),
                        // get it from default config values
                        option = DynamicPrintConfig::new_from_defaults_keys({ opt_key })->option(opt_key);
                    }
                    config.set_key_value(opt_key, option->clone());
                }
            }
            // save extruder value if it was set
            if (object->volumes.size() == 1 && find(opt_keys.begin(), opt_keys.end(), "extruder") != opt_keys.end()) {
                ModelVolume* volume = new_object->volumes.back();
                const ConfigOption* option = from_config.option("extruder");
                if (option)
                    volume->config.set_key_value("extruder", option->clone());
            }

            // merge layers
            for (const auto& range : object->layer_config_ranges)
                new_object->layer_config_ranges.emplace(range);
        }
        // remove selected objects
        remove();

        // Add new object(merged) to the object_list
        add_object_to_list(m_objects->size() - 1);
        select_item(m_objects_model->GetItemById(m_objects->size() - 1));
        update_selections_on_canvas();
    }
    // merge all parts to the one single object
    // all part's settings will be lost
    else
    {
        wxDataViewItem item = GetSelection();
        if (!item)
            return;
        const int obj_idx = m_objects_model->GetIdByItem(item);
        if (obj_idx == -1)
            return;

        Plater::TakeSnapshot snapshot(wxGetApp().plater(), _L("Merge all parts to the one single object"));

        ModelObject* model_object = (*m_objects)[obj_idx];
        model_object->merge();

        m_objects_model->DeleteVolumeChildren(item);

        changed_object(obj_idx);
    }
}

void ObjectList::layers_editing()
{
    const Selection& selection = scene_selection();
    const int obj_idx = selection.get_object_idx();
    wxDataViewItem item = obj_idx >= 0 && GetSelectedItemsCount() > 1 && selection.is_single_full_object() ? 
                          m_objects_model->GetItemById(obj_idx) :
                          GetSelection();

    if (!item)
        return;

    const wxDataViewItem obj_item = m_objects_model->GetTopParent(item);
    wxDataViewItem layers_item = m_objects_model->GetLayerRootItem(obj_item);

    // if it doesn't exist now
    if (!layers_item.IsOk())
    {
        t_layer_config_ranges& ranges = object(obj_idx)->layer_config_ranges;

        // set some default value
        if (ranges.empty()) {
            take_snapshot(_(L("Add Layers")));
            ranges[{ 0.0f, 2.0f }].assign_config(get_default_layer_config(obj_idx));
        }

        // create layer root item
        layers_item = add_layer_root_item(obj_item);
    }
    if (!layers_item.IsOk())
        return;

    // to correct visual hints for layers editing on the Scene, reset previous selection
    wxGetApp().obj_layers()->reset_selection();
    wxGetApp().plater()->canvas3D()->handle_sidebar_focus_event("", false);

    // select LayerRoor item and expand
    select_item(layers_item);
    Expand(layers_item);
}

wxDataViewItem ObjectList::add_layer_root_item(const wxDataViewItem obj_item)
{
    const int obj_idx = m_objects_model->GetIdByItem(obj_item);
    if (obj_idx < 0 || 
        object(obj_idx)->layer_config_ranges.empty() ||
        printer_technology() == ptSLA)
        return wxDataViewItem(nullptr);

    // create LayerRoot item
    wxDataViewItem layers_item = m_objects_model->AddLayersRoot(obj_item);

    // and create Layer item(s) according to the layer_config_ranges
    for (const auto& range : object(obj_idx)->layer_config_ranges)
        add_layer_item(range.first, layers_item);

    Expand(layers_item);
    return layers_item;
}

DynamicPrintConfig ObjectList::get_default_layer_config(const int obj_idx)
{
    DynamicPrintConfig config;
    coordf_t layer_height = object(obj_idx)->config.has("layer_height") ? 
                            object(obj_idx)->config.opt_float("layer_height") : 
                            wxGetApp().preset_bundle->prints.get_edited_preset().config.opt_float("layer_height");
    config.set_key_value("layer_height",new ConfigOptionFloat(layer_height));
    config.set_key_value("extruder",    new ConfigOptionInt(0));

    return config;
}

bool ObjectList::get_volume_by_item(const wxDataViewItem& item, ModelVolume*& volume)
{
    auto obj_idx = get_selected_obj_idx();
    if (!item || obj_idx < 0)
        return false;
    const auto volume_id = m_objects_model->GetVolumeIdByItem(item);
    const bool split_part = m_objects_model->GetItemType(item) == itVolume;

    // object is selected
    if (volume_id < 0) {
        if ( split_part || (*m_objects)[obj_idx]->volumes.size() > 1 ) 
            return false;
        volume = (*m_objects)[obj_idx]->volumes[0];
    }
    // volume is selected
    else
        volume = (*m_objects)[obj_idx]->volumes[volume_id];
    
    return true;
}

bool ObjectList::is_splittable(bool to_objects)
{
    const wxDataViewItem item = GetSelection();
    if (!item) return false;

    if (to_objects)
    {
        ItemType type = m_objects_model->GetItemType(item);
        if (type == itVolume)
            return false;
        if (type == itObject || m_objects_model->GetItemType(m_objects_model->GetParent(item)) == itObject) {
            auto obj_idx = get_selected_obj_idx();
            if (obj_idx < 0)
                return false;
            if ((*m_objects)[obj_idx]->volumes.size() > 1)
                return true;
            return (*m_objects)[obj_idx]->volumes[0]->is_splittable();
        }
        return false;
    }

    ModelVolume* volume;
    if (!get_volume_by_item(item, volume) || !volume)
        return false;

    return volume->is_splittable();
}

bool ObjectList::selected_instances_of_same_object()
{
    wxDataViewItemArray sels;
    GetSelections(sels);

    const int obj_idx = m_objects_model->GetObjectIdByItem(sels.front());

    for (auto item : sels) {
        if (! (m_objects_model->GetItemType(item) & itInstance) ||
            obj_idx != m_objects_model->GetObjectIdByItem(item))
            return false;
    }
    return true;
}

bool ObjectList::can_split_instances()
{
    const Selection& selection = scene_selection();
    return selection.is_multiple_full_instance() || selection.is_single_full_instance();
}

bool ObjectList::can_merge_to_multipart_object() const
{
    if (printer_technology() == ptSLA)
        return false;

    wxDataViewItemArray sels;
    GetSelections(sels);
    if (sels.IsEmpty())
        return false;

    // should be selected just objects
    for (wxDataViewItem item : sels)
        if (!(m_objects_model->GetItemType(item) & (itObject | itInstance)))
            return false;

    return true;
}

bool ObjectList::can_merge_to_single_object() const
{
    int obj_idx = get_selected_obj_idx();
    if (obj_idx < 0)
        return false;

    // selected object should be multipart
    return (*m_objects)[obj_idx]->volumes.size() > 1;
}

// NO_PARAMETERS function call means that changed object index will be determine from Selection() 
void ObjectList::changed_object(const int obj_idx/* = -1*/) const 
{
    wxGetApp().plater()->changed_object(obj_idx < 0 ? get_selected_obj_idx() : obj_idx);
}

void ObjectList::part_selection_changed()
{
    if (m_extruder_editor) m_extruder_editor->Hide();
    int obj_idx = -1;
    int volume_id = -1;
    m_config = nullptr;
    wxString og_name = wxEmptyString;

    bool update_and_show_manipulations = false;
    bool update_and_show_settings = false;
    bool update_and_show_layers = false;

    const auto item = GetSelection();

    if ( multiple_selection() || (item && m_objects_model->GetItemType(item) == itInstanceRoot )) {
        og_name = _L("Group manipulation");

        const Selection& selection = scene_selection();
        // don't show manipulation panel for case of all Object's parts selection 
        update_and_show_manipulations = !selection.is_single_full_instance();
    }
    else {
        if (item) {
            const ItemType type = m_objects_model->GetItemType(item);
            const wxDataViewItem parent = m_objects_model->GetParent(item);
            const ItemType parent_type = m_objects_model->GetItemType(parent);
            obj_idx = m_objects_model->GetObjectIdByItem(item);

            if (parent == wxDataViewItem(nullptr)
             || type == itInfo) {
                og_name = _L("Object manipulation");
                m_config = &(*m_objects)[obj_idx]->config;
                update_and_show_manipulations = true;

                if (type == itInfo) {
                    InfoItemType info_type = m_objects_model->GetInfoItemType(item);
                    switch (info_type)
                    {
                    case InfoItemType::VariableLayerHeight:
                    {
                        wxGetApp().plater()->toggle_layers_editing(true);
                        break;
                    }
                    case InfoItemType::CustomSupports:
                    case InfoItemType::CustomSeam:
                    case InfoItemType::MmuSegmentation:
                    {
                        GLGizmosManager::EType gizmo_type = info_type == InfoItemType::CustomSupports ? GLGizmosManager::EType::FdmSupports :
                                                            info_type == InfoItemType::CustomSeam ? GLGizmosManager::EType::Seam :
                                                            GLGizmosManager::EType::MmuSegmentation;
                        GLGizmosManager& gizmos_mgr = wxGetApp().plater()->canvas3D()->get_gizmos_manager();
                        if (gizmos_mgr.get_current_type() != gizmo_type)
                            gizmos_mgr.open_gizmo(gizmo_type);
                        break;
                    }
                    case InfoItemType::Sinking: { break; }
                    default: { break; }
                    }
                }
            }
            else {
                if (type & itSettings) {
                    if (parent_type & itObject) {
                        og_name = _L("Object Settings to modify");
                        m_config = &(*m_objects)[obj_idx]->config;
                    }
                    else if (parent_type & itVolume) {
                        og_name = _L("Part Settings to modify");
                        volume_id = m_objects_model->GetVolumeIdByItem(parent);
                        m_config = &(*m_objects)[obj_idx]->volumes[volume_id]->config;
                    }
                    else if (parent_type & itLayer) {
                        og_name = _L("Layer range Settings to modify");
                        m_config = &get_item_config(parent);
                    }
                    update_and_show_settings = true;
                }
                else if (type & itVolume) {
                    og_name = _L("Part manipulation");
                    volume_id = m_objects_model->GetVolumeIdByItem(item);
                    m_config = &(*m_objects)[obj_idx]->volumes[volume_id]->config;
                    update_and_show_manipulations = true;
                }
                else if (type & itInstance) {
                    og_name = _L("Instance manipulation");
                    update_and_show_manipulations = true;

                    // fill m_config by object's values
                    m_config = &(*m_objects)[obj_idx]->config;
                }
                else if (type & (itLayerRoot|itLayer)) {
                    og_name = type & itLayerRoot ? _L("Height ranges") : _L("Settings for height range");
                    update_and_show_layers = true;

                    if (type & itLayer)
                        m_config = &get_item_config(item);
                }
            }
        }
    }

    m_selected_object_id = obj_idx;

    if (update_and_show_manipulations) {
        wxGetApp().obj_manipul()->get_og()->set_name(" " + og_name + " ");

        if (item) {
            // wxGetApp().obj_manipul()->get_og()->set_value("object_name", m_objects_model->GetName(item));
            wxGetApp().obj_manipul()->update_item_name(m_objects_model->GetName(item));
            wxGetApp().obj_manipul()->update_warning_icon_state(get_mesh_errors(obj_idx, volume_id));
        }
    }

    if (update_and_show_settings)
        wxGetApp().obj_settings()->get_og()->set_name(" " + og_name + " ");

    if (printer_technology() == ptSLA)
        update_and_show_layers = false;
    else if (update_and_show_layers)
        wxGetApp().obj_layers()->get_og()->set_name(" " + og_name + " ");

    update_min_height();

    Sidebar& panel = wxGetApp().sidebar();
    panel.Freeze();

    wxGetApp().plater()->canvas3D()->handle_sidebar_focus_event("", false);
    wxGetApp().obj_manipul() ->UpdateAndShow(update_and_show_manipulations);
    wxGetApp().obj_settings()->UpdateAndShow(update_and_show_settings);
    wxGetApp().obj_layers()  ->UpdateAndShow(update_and_show_layers);
    wxGetApp().sidebar().show_info_sizer();

    panel.Layout();
    panel.Thaw();
}

// Add new SettingsItem for parent_item if it doesn't exist, or just update a digest according to new config
wxDataViewItem ObjectList::add_settings_item(wxDataViewItem parent_item, const DynamicPrintConfig* config)
{
    wxDataViewItem ret = wxDataViewItem(nullptr);

    if (!parent_item)
        return ret;

    const bool is_object_settings = m_objects_model->GetItemType(parent_item) == itObject;
    if (!is_object_settings) {
        ModelVolumeType volume_type = m_objects_model->GetVolumeType(parent_item);
        if (volume_type == ModelVolumeType::NEGATIVE_VOLUME || volume_type == ModelVolumeType::SUPPORT_BLOCKER || volume_type == ModelVolumeType::SUPPORT_ENFORCER)
            return ret;
    }

    SettingsFactory::Bundle cat_options = SettingsFactory::get_bundle(config, is_object_settings);
    if (cat_options.empty())
        return ret;

    std::vector<std::string> categories;
    categories.reserve(cat_options.size());
    for (auto& cat : cat_options)
        categories.push_back(cat.first);

    if (m_objects_model->GetItemType(parent_item) & itInstance)
        parent_item = m_objects_model->GetTopParent(parent_item);

    ret = m_objects_model->IsSettingsItem(parent_item) ? parent_item : m_objects_model->GetSettingsItem(parent_item);

    if (!ret) ret = m_objects_model->AddSettingsChild(parent_item);

    m_objects_model->UpdateSettingsDigest(ret, categories);
    Expand(parent_item);

    return ret;
}


void ObjectList::update_info_items(size_t obj_idx, wxDataViewItemArray* selections/* = nullptr*/, bool added_object/* = false*/)
{
    if (obj_idx >= m_objects->size())
        return;

    const ModelObject* model_object = (*m_objects)[obj_idx];
    wxDataViewItem item_obj = m_objects_model->GetItemById(obj_idx);
    assert(item_obj.IsOk());

    for (InfoItemType type : {InfoItemType::CustomSupports,
                              InfoItemType::CustomSeam,
                              InfoItemType::MmuSegmentation,
                              InfoItemType::Sinking,
                              InfoItemType::VariableLayerHeight}) {
        wxDataViewItem item = m_objects_model->GetInfoItemByType(item_obj, type);
        bool shows = item.IsOk();
        bool should_show = false;

        switch (type) {
        case InfoItemType::CustomSupports :
        case InfoItemType::CustomSeam :
        case InfoItemType::MmuSegmentation :
            should_show = printer_technology() == ptFFF
                       && std::any_of(model_object->volumes.begin(), model_object->volumes.end(),
                                      [type](const ModelVolume *mv) {
                                          return !(type == InfoItemType::CustomSupports ? mv->supported_facets.empty() :
                                                   type == InfoItemType::CustomSeam     ? mv->seam_facets.empty() :
                                                                                          mv->mmu_segmentation_facets.empty());
                                      });
            break;

        case InfoItemType::VariableLayerHeight :
            should_show = printer_technology() == ptFFF
                       && ! model_object->layer_height_profile.empty();
            break;
        case InfoItemType::Sinking:
        {
            should_show = printer_technology() == ptFFF &&
                wxGetApp().plater()->canvas3D()->is_object_sinking(obj_idx);
            break;
        }
        default: break;
        }

        if (! shows && should_show) {
            m_objects_model->AddInfoChild(item_obj, type);
            Expand(item_obj);
            if (added_object)
                wxGetApp().notification_manager()->push_updated_item_info_notification(type); 
        }
        else if (shows && ! should_show) {
            if (!selections)
                Unselect(item);
            m_objects_model->Delete(item);
            if (selections) {
                if (selections->Index(item) != wxNOT_FOUND) {
                    // If info item was deleted from the list, 
                    // it's need to be deleted from selection array, if it was there
                    selections->Remove(item);
                    // Select item_obj, if info_item doesn't exist for item anymore, but was selected
                    if (selections->Index(item_obj) == wxNOT_FOUND)
                        selections->Add(item_obj);
                }
            }
            else
                Select(item_obj);
        }
    }
}



void ObjectList::add_object_to_list(size_t obj_idx, bool call_selection_changed)
{
    auto model_object = (*m_objects)[obj_idx];
    const wxString& item_name = from_u8(model_object->name);
    const auto item = m_objects_model->Add(item_name,
                      model_object->config.has("extruder") ? model_object->config.extruder() : 0,
                      get_warning_icon_name(model_object->mesh().stats()));

    update_info_items(obj_idx, nullptr, call_selection_changed);

    // add volumes to the object
    if (model_object->volumes.size() > 1) {
        for (const ModelVolume* volume : model_object->volumes) {
            const wxDataViewItem& vol_item = m_objects_model->AddVolumeChild(item,
                from_u8(volume->name),
                volume->type(),
                get_warning_icon_name(volume->mesh().stats()),
                volume->config.has("extruder") ? volume->config.extruder() : 0,
                false);
            add_settings_item(vol_item, &volume->config.get());
        }
        Expand(item);
    }

    // add instances to the object, if it has those
    if (model_object->instances.size()>1)
    {
        std::vector<bool> print_idicator(model_object->instances.size());
        for (size_t i = 0; i < model_object->instances.size(); ++i)
            print_idicator[i] = model_object->instances[i]->printable;

        const wxDataViewItem object_item = m_objects_model->GetItemById(obj_idx);
        m_objects_model->AddInstanceChild(object_item, print_idicator);
        Expand(m_objects_model->GetInstanceRootItem(object_item));
    }
    else
        m_objects_model->SetPrintableState(model_object->instances[0]->printable ? piPrintable : piUnprintable, obj_idx);

    // add settings to the object, if it has those
    add_settings_item(item, &model_object->config.get());

    // Add layers if it has
    add_layer_root_item(item);

#ifndef __WXOSX__ 
    if (call_selection_changed)
	    selection_changed();
#endif //__WXMSW__
}

void ObjectList::delete_object_from_list()
{
    auto item = GetSelection();
    if (!item) 
        return;
    if (m_objects_model->GetParent(item) == wxDataViewItem(nullptr))
        select_item([this, item]() { return m_objects_model->Delete(item); });
    else
        select_item([this, item]() { return m_objects_model->Delete(m_objects_model->GetParent(item)); });
}

void ObjectList::delete_object_from_list(const size_t obj_idx)
{
    select_item([this, obj_idx]() { return m_objects_model->Delete(m_objects_model->GetItemById(obj_idx)); });
}

void ObjectList::delete_volume_from_list(const size_t obj_idx, const size_t vol_idx)
{
    select_item([this, obj_idx, vol_idx]() { return m_objects_model->Delete(m_objects_model->GetItemByVolumeId(obj_idx, vol_idx)); });
}

void ObjectList::delete_instance_from_list(const size_t obj_idx, const size_t inst_idx)
{
    select_item([this, obj_idx, inst_idx]() { return m_objects_model->Delete(m_objects_model->GetItemByInstanceId(obj_idx, inst_idx)); });
}

void ObjectList::delete_from_model_and_list(const ItemType type, const int obj_idx, const int sub_obj_idx)
{
    if ( !(type&(itObject|itVolume|itInstance)) )
        return;

    take_snapshot(_(L("Delete Selected Item")));

    if (type&itObject) {
        del_object(obj_idx);
        delete_object_from_list(obj_idx);
    }
    else {
        del_subobject_from_object(obj_idx, sub_obj_idx, type);

        type == itVolume ? delete_volume_from_list(obj_idx, sub_obj_idx) :
            delete_instance_from_list(obj_idx, sub_obj_idx);
    }
}

void ObjectList::delete_from_model_and_list(const std::vector<ItemForDelete>& items_for_delete)
{
    if (items_for_delete.empty())
        return;

    m_prevent_list_events = true;

    std::set<size_t> modified_objects_ids;
    for (std::vector<ItemForDelete>::const_reverse_iterator item = items_for_delete.rbegin(); item != items_for_delete.rend(); ++item) {
        if (!(item->type&(itObject | itVolume | itInstance)))
            continue;
        if (item->type&itObject) {
            del_object(item->obj_idx);
            m_objects_model->Delete(m_objects_model->GetItemById(item->obj_idx));
        }
        else {
            if (!del_subobject_from_object(item->obj_idx, item->sub_obj_idx, item->type))
                continue;
            if (item->type&itVolume) {
                m_objects_model->Delete(m_objects_model->GetItemByVolumeId(item->obj_idx, item->sub_obj_idx));
                ModelObject* obj = object(item->obj_idx);
                if (obj->volumes.size() == 1) {
                    wxDataViewItem parent = m_objects_model->GetItemById(item->obj_idx);
                    if (obj->config.has("extruder")) {
                        const wxString extruder = wxString::Format("%d", obj->config.extruder());
                        m_objects_model->SetExtruder(extruder, parent);
                    }
                    // If last volume item with warning was deleted, unmark object item
                    if (obj->get_mesh_errors_count() == 0)
                        m_objects_model->DeleteWarningIcon(parent);
                    else
                        m_objects_model->AddWarningIcon(parent, get_warning_icon_name(obj->mesh().stats()));
                }
                wxGetApp().plater()->canvas3D()->ensure_on_bed(item->obj_idx, printer_technology() != ptSLA);
            }
            else
                m_objects_model->Delete(m_objects_model->GetItemByInstanceId(item->obj_idx, item->sub_obj_idx));
        }

        modified_objects_ids.insert(static_cast<size_t>(item->obj_idx));
    }

    for (size_t id : modified_objects_ids) {
        update_info_items(id);
    }

    m_prevent_list_events = true;
    part_selection_changed();
}

void ObjectList::delete_all_objects_from_list()
{
    m_prevent_list_events = true;
    this->UnselectAll();
    m_objects_model->DeleteAll();
    m_prevent_list_events = false;
    part_selection_changed();
}

void ObjectList::increase_object_instances(const size_t obj_idx, const size_t num)
{
    select_item([this, obj_idx, num]() { return m_objects_model->AddInstanceChild(m_objects_model->GetItemById(obj_idx), num); });
    selection_changed();
}

void ObjectList::decrease_object_instances(const size_t obj_idx, const size_t num)
{
    select_item([this, obj_idx, num]() { return m_objects_model->DeleteLastInstance(m_objects_model->GetItemById(obj_idx), num); });
}

void ObjectList::unselect_objects()
{
    if (!GetSelection())
        return;

    m_prevent_list_events = true;
    UnselectAll();
    part_selection_changed();
    m_prevent_list_events = false;
}

void ObjectList::select_object_item(bool is_msr_gizmo)
{
    if (wxDataViewItem item = GetSelection()) {
        ItemType type = m_objects_model->GetItemType(item);
        bool is_volume_item = type == itVolume || (type == itSettings && m_objects_model->GetItemType(m_objects_model->GetParent(item)) == itVolume);
        if ((is_msr_gizmo && is_volume_item) || type == itObject)
            return;

        if (wxDataViewItem obj_item = m_objects_model->GetTopParent(item)) {
            m_prevent_list_events = true;
            UnselectAll();
            Select(obj_item);
            part_selection_changed();
            m_prevent_list_events = false;
        }
    }
}

static void update_selection(wxDataViewItemArray& sels, ObjectList::SELECTION_MODE mode, ObjectDataViewModel* model)
{
    if (mode == ObjectList::smInstance)
    {
        for (auto& item : sels)
        {
            ItemType type = model->GetItemType(item);
            if (type == itObject)
                continue;
            if (type == itInstanceRoot) {
                wxDataViewItem obj_item = model->GetParent(item);
                sels.Remove(item);
                sels.Add(obj_item);
                update_selection(sels, mode, model);
                return;
            }
            if (type == itInstance)
            {
                wxDataViewItemArray instances;
                model->GetChildren(model->GetParent(item), instances);
                assert(instances.Count() > 0);
                size_t selected_instances_cnt = 0;
                for (auto& inst : instances) {
                    if (sels.Index(inst) == wxNOT_FOUND)
                        break;
                    selected_instances_cnt++;
                }

                if (selected_instances_cnt == instances.Count()) 
                {
                    wxDataViewItem obj_item = model->GetTopParent(item);
                    for (auto& inst : instances)
                        sels.Remove(inst);
                    sels.Add(obj_item);
                    update_selection(sels, mode, model);
                    return;
                }
            }
            else
                return;
        }
    }
}

void ObjectList::remove()
{
    if (GetSelectedItemsCount() == 0)
        return;

    auto delete_item = [this](wxDataViewItem item)
    {
        wxDataViewItem parent = m_objects_model->GetParent(item);
        ItemType type = m_objects_model->GetItemType(item);
        if (type & itObject)
            delete_from_model_and_list(itObject, m_objects_model->GetIdByItem(item), -1);
        else {
            if (type & (itLayer | itInstance)) {
                // In case there is just one layer or two instances and we delete it, del_subobject_item will
                // also remove the parent item. Selection should therefore pass to the top parent (object).
                wxDataViewItemArray children;
                if (m_objects_model->GetChildren(parent, children) == (type & itLayer ? 1 : 2))
                    parent = m_objects_model->GetTopParent(item);
            }

            del_subobject_item(item);
        }

        return parent;
    };

    wxDataViewItemArray sels;
    GetSelections(sels);

    wxDataViewItem parent = wxDataViewItem(nullptr);

    if (sels.Count() == 1)
        parent = delete_item(GetSelection());
    else
    {
        SELECTION_MODE sels_mode = m_selection_mode;
        UnselectAll();
        update_selection(sels, sels_mode, m_objects_model);

        Plater::TakeSnapshot snapshot = Plater::TakeSnapshot(wxGetApp().plater(), _(L("Delete Selected")));

        for (auto& item : sels)
        {
            if (m_objects_model->InvalidItem(item)) // item can be deleted for this moment (like last 2 Instances or Volumes)
                continue;
            parent = delete_item(item);
        }
    }

    if (parent && !m_objects_model->InvalidItem(parent)) {
        select_item(parent);
        update_selections_on_canvas();
    }
}

void ObjectList::del_layer_range(const t_layer_height_range& range)
{
    const int obj_idx = get_selected_obj_idx();
    if (obj_idx < 0) return;

    t_layer_config_ranges& ranges = object(obj_idx)->layer_config_ranges;

    wxDataViewItem selectable_item = GetSelection();

    if (ranges.size() == 1)
        selectable_item = m_objects_model->GetParent(selectable_item);

    wxDataViewItem layer_item = m_objects_model->GetItemByLayerRange(obj_idx, range);
    del_subobject_item(layer_item);

    select_item(selectable_item);
}

static double get_min_layer_height(const int extruder_idx)
{
    const DynamicPrintConfig& config = wxGetApp().preset_bundle->printers.get_edited_preset().config;
    return config.opt_float("min_layer_height", std::max(0, extruder_idx - 1));
}

static double get_max_layer_height(const int extruder_idx)
{
    const DynamicPrintConfig& config = wxGetApp().preset_bundle->printers.get_edited_preset().config;
    int extruder_idx_zero_based = std::max(0, extruder_idx - 1);
    double max_layer_height = config.opt_float("max_layer_height", extruder_idx_zero_based);

    // In case max_layer_height is set to zero, it should default to 75 % of nozzle diameter:
    if (max_layer_height < EPSILON)
        max_layer_height = 0.75 * config.opt_float("nozzle_diameter", extruder_idx_zero_based);

    return max_layer_height;
}

// When editing this function, please synchronize the conditions with can_add_new_range_after_current().
void ObjectList::add_layer_range_after_current(const t_layer_height_range current_range)
{
    const int obj_idx = get_selected_obj_idx();
    assert(obj_idx >= 0);
    if (obj_idx < 0) 
        // This should not happen.
        return;

    const wxDataViewItem layers_item = GetSelection();

    auto& ranges = object(obj_idx)->layer_config_ranges;
    auto it_range = ranges.find(current_range);
    assert(it_range != ranges.end());
    if (it_range == ranges.end())
        // This shoudl not happen.
        return;

    auto it_next_range = it_range;
    bool changed = false;
    if (++ it_next_range == ranges.end())
    {
        // Adding a new layer height range after the last one.
        take_snapshot(_(L("Add Height Range")));
        changed = true;

        const t_layer_height_range new_range = { current_range.second, current_range.second + 2. };
        ranges[new_range].assign_config(get_default_layer_config(obj_idx));
        add_layer_item(new_range, layers_item);
    }
    else if (const std::pair<coordf_t, coordf_t> &next_range = it_next_range->first; current_range.second <= next_range.first)
    {
        const int layer_idx = m_objects_model->GetItemIdByLayerRange(obj_idx, next_range);
        assert(layer_idx >= 0);
        if (layer_idx >= 0) 
        {
            if (current_range.second == next_range.first)
            {
                // Splitting the next layer height range to two.
                const auto old_config = ranges.at(next_range);
                const coordf_t delta = next_range.second - next_range.first;
                // Layer height of the current layer.
                const coordf_t old_min_layer_height = get_min_layer_height(old_config.opt_int("extruder"));
                // Layer height of the layer to be inserted.
                const coordf_t new_min_layer_height = get_min_layer_height(0);
                if (delta >= old_min_layer_height + new_min_layer_height - EPSILON) {
                    const coordf_t middle_layer_z = (new_min_layer_height > 0.5 * delta) ?
	                    next_range.second - new_min_layer_height :
                    	next_range.first + std::max(old_min_layer_height, 0.5 * delta);
                    t_layer_height_range new_range = { middle_layer_z, next_range.second };

                    Plater::TakeSnapshot snapshot(wxGetApp().plater(), _(L("Add Height Range")));
                    changed = true;

                    // create new 2 layers instead of deleted one
                    // delete old layer

                    wxDataViewItem layer_item = m_objects_model->GetItemByLayerRange(obj_idx, next_range);
                    del_subobject_item(layer_item);

                    ranges[new_range] = old_config;
                    add_layer_item(new_range, layers_item, layer_idx);

                    new_range = { current_range.second, middle_layer_z };
                    ranges[new_range].assign_config(get_default_layer_config(obj_idx));
                    add_layer_item(new_range, layers_item, layer_idx);
                }
            }
            else if (next_range.first - current_range.second >= get_min_layer_height(0) - EPSILON)
            {
                // Filling in a gap between the current and a new layer height range with a new one.
                take_snapshot(_(L("Add Height Range")));
                changed = true;

                const t_layer_height_range new_range = { current_range.second, next_range.first };
                ranges[new_range].assign_config(get_default_layer_config(obj_idx));
                add_layer_item(new_range, layers_item, layer_idx);
            }
        }
    }

    if (changed)
        changed_object(obj_idx);

    // The layer range panel is updated even if this function does not change the layer ranges, as the panel update
    // may have been postponed from the "kill focus" event of a text field, if the focus was lost for the "add layer" button.
    // select item to update layers sizer
    select_item(layers_item);
}

// Returning an empty string means that the layer could be added after the current layer.
// Otherwise an error tooltip is returned.
// When editing this function, please synchronize the conditions with add_layer_range_after_current().
wxString ObjectList::can_add_new_range_after_current(const t_layer_height_range current_range)
{
    const int obj_idx = get_selected_obj_idx();
    assert(obj_idx >= 0);
    if (obj_idx < 0)
        // This should not happen.
        return "ObjectList assert";

    auto& ranges = object(obj_idx)->layer_config_ranges;
    auto it_range = ranges.find(current_range);
    assert(it_range != ranges.end());
    if (it_range == ranges.end())
        // This shoudl not happen.
        return "ObjectList assert";

    auto it_next_range = it_range;
    if (++ it_next_range == ranges.end())
    	// Adding a layer after the last layer is always possible.
        return "";
    
    if (const std::pair<coordf_t, coordf_t>& next_range = it_next_range->first; current_range.second <= next_range.first)
    {
        if (current_range.second == next_range.first) {
            if (next_range.second - next_range.first < get_min_layer_height(it_next_range->second.opt_int("extruder")) + get_min_layer_height(0) - EPSILON)
                return _(L("Cannot insert a new layer range after the current layer range.\n"
                	       "The next layer range is too thin to be split to two\n"
                	       "without violating the minimum layer height."));
        } else if (next_range.first - current_range.second < get_min_layer_height(0) - EPSILON) {
            return _(L("Cannot insert a new layer range between the current and the next layer range.\n"
            	       "The gap between the current layer range and the next layer range\n"
            	       "is thinner than the minimum layer height allowed."));
        }
    } else
	    return _(L("Cannot insert a new layer range after the current layer range.\n"
	    		   "Current layer range overlaps with the next layer range."));

	// All right, new layer height range could be inserted.
	return "";
}

void ObjectList::add_layer_item(const t_layer_height_range& range, 
                                const wxDataViewItem layers_item, 
                                const int layer_idx /* = -1*/)
{
    const int obj_idx = m_objects_model->GetObjectIdByItem(layers_item);
    if (obj_idx < 0) return;

    const DynamicPrintConfig& config = object(obj_idx)->layer_config_ranges[range].get();
    if (!config.has("extruder"))
        return;

    const auto layer_item = m_objects_model->AddLayersChild(layers_item, 
                                                            range, 
                                                            config.opt_int("extruder"),
                                                            layer_idx);
    add_settings_item(layer_item, &config);
}

bool ObjectList::edit_layer_range(const t_layer_height_range& range, coordf_t layer_height)
{
    // Use m_selected_object_id instead of get_selected_obj_idx()
    // because of get_selected_obj_idx() return obj_idx for currently selected item.
    // But edit_layer_range(...) function can be called, when Selection in ObjectList could be changed
    const int obj_idx = m_selected_object_id ; 
    if (obj_idx < 0) 
        return false;

    ModelConfig* config = &object(obj_idx)->layer_config_ranges[range];
    if (fabs(layer_height - config->opt_float("layer_height")) < EPSILON)
        return false;

    const int extruder_idx = config->opt_int("extruder");

    if (layer_height >= get_min_layer_height(extruder_idx) && 
        layer_height <= get_max_layer_height(extruder_idx)) 
    {
        config->set_key_value("layer_height", new ConfigOptionFloat(layer_height));
        changed_object(obj_idx);
        return true;
    }

    return false;
}

bool ObjectList::edit_layer_range(const t_layer_height_range& range, const t_layer_height_range& new_range, bool dont_update_ui)
{
    // Use m_selected_object_id instead of get_selected_obj_idx()
    // because of get_selected_obj_idx() return obj_idx for currently selected item.
    // But edit_layer_range(...) function can be called, when Selection in ObjectList could be changed
    const int obj_idx = m_selected_object_id;
    if (obj_idx < 0) return false;

    take_snapshot(_L("Edit Height Range"));

    const ItemType sel_type = m_objects_model->GetItemType(GetSelection());

    auto& ranges = object(obj_idx)->layer_config_ranges;

    {
        ModelConfig config = std::move(ranges[range]);
        ranges.erase(range);
        ranges[new_range] = std::move(config);
    }

    changed_object(obj_idx);
    
    wxDataViewItem root_item = m_objects_model->GetLayerRootItem(m_objects_model->GetItemById(obj_idx));
    // To avoid update selection after deleting of a selected item (under GTK)
    // set m_prevent_list_events to true
    m_prevent_list_events = true;
    m_objects_model->DeleteChildren(root_item);

    if (root_item.IsOk()) {
        // create Layer item(s) according to the layer_config_ranges
        for (const auto& r : ranges)
            add_layer_item(r.first, root_item);
    }

    // if this function was invoked from wxEVT_CHANGE_SELECTION selected item could be other than itLayer or itLayerRoot      
    if (!dont_update_ui && (sel_type & (itLayer | itLayerRoot)))
        select_item(sel_type&itLayer ? m_objects_model->GetItemByLayerRange(obj_idx, new_range) : root_item);

    Expand(root_item);

    m_prevent_list_events = false;
    return true;
}

void ObjectList::init_objects()
{
    m_objects = &wxGetApp().model().objects;
}

bool ObjectList::multiple_selection() const 
{
    return GetSelectedItemsCount() > 1;
}

bool ObjectList::is_selected(const ItemType type) const
{
    const wxDataViewItem& item = GetSelection();
    if (item)
        return m_objects_model->GetItemType(item) == type;

    return false;
}

int ObjectList::get_selected_layers_range_idx() const
{
    const wxDataViewItem& item = GetSelection();
    if (!item) 
        return -1;

    const ItemType type = m_objects_model->GetItemType(item);
    if (type & itSettings && m_objects_model->GetItemType(m_objects_model->GetParent(item)) != itLayer)
        return -1;

    return m_objects_model->GetLayerIdByItem(type & itLayer ? item : m_objects_model->GetParent(item));
}

void ObjectList::update_selections()
{
    const Selection& selection = scene_selection();
    wxDataViewItemArray sels;

    if ( ( m_selection_mode & (smSettings|smLayer|smLayerRoot) ) == 0)
        m_selection_mode = smInstance;

    // We doesn't update selection if itSettings | itLayerRoot | itLayer Item for the current object/part is selected
    if (GetSelectedItemsCount() == 1 && m_objects_model->GetItemType(GetSelection()) & (itSettings | itLayerRoot | itLayer))
    {
        const auto item = GetSelection();
        if (selection.is_single_full_object()) {
            if (m_objects_model->GetItemType(m_objects_model->GetParent(item)) & itObject &&
                m_objects_model->GetObjectIdByItem(item) == selection.get_object_idx() )
                return;
            sels.Add(m_objects_model->GetItemById(selection.get_object_idx()));
        }
        else if (selection.is_single_volume() || selection.is_any_modifier()) {
            const auto gl_vol = selection.get_volume(*selection.get_volume_idxs().begin());
            if (m_objects_model->GetVolumeIdByItem(m_objects_model->GetParent(item)) == gl_vol->volume_idx())
                return;
        }
        // but if there is selected only one of several instances by context menu,
        // then select this instance in ObjectList
        else if (selection.is_single_full_instance())
            sels.Add(m_objects_model->GetItemByInstanceId(selection.get_object_idx(), selection.get_instance_idx()));
        // Can be the case, when we have selected itSettings | itLayerRoot | itLayer in the ObjectList and selected object/instance in the Scene
        // and then select some object/instance in 3DScene using Ctrt+left click
        // see https://github.com/prusa3d/PrusaSlicer/issues/5517
        else {
            // Unselect all items in ObjectList
            m_last_selected_item = wxDataViewItem(nullptr);
            m_prevent_list_events = true;
            UnselectAll();
            m_prevent_list_events = false;
            // call this function again to update selection from the canvas
            update_selections();
            return;
        }
    }
    else if (selection.is_single_full_object() || selection.is_multiple_full_object())
    {
        const Selection::ObjectIdxsToInstanceIdxsMap& objects_content = selection.get_content();
        // it's impossible to select Settings, Layer or LayerRoot for several objects
        if (!selection.is_multiple_full_object() && (m_selection_mode & (smSettings | smLayer | smLayerRoot)))
        {
            auto obj_idx = objects_content.begin()->first;
            wxDataViewItem obj_item = m_objects_model->GetItemById(obj_idx);
            if (m_selection_mode & smSettings)
            {
                if (m_selected_layers_range_idx < 0)
                    sels.Add(m_objects_model->GetSettingsItem(obj_item));
                else
                    sels.Add(m_objects_model->GetSettingsItem(m_objects_model->GetItemByLayerId(obj_idx, m_selected_layers_range_idx)));
            }
            else if (m_selection_mode & smLayerRoot)
                sels.Add(m_objects_model->GetLayerRootItem(obj_item));
            else if (m_selection_mode & smLayer) {
                if (m_selected_layers_range_idx >= 0)
                    sels.Add(m_objects_model->GetItemByLayerId(obj_idx, m_selected_layers_range_idx));
                else
                    sels.Add(obj_item);
            }
        }
        else {
        for (const auto& object : objects_content) {
            if (object.second.size() == 1)          // object with 1 instance                
                sels.Add(m_objects_model->GetItemById(object.first));
            else if (object.second.size() > 1)      // object with several instances                
            {
                wxDataViewItemArray current_sels;
                GetSelections(current_sels);
                const wxDataViewItem frst_inst_item = m_objects_model->GetItemByInstanceId(object.first, 0);

                bool root_is_selected = false;
                for (const auto& item:current_sels)
                    if (item == m_objects_model->GetParent(frst_inst_item) || 
                        item == m_objects_model->GetTopParent(frst_inst_item)) {
                        root_is_selected = true;
                        sels.Add(item);
                        break;
                    }
                if (root_is_selected)
                    continue;

                const Selection::InstanceIdxsList& instances = object.second;
                for (const auto& inst : instances)
                    sels.Add(m_objects_model->GetItemByInstanceId(object.first, inst));
            }
        } }
    }
    else if (selection.is_any_volume() || selection.is_any_modifier())
    {
        if (m_selection_mode & smSettings)
        {
            const auto idx = *selection.get_volume_idxs().begin();
            const auto gl_vol = selection.get_volume(idx);
            if (gl_vol->volume_idx() >= 0) {
                // Only add GLVolumes with non-negative volume_ids. GLVolumes with negative volume ids
                // are not associated with ModelVolumes, but they are temporarily generated by the backend
                // (for example, SLA supports or SLA pad).
                wxDataViewItem vol_item = m_objects_model->GetItemByVolumeId(gl_vol->object_idx(), gl_vol->volume_idx());
                sels.Add(m_objects_model->GetSettingsItem(vol_item));
            }
        }
        else {
        for (auto idx : selection.get_volume_idxs()) {
            const auto gl_vol = selection.get_volume(idx);
			if (gl_vol->volume_idx() >= 0)
                // Only add GLVolumes with non-negative volume_ids. GLVolumes with negative volume ids
                // are not associated with ModelVolumes, but they are temporarily generated by the backend
                // (for example, SLA supports or SLA pad).
                sels.Add(m_objects_model->GetItemByVolumeId(gl_vol->object_idx(), gl_vol->volume_idx()));
        }
        m_selection_mode = smVolume; }
    }
    else if (selection.is_single_full_instance() || selection.is_multiple_full_instance())
    {
        for (auto idx : selection.get_instance_idxs()) {            
            sels.Add(m_objects_model->GetItemByInstanceId(selection.get_object_idx(), idx));
        }
    }
    else if (selection.is_mixed())
    {
        const Selection::ObjectIdxsToInstanceIdxsMap& objects_content_list = selection.get_content();

        for (auto idx : selection.get_volume_idxs()) {
            const auto gl_vol = selection.get_volume(idx);
            const auto& glv_obj_idx = gl_vol->object_idx();
            const auto& glv_ins_idx = gl_vol->instance_idx();

            bool is_selected = false;

            for (auto obj_ins : objects_content_list) {
                if (obj_ins.first == glv_obj_idx) {
                    if (obj_ins.second.find(glv_ins_idx) != obj_ins.second.end() &&
                        !selection.is_from_single_instance() ) // a case when volumes of different types are selected
                    {
                        if (glv_ins_idx == 0 && (*m_objects)[glv_obj_idx]->instances.size() == 1)
                            sels.Add(m_objects_model->GetItemById(glv_obj_idx));
                        else
                            sels.Add(m_objects_model->GetItemByInstanceId(glv_obj_idx, glv_ins_idx));

                        is_selected = true;
                        break;
                    }
                }
            }

            if (is_selected)
                continue;

            const auto& glv_vol_idx = gl_vol->volume_idx();
            if (glv_vol_idx == 0 && (*m_objects)[glv_obj_idx]->volumes.size() == 1)
                sels.Add(m_objects_model->GetItemById(glv_obj_idx));
            else
                sels.Add(m_objects_model->GetItemByVolumeId(glv_obj_idx, glv_vol_idx));
        }
    }

    if (sels.size() == 0 || m_selection_mode & smSettings)
        m_selection_mode = smUndef;
    
    select_items(sels);

    // Scroll selected Item in the middle of an object list
    ensure_current_item_visible();
}

void ObjectList::update_selections_on_canvas()
{
    Selection& selection = wxGetApp().plater()->canvas3D()->get_selection();

    const int sel_cnt = GetSelectedItemsCount();
    if (sel_cnt == 0) {
        selection.remove_all();
        wxGetApp().plater()->canvas3D()->update_gizmos_on_off_state();
        return;
    }

    std::vector<unsigned int> volume_idxs;
    Selection::EMode mode = Selection::Volume;
    bool single_selection = sel_cnt == 1;
    auto add_to_selection = [this, &volume_idxs, &single_selection](const wxDataViewItem& item, const Selection& selection, int instance_idx, Selection::EMode& mode)
    {
        const ItemType& type = m_objects_model->GetItemType(item);
        const int obj_idx = m_objects_model->GetObjectIdByItem(item);

        if (type == itVolume) {
            const int vol_idx = m_objects_model->GetVolumeIdByItem(item);
            std::vector<unsigned int> idxs = selection.get_volume_idxs_from_volume(obj_idx, std::max(instance_idx, 0), vol_idx);
            volume_idxs.insert(volume_idxs.end(), idxs.begin(), idxs.end());
        }
        else if (type == itInstance) {
            const int inst_idx = m_objects_model->GetInstanceIdByItem(item);
            mode = Selection::Instance;
            std::vector<unsigned int> idxs = selection.get_volume_idxs_from_instance(obj_idx, inst_idx);
            volume_idxs.insert(volume_idxs.end(), idxs.begin(), idxs.end());
        }
        else if (type == itInfo) {
            // When selecting an info item, select one instance of the
            // respective object - a gizmo may want to be opened.
            int inst_idx = selection.get_instance_idx();
            int scene_obj_idx = selection.get_object_idx();
            mode = Selection::Instance;
            // select first instance, unless an instance of the object is already selected
            if (scene_obj_idx == -1 || inst_idx == -1 || scene_obj_idx != obj_idx)
                inst_idx = 0;
            std::vector<unsigned int> idxs = selection.get_volume_idxs_from_instance(obj_idx, inst_idx);
            volume_idxs.insert(volume_idxs.end(), idxs.begin(), idxs.end());
        }
        else
        {
            mode = Selection::Instance;
            single_selection &= (obj_idx != selection.get_object_idx());
            std::vector<unsigned int> idxs = selection.get_volume_idxs_from_object(obj_idx);
            volume_idxs.insert(volume_idxs.end(), idxs.begin(), idxs.end());
        }
    };

    // stores current instance idx before to clear the selection
    int instance_idx = selection.get_instance_idx();

    if (sel_cnt == 1) {
        wxDataViewItem item = GetSelection();
        if (m_objects_model->GetItemType(item) & (itSettings | itInstanceRoot | itLayerRoot | itLayer))
            add_to_selection(m_objects_model->GetParent(item), selection, instance_idx, mode);
        else
            add_to_selection(item, selection, instance_idx, mode);
    }
    else
    {
        wxDataViewItemArray sels;
        GetSelections(sels);

        // clear selection before adding new elements 
        selection.clear(); //OR remove_all()? 

        for (auto item : sels)
        {
            add_to_selection(item, selection, instance_idx, mode);
        }
    }

    if (selection.contains_all_volumes(volume_idxs))
    {
        // remove
        volume_idxs = selection.get_missing_volume_idxs_from(volume_idxs);
        if (volume_idxs.size() > 0)
        {
            Plater::TakeSnapshot snapshot(wxGetApp().plater(), _(L("Selection-Remove from list")), UndoRedo::SnapshotType::Selection);
            selection.remove_volumes(mode, volume_idxs);
        }
    }
    else
    {
        // add
<<<<<<< HEAD
        // to avoid lost of some volumes in selection
        // check non-selected volumes only if selection mode wasn't changed
        // OR there is no single selection
        if (selection.get_mode() == mode || !single_selection) 
            volume_idxs = selection.get_unselected_volume_idxs_from(volume_idxs);
        Plater::TakeSnapshot snapshot(wxGetApp().plater(), _(L("Selection-Add from list")));
=======
        volume_idxs = selection.get_unselected_volume_idxs_from(volume_idxs);
        Plater::TakeSnapshot snapshot(wxGetApp().plater(), _(L("Selection-Add from list")), UndoRedo::SnapshotType::Selection);
>>>>>>> 9c449463
        selection.add_volumes(mode, volume_idxs, single_selection);
    }

    wxGetApp().plater()->canvas3D()->update_gizmos_on_off_state();
    wxGetApp().plater()->canvas3D()->render();
}

void ObjectList::select_item(const wxDataViewItem& item)
{
    if (! item.IsOk()) { return; }

    m_prevent_list_events = true;

    UnselectAll();
    Select(item);
    part_selection_changed();

    m_prevent_list_events = false;
}

void ObjectList::select_item(std::function<wxDataViewItem()> get_item)
{
    if (!get_item) 
        return;

    m_prevent_list_events = true;

    wxDataViewItem item = get_item();
    if (item.IsOk()) {
        UnselectAll();
        Select(item);
        part_selection_changed();
    }

    m_prevent_list_events = false;
}

void ObjectList::select_items(const wxDataViewItemArray& sels)
{
    m_prevent_list_events = true;

    m_last_selected_item = sels.empty() ? wxDataViewItem(nullptr) : sels.back();

    UnselectAll();
    SetSelections(sels);
    part_selection_changed();

    m_prevent_list_events = false;
}

void ObjectList::select_all()
{
    SelectAll();
    selection_changed();
}

void ObjectList::select_item_all_children()
{
    wxDataViewItemArray sels;

    // There is no selection before OR some object is selected   =>  select all objects
    if (!GetSelection() || m_objects_model->GetItemType(GetSelection()) == itObject) {
        for (size_t i = 0; i < m_objects->size(); i++)
            sels.Add(m_objects_model->GetItemById(i));
        m_selection_mode = smInstance;
    }
    else {
        const auto item = GetSelection();
        const ItemType item_type = m_objects_model->GetItemType(item);
        // Some volume/layer/instance is selected    =>  select all volumes/layers/instances inside the current object
        if (item_type & (itVolume | itInstance | itLayer))
            m_objects_model->GetChildren(m_objects_model->GetParent(item), sels);

        m_selection_mode = item_type&itVolume ? smVolume : 
                           item_type&itLayer  ? smLayer  : smInstance;
    }

    SetSelections(sels);
    selection_changed();
}

// update selection mode for non-multiple selection
void ObjectList::update_selection_mode()
{
    m_selected_layers_range_idx=-1;
    // All items are unselected 
    if (!GetSelection())
    {
        m_last_selected_item = wxDataViewItem(nullptr);
        m_selection_mode = smUndef;
        return;
    }

    const ItemType type = m_objects_model->GetItemType(GetSelection());
    m_selection_mode =  type & itSettings ? smUndef  :
                        type & itLayer    ? smLayer  :
                        type & itVolume   ? smVolume : smInstance;
}

// check last selected item. If is it possible to select it
bool ObjectList::check_last_selection(wxString& msg_str)
{
    if (!m_last_selected_item)
        return true;
        
    const bool is_shift_pressed = wxGetKeyState(WXK_SHIFT);

    /* We can't mix Volumes, Layers and Objects/Instances.
     * So, show information about it
     */
    const ItemType type = m_objects_model->GetItemType(m_last_selected_item);

    // check a case of a selection of the same type items from different Objects
    auto impossible_multi_selection = [type, this](const ItemType item_type, const SELECTION_MODE selection_mode) {
        if (!(type & item_type && m_selection_mode & selection_mode))
            return false;

        wxDataViewItemArray sels;
        GetSelections(sels);
        for (const auto& sel : sels)
            if (sel != m_last_selected_item &&
                m_objects_model->GetTopParent(sel) != m_objects_model->GetTopParent(m_last_selected_item))
                return true;

        return false;
    };

    if (impossible_multi_selection(itVolume, smVolume) ||
        impossible_multi_selection(itLayer,  smLayer ) ||
        type & itSettings ||
        (type & itVolume   && !(m_selection_mode & smVolume  )) ||
        (type & itLayer    && !(m_selection_mode & smLayer   )) ||
        (type & itInstance && !(m_selection_mode & smInstance))
        )
    {
        // Inform user why selection isn't completed
        const wxString item_type = m_selection_mode & smInstance ? _(L("Object or Instance")) : 
                                   m_selection_mode & smVolume   ? _(L("Part")) : _(L("Layer"));

        msg_str = wxString::Format( _(L("Unsupported selection")) + "\n\n" + 
                                    _(L("You started your selection with %s Item.")) + "\n" +
                                    _(L("In this mode you can select only other %s Items%s")), 
                                    item_type, item_type,
                                    m_selection_mode == smInstance ? "." : 
                                                        " " + _(L("of a current Object")));

        // Unselect last selected item, if selection is without SHIFT
        if (!is_shift_pressed) {
            Unselect(m_last_selected_item);
            show_info(this, msg_str, _(L("Info")));
        }
        
        return is_shift_pressed;
    }

    return true;
}

void ObjectList::fix_multiselection_conflicts()
{
    if (GetSelectedItemsCount() <= 1) {
        update_selection_mode();
        return;
    }

    wxString msg_string;
    if (!check_last_selection(msg_string))
        return;

    m_prevent_list_events = true;

    wxDataViewItemArray sels;
    GetSelections(sels);

    if (m_selection_mode & (smVolume|smLayer))
    {
        // identify correct parent of the initial selected item
        const wxDataViewItem& parent = m_objects_model->GetParent(m_last_selected_item == sels.front() ? sels.back() : sels.front());

        sels.clear();
        wxDataViewItemArray children; // selected volumes from current parent
        m_objects_model->GetChildren(parent, children);

        const ItemType item_type = m_selection_mode & smVolume ? itVolume : itLayer;

        for (const auto& child : children)
            if (IsSelected(child) && m_objects_model->GetItemType(child) & item_type)
                sels.Add(child);

        // If some part is selected, unselect all items except of selected parts of the current object
        UnselectAll();
        SetSelections(sels);
    }
    else
    {
        for (const auto& item : sels)
        {
            if (!IsSelected(item)) // if this item is unselected now (from previous actions)
                continue;

            if (m_objects_model->GetItemType(item) & itSettings) {
                Unselect(item);
                continue;
            }

            const wxDataViewItem& parent = m_objects_model->GetParent(item);
            if (parent != wxDataViewItem(nullptr) && IsSelected(parent))
                Unselect(parent);
            else
            {
                wxDataViewItemArray unsels;
                m_objects_model->GetAllChildren(item, unsels);
                for (const auto& unsel_item : unsels)
                    Unselect(unsel_item);
            }

            if (m_objects_model->GetItemType(item) & itVolume)
                Unselect(item);

            m_selection_mode = smInstance;
        }
    }

    if (!msg_string.IsEmpty())
        show_info(this, msg_string, _(L("Info")));

    if (!IsSelected(m_last_selected_item))
        m_last_selected_item = wxDataViewItem(nullptr);

    m_prevent_list_events = false;
}

ModelVolume* ObjectList::get_selected_model_volume()
{
    wxDataViewItem item = GetSelection();
    if (!item)
        return nullptr;
    if (m_objects_model->GetItemType(item) != itVolume) {
        if (m_objects_model->GetItemType(m_objects_model->GetParent(item)) == itVolume)
            item = m_objects_model->GetParent(item);
        else
            return nullptr;
    }

    const auto vol_idx = m_objects_model->GetVolumeIdByItem(item);
    const auto obj_idx = get_selected_obj_idx();
    if (vol_idx < 0 || obj_idx < 0)
        return nullptr;

    return (*m_objects)[obj_idx]->volumes[vol_idx];
}

void ObjectList::change_part_type()
{
    ModelVolume* volume = get_selected_model_volume();
    if (!volume)
        return;

    const int obj_idx = get_selected_obj_idx();
    if (obj_idx < 0) return;

    const ModelVolumeType type = volume->type();
    if (type == ModelVolumeType::MODEL_PART)
    {
        int model_part_cnt = 0;
        for (auto vol : (*m_objects)[obj_idx]->volumes) {
            if (vol->type() == ModelVolumeType::MODEL_PART)
                ++model_part_cnt;
        }

        if (model_part_cnt == 1) {
            Slic3r::GUI::show_error(nullptr, _(L("You can't change a type of the last solid part of the object.")));
            return;
        }
    }

    const wxString names[] = { _L("Part"), _L("Negative Volume"), _L("Modifier"), _L("Support Blocker"), _L("Support Enforcer") };
    auto new_type = ModelVolumeType(wxGetSingleChoiceIndex(_L("Type:"), _L("Select type of part"), wxArrayString(5, names), int(type)));

	if (new_type == type || new_type == ModelVolumeType::INVALID)
        return;

    take_snapshot(_L("Change Part Type"));

    volume->set_type(new_type);
    wxDataViewItemArray sel = reorder_volumes_and_get_selection(obj_idx, [volume](const ModelVolume* vol) { return vol == volume; });
    if (!sel.IsEmpty())
        select_item(sel.front());
}

void ObjectList::last_volume_is_deleted(const int obj_idx)
{

    if (obj_idx < 0 || size_t(obj_idx) >= m_objects->size() || (*m_objects)[obj_idx]->volumes.size() != 1)
        return;

    auto volume = (*m_objects)[obj_idx]->volumes.front();

    // clear volume's config values
    volume->config.reset();

    // set a default extruder value, since user can't add it manually
    volume->config.set_key_value("extruder", new ConfigOptionInt(0));
}

void ObjectList::update_and_show_object_settings_item()
{
    const wxDataViewItem item = GetSelection();
    if (!item) return;

    const wxDataViewItem& obj_item = m_objects_model->IsSettingsItem(item) ? m_objects_model->GetParent(item) : item;
    select_item([this, obj_item](){ return add_settings_item(obj_item, &get_item_config(obj_item).get()); });
}

// Update settings item for item had it
void ObjectList::update_settings_item_and_selection(wxDataViewItem item, wxDataViewItemArray& selections)
{
    const wxDataViewItem old_settings_item = m_objects_model->GetSettingsItem(item);
    const wxDataViewItem new_settings_item = add_settings_item(item, &get_item_config(item).get());

    if (!new_settings_item && old_settings_item)
        m_objects_model->Delete(old_settings_item);

    // if ols settings item was is selected area
    if (selections.Index(old_settings_item) != wxNOT_FOUND)
    {
        // If settings item was just updated
        if (old_settings_item == new_settings_item)
        {
            Sidebar& panel = wxGetApp().sidebar();
            panel.Freeze();

            // update settings list
            wxGetApp().obj_settings()->UpdateAndShow(true);

            panel.Layout();
            panel.Thaw();
        }
        else
        // If settings item was deleted from the list, 
        // it's need to be deleted from selection array, if it was there
        {
            selections.Remove(old_settings_item);

            // Select item, if settings_item doesn't exist for item anymore, but was selected
            if (selections.Index(item) == wxNOT_FOUND) {
                selections.Add(item);
                select_item(item); // to correct update of the SettingsList and ManipulationPanel sizers
            }
        }
    }
}

void ObjectList::update_object_list_by_printer_technology()
{
    m_prevent_canvas_selection_update = true;
    wxDataViewItemArray sel;
    GetSelections(sel); // stash selection

    wxDataViewItemArray object_items;
    m_objects_model->GetChildren(wxDataViewItem(nullptr), object_items);

    for (auto& object_item : object_items) {
        // update custom supports info
        update_info_items(m_objects_model->GetObjectIdByItem(object_item), &sel);

        // Update Settings Item for object
        update_settings_item_and_selection(object_item, sel);

        // Update settings for Volumes
        wxDataViewItemArray all_object_subitems;
        m_objects_model->GetChildren(object_item, all_object_subitems);
        for (auto item : all_object_subitems)
            if (m_objects_model->GetItemType(item) & itVolume)
                // update settings for volume
                update_settings_item_and_selection(item, sel);

        // Update Layers Items
        wxDataViewItem layers_item = m_objects_model->GetLayerRootItem(object_item);
        if (!layers_item)
            layers_item = add_layer_root_item(object_item);
        else if (printer_technology() == ptSLA) {
            // If layers root item will be deleted from the list, so
            // it's need to be deleted from selection array, if it was there
            wxDataViewItemArray del_items;
            bool some_layers_was_selected = false;
            m_objects_model->GetAllChildren(layers_item, del_items);
            for (auto& del_item:del_items)
                if (sel.Index(del_item) != wxNOT_FOUND) {
                    some_layers_was_selected = true;
                    sel.Remove(del_item);
                }
            if (sel.Index(layers_item) != wxNOT_FOUND) {
                some_layers_was_selected = true;
                sel.Remove(layers_item);
            }

            // delete all "layers" items
            m_objects_model->Delete(layers_item);

            // Select object_item, if layers_item doesn't exist for item anymore, but was some of layer items was/were selected
            if (some_layers_was_selected)
                sel.Add(object_item);
        }
        else {
            wxDataViewItemArray all_obj_layers;
            m_objects_model->GetChildren(layers_item, all_obj_layers);

            for (auto item : all_obj_layers)
                // update settings for layer
                update_settings_item_and_selection(item, sel);
        }
    }

    // restore selection:
    SetSelections(sel);
    m_prevent_canvas_selection_update = false;
}

void ObjectList::instances_to_separated_object(const int obj_idx, const std::set<int>& inst_idxs)
{
    if ((*m_objects)[obj_idx]->instances.size() == inst_idxs.size())
    {
        instances_to_separated_objects(obj_idx);
        return;
    }

    // create new object from selected instance  
    ModelObject* model_object = (*m_objects)[obj_idx]->get_model()->add_object(*(*m_objects)[obj_idx]);
    for (int inst_idx = int(model_object->instances.size()) - 1; inst_idx >= 0; inst_idx--)
    {
        if (find(inst_idxs.begin(), inst_idxs.end(), inst_idx) != inst_idxs.end())
            continue;
        model_object->delete_instance(inst_idx);
    }

    // Add new object to the object_list
    const size_t new_obj_indx = static_cast<size_t>(m_objects->size() - 1);
    add_object_to_list(new_obj_indx);

    for (std::set<int>::const_reverse_iterator it = inst_idxs.rbegin(); it != inst_idxs.rend(); ++it)
    {
        // delete selected instance from the object
        del_subobject_from_object(obj_idx, *it, itInstance);
        delete_instance_from_list(obj_idx, *it);
    }

    // update printable state for new volumes on canvas3D
    wxGetApp().plater()->canvas3D()->update_instance_printable_state_for_object(new_obj_indx);
    update_info_items(new_obj_indx);
}

void ObjectList::instances_to_separated_objects(const int obj_idx)
{
    const int inst_cnt = (*m_objects)[obj_idx]->instances.size();

    std::vector<size_t> object_idxs;

    for (int i = inst_cnt-1; i > 0 ; i--)
    {
        // create new object from initial
        ModelObject* object = (*m_objects)[obj_idx]->get_model()->add_object(*(*m_objects)[obj_idx]);
        for (int inst_idx = object->instances.size() - 1; inst_idx >= 0; inst_idx--)
        {
            if (inst_idx == i)
                continue;
            // delete unnecessary instances
            object->delete_instance(inst_idx);
        }

        // Add new object to the object_list
        const size_t new_obj_indx = static_cast<size_t>(m_objects->size() - 1);
        add_object_to_list(new_obj_indx);
        object_idxs.push_back(new_obj_indx);

        // delete current instance from the initial object
        del_subobject_from_object(obj_idx, i, itInstance);
        delete_instance_from_list(obj_idx, i);
    }

    // update printable state for new volumes on canvas3D
    wxGetApp().plater()->canvas3D()->update_instance_printable_state_for_objects(object_idxs);
    for (size_t object : object_idxs)
        update_info_items(object);
}

void ObjectList::split_instances()
{
    const Selection& selection = scene_selection();
    const int obj_idx = selection.get_object_idx();
    if (obj_idx == -1)
        return;

    Plater::TakeSnapshot snapshot(wxGetApp().plater(), _(L("Instances to Separated Objects")));

    if (selection.is_single_full_object())
    {
        instances_to_separated_objects(obj_idx);
        return;
    }

    const int inst_idx = selection.get_instance_idx();
    const std::set<int> inst_idxs = inst_idx < 0 ?
                                    selection.get_instance_idxs() :
                                    std::set<int>{ inst_idx };

    instances_to_separated_object(obj_idx, inst_idxs);
}

void ObjectList::rename_item()
{
    const wxDataViewItem item = GetSelection();
    if (!item || !(m_objects_model->GetItemType(item) & (itVolume | itObject)))
        return ;

    const wxString new_name = wxGetTextFromUser(_(L("Enter new name"))+":", _(L("Renaming")), 
                                                m_objects_model->GetName(item), this);

    if (new_name.IsEmpty())
        return;

    bool is_unusable_symbol = false;
    std::string chosen_name = Slic3r::normalize_utf8_nfc(new_name.ToUTF8());
    const char* unusable_symbols = "<>:/\\|?*\"";
    for (size_t i = 0; i < std::strlen(unusable_symbols); i++) {
        if (chosen_name.find_first_of(unusable_symbols[i]) != std::string::npos) {
            is_unusable_symbol = true;
        }
    }

    if (is_unusable_symbol) {
        show_error(this, _(L("The supplied name is not valid;")) + "\n" +
            _(L("the following characters are not allowed:")) + " <>:/\\|?*\"");
        return;
    }

    if (m_objects_model->SetName(new_name, item))
        update_name_in_model(item);
}

void ObjectList::fix_through_netfabb() 
{
    // Do not fix anything when a gizmo is open. There might be issues with updates
    // and what is worse, the snapshot time would refer to the internal stack.
    if (!wxGetApp().plater()->canvas3D()->get_gizmos_manager().check_gizmos_closed_except(GLGizmosManager::Undefined))
        return;

    //          model_name
    std::vector<std::string>                           succes_models;
    //                   model_name     failing reason
    std::vector<std::pair<std::string, std::string>>   failed_models;

    std::vector<int> obj_idxs, vol_idxs;
    get_selection_indexes(obj_idxs, vol_idxs);

    std::vector<std::string> model_names;

    // clear selections from the non-broken models if any exists
    // and than fill names of models to repairing 
    if (vol_idxs.empty()) {
        for (int i = int(obj_idxs.size())-1; i >= 0; --i)
                if (object(obj_idxs[i])->get_mesh_errors_count() == 0)
                    obj_idxs.erase(obj_idxs.begin()+i);
        for (int obj_idx : obj_idxs)
            model_names.push_back(object(obj_idx)->name);
    }
    else {
        ModelObject* obj = object(obj_idxs.front());
        for (int i = int(vol_idxs.size()) - 1; i >= 0; --i)
            if (obj->get_mesh_errors_count(vol_idxs[i]) == 0)
                vol_idxs.erase(vol_idxs.begin() + i);
        for (int vol_idx : vol_idxs)
            model_names.push_back(obj->volumes[vol_idx]->name);
    }

    auto plater = wxGetApp().plater();

    auto fix_and_update_progress = [this, plater, model_names](const int obj_idx, const int vol_idx,
                                          int model_idx,
                                          wxProgressDialog& progress_dlg,
                                          std::vector<std::string>& succes_models,
                                          std::vector<std::pair<std::string, std::string>>& failed_models)
    {
        const std::string& model_name = model_names[model_idx];
        wxString msg = _L("Repairing model");
        if (model_names.size() == 1)
            msg += ": " + from_u8(model_name) + "\n";
        else {
            msg += ":\n";
            for (int i = 0; i < int(model_names.size()); ++i)
                msg += (i == model_idx ? " > " : "   ") + from_u8(model_names[i]) + "\n";
            msg += "\n";
        }

        plater->clear_before_change_mesh(obj_idx);
        std::string res;
        if (!fix_model_by_win10_sdk_gui(*(object(obj_idx)), vol_idx, progress_dlg, msg, res))
            return false;
        wxGetApp().plater()->changed_mesh(obj_idx);

        plater->changed_mesh(obj_idx);

        if (res.empty())
            succes_models.push_back(model_name);
        else
            failed_models.push_back({ model_name, res });

        update_item_error_icon(obj_idx, vol_idx);
        update_info_items(obj_idx);

        return true;
    };

    Plater::TakeSnapshot snapshot(plater, _L("Fix through NetFabb"));

    // Open a progress dialog.
    wxProgressDialog progress_dlg(_L("Fixing through NetFabb"), "", 100,
                                    nullptr, // ! parent of the wxProgressDialog should be nullptr to avoid flickering during the model fixing
                                    wxPD_AUTO_HIDE | wxPD_APP_MODAL | wxPD_CAN_ABORT);
    int model_idx{ 0 };
    if (vol_idxs.empty()) {
        int vol_idx{ -1 };
        for (int obj_idx : obj_idxs) {
            if (object(obj_idx)->get_mesh_errors_count(vol_idx) == 0)
                continue;
            if (!fix_and_update_progress(obj_idx, vol_idx, model_idx, progress_dlg, succes_models, failed_models))
                break;
            model_idx++;
        }
    }
    else {
        int obj_idx{ obj_idxs.front() };
        for (int vol_idx : vol_idxs) {
            if (!fix_and_update_progress(obj_idx, vol_idx, model_idx, progress_dlg, succes_models, failed_models))
                break;
            model_idx++;
        }
    }
    // Close the progress dialog
    progress_dlg.Update(100, "");

    // Show info message
    wxString msg;
    wxString bullet_suf = "\n   - ";
    if (!succes_models.empty()) {
        msg = _L_PLURAL("Folowing model is repaired successfully", "Folowing models are repaired successfully", succes_models.size()) + ":";
        for (auto& model : succes_models)
            msg += bullet_suf + from_u8(model);
        msg += "\n\n";
    }
    if (!failed_models.empty()) {
        msg += _L_PLURAL("Folowing model repair failed", "Folowing models repair failed", failed_models.size()) + ":\n";
        for (auto& model : failed_models)
            msg += bullet_suf + from_u8(model.first) + ": " + _(model.second);
    }
    if (msg.IsEmpty())
        msg = _L("Repairing was canceled");
    // !!! Use wxMessageDialog instead of MessageDialog here
    // It will not be "dark moded" but the Application will not lose a focus after model repairing
    wxMessageDialog(nullptr, msg, _L("Model Repair by the Netfabb service"), wxICON_INFORMATION | wxOK).ShowModal();
}

void ObjectList::simplify()
{
    auto plater = wxGetApp().plater();
    GLGizmosManager& gizmos_mgr = plater->canvas3D()->get_gizmos_manager();

    // Do not simplify when a gizmo is open. There might be issues with updates
    // and what is worse, the snapshot time would refer to the internal stack.
    if (! gizmos_mgr.check_gizmos_closed_except(GLGizmosManager::EType::Simplify))
        return;

    if (gizmos_mgr.get_current_type() == GLGizmosManager::Simplify) {
        // close first
        gizmos_mgr.open_gizmo(GLGizmosManager::EType::Simplify);
    }
    gizmos_mgr.open_gizmo(GLGizmosManager::EType::Simplify);
}

void ObjectList::update_item_error_icon(const int obj_idx, const int vol_idx) const 
{
    const wxDataViewItem item = vol_idx <0 ? m_objects_model->GetItemById(obj_idx) :
                                m_objects_model->GetItemByVolumeId(obj_idx, vol_idx);
    if (!item)
        return;

    if (get_mesh_errors_count(obj_idx, vol_idx) == 0)
    {
        // if whole object has no errors more,
        if (get_mesh_errors_count(obj_idx) == 0)
            // unmark all items in the object
            m_objects_model->DeleteWarningIcon(vol_idx >= 0 ? m_objects_model->GetParent(item) : item, true);
        else
            // unmark fixed item only
            m_objects_model->DeleteWarningIcon(item);
    }
    else {
        auto obj = object(obj_idx);
        m_objects_model->AddWarningIcon(item, get_warning_icon_name(vol_idx < 0 ? obj->mesh().stats() : obj->volumes[vol_idx]->mesh().stats()));
    }
}

void ObjectList::msw_rescale()
{
    set_min_height();

    const int em = wxGetApp().em_unit();

    GetColumn(colName    )->SetWidth(20 * em);
    GetColumn(colPrint   )->SetWidth( 3 * em);
    GetColumn(colExtruder)->SetWidth( 8 * em);
    GetColumn(colEditing )->SetWidth( 3 * em);

    // rescale/update existing items with bitmaps
    m_objects_model->Rescale();

    Layout();
}

void ObjectList::sys_color_changed()
{
    wxGetApp().UpdateDVCDarkUI(this, true);

    msw_rescale();
}

void ObjectList::ItemValueChanged(wxDataViewEvent &event)
{
    if (event.GetColumn() == colName)
        update_name_in_model(event.GetItem());
    else if (event.GetColumn() == colExtruder) {
        wxDataViewItem item = event.GetItem();
        if (m_objects_model->GetItemType(item) == itObject)
            m_objects_model->UpdateVolumesExtruderBitmap(item);
        update_extruder_in_config(item);
    }
}

#ifdef __WXMSW__
// Workaround for entering the column editing mode on Windows. Simulate keyboard enter when another column of the active line is selected.
// Here the last active column is forgotten, so when leaving the editing mode, the next mouse click will not enter the editing mode of the newly selected column.
void ObjectList::OnEditingStarted(wxDataViewEvent &event)
{
	m_last_selected_column = -1;
}
#endif //__WXMSW__

void ObjectList::OnEditingDone(wxDataViewEvent &event)
{
    if (event.GetColumn() != colName)
        return;

    const auto renderer = dynamic_cast<BitmapTextRenderer*>(GetColumn(colName)->GetRenderer());

    if (renderer->WasCanceled())
		wxTheApp->CallAfter([this]{
			show_error(this, _(L("The supplied name is not valid;")) + "\n" +
				             _(L("the following characters are not allowed:")) + " <>:/\\|?*\"");
		});

#ifdef __WXMSW__
	// Workaround for entering the column editing mode on Windows. Simulate keyboard enter when another column of the active line is selected.
	// Here the last active column is forgotten, so when leaving the editing mode, the next mouse click will not enter the editing mode of the newly selected column.
	m_last_selected_column = -1;
#endif //__WXMSW__

    Plater* plater = wxGetApp().plater();
    if (plater)
        plater->set_current_canvas_as_dirty();
}

void ObjectList::set_extruder_for_selected_items(const int extruder) const 
{
    wxDataViewItemArray sels;
    GetSelections(sels);

    if (sels.empty())
        return;

    take_snapshot(_L("Change Extruders"));

    for (const wxDataViewItem& item : sels)
    {
        ModelConfig& config = get_item_config(item);
        
        if (config.has("extruder")) {
            if (extruder == 0)
                config.erase("extruder");
            else
                config.set("extruder", extruder);
        }
        else if (extruder > 0)
            config.set_key_value("extruder", new ConfigOptionInt(extruder));

        const wxString extruder_str = extruder == 0 ? wxString (_(L("default"))) : 
                                      wxString::Format("%d", config.extruder());

        auto const type = m_objects_model->GetItemType(item);

        /* We can change extruder for Object/Volume only.
         * So, if Instance is selected, get its Object item and change it
         */
        m_objects_model->SetExtruder(extruder_str, type & itInstance ? m_objects_model->GetTopParent(item) : item);

        const int obj_idx = type & itObject ? m_objects_model->GetIdByItem(item) :
                            m_objects_model->GetIdByItem(m_objects_model->GetTopParent(item));

        wxGetApp().plater()->canvas3D()->ensure_on_bed(obj_idx, printer_technology() != ptSLA);
    }

    // update scene
    wxGetApp().plater()->update();
}

wxDataViewItemArray ObjectList::reorder_volumes_and_get_selection(int obj_idx, std::function<bool(const ModelVolume*)> add_to_selection/* = nullptr*/)
{
    wxDataViewItemArray items;

    ModelObject* object = (*m_objects)[obj_idx];
    if (object->volumes.size() <= 1)
        return items;

    object->sort_volumes(wxGetApp().app_config->get("order_volumes") == "1");

    wxDataViewItem object_item = m_objects_model->GetItemById(obj_idx);
    m_objects_model->DeleteVolumeChildren(object_item);

    for (const ModelVolume* volume : object->volumes) {
        wxDataViewItem vol_item = m_objects_model->AddVolumeChild(object_item, from_u8(volume->name),
            volume->type(),
            get_warning_icon_name(volume->mesh().stats()),
            volume->config.has("extruder") ? volume->config.extruder() : 0,
            false);
        // add settings to the part, if it has those
        add_settings_item(vol_item, &volume->config.get());

        if (add_to_selection && add_to_selection(volume))
            items.Add(vol_item);
    }

    changed_object(obj_idx);
    return items;
}

void ObjectList::apply_volumes_order()
{
    if (wxGetApp().app_config->get("order_volumes") != "1" || !m_objects)
        return;

    for (size_t obj_idx = 0; obj_idx < m_objects->size(); obj_idx++)
        reorder_volumes_and_get_selection(obj_idx);
}

void ObjectList::update_after_undo_redo()
{
    m_prevent_canvas_selection_update = true;

    Plater::SuppressSnapshots suppress(wxGetApp().plater());

    // Unselect all objects before deleting them, so that no change of selection is emitted during deletion.

    /* To avoid execution of selection_changed() 
     * from wxEVT_DATAVIEW_SELECTION_CHANGED emitted from DeleteAll(), 
     * wrap this two functions into m_prevent_list_events *
     * */
    m_prevent_list_events = true;
    this->UnselectAll();
    m_objects_model->DeleteAll();
    m_prevent_list_events = false;

    size_t obj_idx = 0;
    std::vector<size_t> obj_idxs;
    obj_idxs.reserve(m_objects->size());
    while (obj_idx < m_objects->size()) {
        add_object_to_list(obj_idx, false);
        obj_idxs.push_back(obj_idx);
        ++obj_idx;
    }

    update_selections();

    m_prevent_canvas_selection_update = false;

    // update printable states on canvas
    wxGetApp().plater()->canvas3D()->update_instance_printable_state_for_objects(obj_idxs);
    // update scene
    wxGetApp().plater()->update();
}

void ObjectList::update_printable_state(int obj_idx, int instance_idx)
{
    ModelObject* object = (*m_objects)[obj_idx];

    const PrintIndicator printable = object->instances[instance_idx]->printable ? piPrintable : piUnprintable;
    if (object->instances.size() == 1)
        instance_idx = -1;

    m_objects_model->SetPrintableState(printable, obj_idx, instance_idx);
}

void ObjectList::toggle_printable_state()
{
    wxDataViewItemArray sels;
    GetSelections(sels);
    if (sels.IsEmpty())
        return;

    wxDataViewItem frst_item = sels[0];

    ItemType type = m_objects_model->GetItemType(frst_item);
    if (!(type & (itObject | itInstance)))
        return;


    int obj_idx = m_objects_model->GetObjectIdByItem(frst_item);
    int inst_idx = type == itObject ? 0 : m_objects_model->GetInstanceIdByItem(frst_item);
    bool printable = !object(obj_idx)->instances[inst_idx]->printable;

    const wxString snapshot_text =  sels.Count() > 1 ? 
                                    (printable ? _L("Set Printable group") : _L("Set Unprintable group")) :
                                    object(obj_idx)->instances.size() == 1 ? 
                                    format_wxstr("%1% %2%", (printable ? _L("Set Printable") : _L("Set Unprintable")), from_u8(object(obj_idx)->name)) :
                                    (printable ? _L("Set Printable Instance") : _L("Set Unprintable Instance"));
    take_snapshot(snapshot_text);

    std::vector<size_t> obj_idxs;
    for (auto item : sels)
    {
        type = m_objects_model->GetItemType(item);
        if (!(type & (itObject | itInstance)))
            continue;

        obj_idx = m_objects_model->GetObjectIdByItem(item);
        ModelObject* obj = object(obj_idx);

        obj_idxs.emplace_back(static_cast<size_t>(obj_idx));

        // set printable value for selected instance/instances in object
        if (type == itInstance) {
            inst_idx = m_objects_model->GetInstanceIdByItem(item);
            obj->instances[m_objects_model->GetInstanceIdByItem(item)]->printable = printable;
        }
        else
            for (auto inst : obj->instances)
                inst->printable = printable;

        // update printable state in ObjectList
        m_objects_model->SetObjectPrintableState(printable ? piPrintable : piUnprintable, item);
    }

    sort(obj_idxs.begin(), obj_idxs.end());
    obj_idxs.erase(unique(obj_idxs.begin(), obj_idxs.end()), obj_idxs.end());

    // update printable state on canvas
    wxGetApp().plater()->canvas3D()->update_instance_printable_state_for_objects(obj_idxs);

    // update scene
    wxGetApp().plater()->update();
}

ModelObject* ObjectList::object(const int obj_idx) const
{
    if (obj_idx < 0)
        return nullptr;

    return (*m_objects)[obj_idx];
}

bool ObjectList::has_paint_on_segmentation()
{
    return m_objects_model->HasInfoItem(InfoItemType::MmuSegmentation);
}

} //namespace GUI
} //namespace Slic3r <|MERGE_RESOLUTION|>--- conflicted
+++ resolved
@@ -3477,17 +3477,12 @@
     else
     {
         // add
-<<<<<<< HEAD
         // to avoid lost of some volumes in selection
         // check non-selected volumes only if selection mode wasn't changed
         // OR there is no single selection
         if (selection.get_mode() == mode || !single_selection) 
             volume_idxs = selection.get_unselected_volume_idxs_from(volume_idxs);
-        Plater::TakeSnapshot snapshot(wxGetApp().plater(), _(L("Selection-Add from list")));
-=======
-        volume_idxs = selection.get_unselected_volume_idxs_from(volume_idxs);
         Plater::TakeSnapshot snapshot(wxGetApp().plater(), _(L("Selection-Add from list")), UndoRedo::SnapshotType::Selection);
->>>>>>> 9c449463
         selection.add_volumes(mode, volume_idxs, single_selection);
     }
 
