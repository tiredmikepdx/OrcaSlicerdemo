#include "libslic3r/libslic3r.h"
#include "GLCanvas3D.hpp"

#include <igl/unproject.h>

#include "libslic3r/BuildVolume.hpp"
#include "libslic3r/ClipperUtils.hpp"
#include "libslic3r/PrintConfig.hpp"
#include "libslic3r/GCode/ThumbnailData.hpp"
#include "libslic3r/Geometry/ConvexHull.hpp"
#include "libslic3r/ExtrusionEntity.hpp"
#include "libslic3r/Layer.hpp"
#include "libslic3r/Utils.hpp"
#include "libslic3r/Technologies.hpp"
#include "libslic3r/Tesselate.hpp"
#include "libslic3r/PresetBundle.hpp"
#include "slic3r/GUI/3DBed.hpp"
#include "slic3r/GUI/3DScene.hpp"
#include "slic3r/GUI/BackgroundSlicingProcess.hpp"
#include "slic3r/GUI/GLShader.hpp"
#include "slic3r/GUI/GUI.hpp"
#include "slic3r/GUI/Tab.hpp"
#include "slic3r/GUI/GUI_Preview.hpp"
#include "slic3r/GUI/OpenGLManager.hpp"
#include "slic3r/GUI/Plater.hpp"
#include "slic3r/GUI/MainFrame.hpp"
#include "slic3r/Utils/UndoRedo.hpp"
#include "slic3r/GUI/Gizmos/GLGizmoPainterBase.hpp"
#include "slic3r/GUI/BitmapCache.hpp"
#include "slic3r/Utils/MacDarkMode.hpp"

#include "GUI_App.hpp"
#include "GUI_ObjectList.hpp"
#include "GUI_Colors.hpp"
#include "Mouse3DController.hpp"
#include "I18N.hpp"
#include "NotificationManager.hpp"
#include "format.hpp"

#if ENABLE_RETINA_GL
#include "slic3r/Utils/RetinaHelper.hpp"
#endif

#include <GL/glew.h>

#include <wx/glcanvas.h>
#include <wx/bitmap.h>
#include <wx/dcmemory.h>
#include <wx/image.h>
#include <wx/settings.h>
#include <wx/tooltip.h>
#include <wx/debug.h>
#include <wx/fontutil.h>
// Print now includes tbb, and tbb includes Windows. This breaks compilation of wxWidgets if included before wx.
#include "libslic3r/Print.hpp"
#include "libslic3r/SLAPrint.hpp"

#include "wxExtensions.hpp"

#include <tbb/parallel_for.h>
#include <tbb/spin_mutex.h>

#include <boost/log/trivial.hpp>
#include <boost/algorithm/string/predicate.hpp>

#include <iostream>
#include <float.h>
#include <algorithm>
#include <cmath>

#ifndef IMGUI_DEFINE_MATH_OPERATORS
#define IMGUI_DEFINE_MATH_OPERATORS
#endif
#include <imgui/imgui_internal.h>

static constexpr const float TRACKBALLSIZE = 0.8f;

static const float SLIDER_DEFAULT_RIGHT_MARGIN  = 10.0f;
static const float SLIDER_DEFAULT_BOTTOM_MARGIN = 10.0f;
static const float SLIDER_RIGHT_MARGIN          = 124.0f;
static const float SLIDER_BOTTOM_MARGIN         = 64.0f;

float GLCanvas3D::DEFAULT_BG_LIGHT_COLOR[3] = { 0.906f, 0.906f, 0.906f };
float GLCanvas3D::DEFAULT_BG_LIGHT_COLOR_DARK[3] = { 0.329f, 0.329f, 0.353f };
float GLCanvas3D::ERROR_BG_LIGHT_COLOR[3] = { 0.753f, 0.192f, 0.039f };
float GLCanvas3D::ERROR_BG_LIGHT_COLOR_DARK[3] = { 0.753f, 0.192f, 0.039f };

void GLCanvas3D::update_render_colors()
{
    GLCanvas3D::DEFAULT_BG_LIGHT_COLOR[0] = RenderColor::colors[RenderCol_3D_Background].x;
    GLCanvas3D::DEFAULT_BG_LIGHT_COLOR[1] = RenderColor::colors[RenderCol_3D_Background].y;
    GLCanvas3D::DEFAULT_BG_LIGHT_COLOR[2] = RenderColor::colors[RenderCol_3D_Background].z;
}

void GLCanvas3D::load_render_colors()
{
    RenderColor::colors[RenderCol_3D_Background] = ImVec4(GLCanvas3D::DEFAULT_BG_LIGHT_COLOR[0],
                                                          GLCanvas3D::DEFAULT_BG_LIGHT_COLOR[1],
                                                          GLCanvas3D::DEFAULT_BG_LIGHT_COLOR[2],
                                                          1.0f);
}

//static constexpr const float AXES_COLOR[3][3] = { { 1.0f, 0.0f, 0.0f }, { 0.0f, 1.0f, 0.0f }, { 0.0f, 0.0f, 1.0f } };

// Number of floats
static constexpr const size_t MAX_VERTEX_BUFFER_SIZE     = 131072 * 6; // 3.15MB
// Reserve size in number of floats.
static constexpr const size_t VERTEX_BUFFER_RESERVE_SIZE = 131072 * 2; // 1.05MB
// Reserve size in number of floats, maximum sum of all preallocated buffers.
//static constexpr const size_t VERTEX_BUFFER_RESERVE_SIZE_SUM_MAX = 1024 * 1024 * 128 / 4; // 128MB

namespace Slic3r {
namespace GUI {

#ifdef __WXGTK3__
// wxGTK3 seems to simulate OSX behavior in regard to HiDPI scaling support.
RetinaHelper::RetinaHelper(wxWindow* window) : m_window(window), m_self(nullptr) {}
RetinaHelper::~RetinaHelper() {}
float RetinaHelper::get_scale_factor() { return float(m_window->GetContentScaleFactor()); }
#endif // __WXGTK3__

// Fixed the collision between BuildVolume_Type::Convex and macro Convex defined inside /usr/include/X11/X.h that is included by WxWidgets 3.0.
#if defined(__linux__) && defined(Convex)
#undef Convex
#endif

GLCanvas3D::LayersEditing::~LayersEditing()
{
    if (m_z_texture_id != 0) {
        glsafe(::glDeleteTextures(1, &m_z_texture_id));
        m_z_texture_id = 0;
    }
    delete m_slicing_parameters;
}

const float GLCanvas3D::LayersEditing::THICKNESS_BAR_WIDTH = 70.0f;

void GLCanvas3D::LayersEditing::init()
{
    glsafe(::glGenTextures(1, (GLuint*)&m_z_texture_id));
    glsafe(::glBindTexture(GL_TEXTURE_2D, m_z_texture_id));
    glsafe(::glTexParameteri(GL_TEXTURE_2D, GL_TEXTURE_WRAP_S, GL_CLAMP));
    glsafe(::glTexParameteri(GL_TEXTURE_2D, GL_TEXTURE_WRAP_T, GL_CLAMP));
    glsafe(::glTexParameteri(GL_TEXTURE_2D, GL_TEXTURE_MAG_FILTER, GL_LINEAR));
    glsafe(::glTexParameteri(GL_TEXTURE_2D, GL_TEXTURE_MIN_FILTER, GL_LINEAR_MIPMAP_NEAREST));
    glsafe(::glTexParameteri(GL_TEXTURE_2D, GL_TEXTURE_MAX_LEVEL, 1));
    glsafe(::glBindTexture(GL_TEXTURE_2D, 0));
}

void GLCanvas3D::LayersEditing::set_config(const DynamicPrintConfig* config)
{
    m_config = config;
    delete m_slicing_parameters;
    m_slicing_parameters = nullptr;
    m_layers_texture.valid = false;
    m_layer_height_profile.clear();
}

void GLCanvas3D::LayersEditing::select_object(const Model& model, int object_id)
{
    const ModelObject* model_object_new = (object_id >= 0) ? model.objects[object_id] : nullptr;
    // Maximum height of an object changes when the object gets rotated or scaled.
    // Changing maximum height of an object will invalidate the layer heigth editing profile.
    // m_model_object->bounding_box() is cached, therefore it is cheap even if this method is called frequently.
    const float new_max_z = (model_object_new == nullptr) ? 0.0f : static_cast<float>(model_object_new->bounding_box().max.z());
    if (m_model_object != model_object_new || this->last_object_id != object_id || m_object_max_z != new_max_z ||
        (model_object_new != nullptr && m_model_object->id() != model_object_new->id())) {
        m_layer_height_profile.clear();
        delete m_slicing_parameters;
        m_slicing_parameters = nullptr;
        m_layers_texture.valid = false;
        this->last_object_id = object_id;
        m_model_object = model_object_new;
        m_object_max_z = new_max_z;
    }
}

bool GLCanvas3D::LayersEditing::is_allowed() const
{
    return wxGetApp().get_shader("variable_layer_height") != nullptr && m_z_texture_id > 0;
}

bool GLCanvas3D::LayersEditing::is_enabled() const
{
    return m_enabled;
}

void GLCanvas3D::LayersEditing::set_enabled(bool enabled)
{
    m_enabled = is_allowed() && enabled;
}

float GLCanvas3D::LayersEditing::s_overlay_window_width;

void GLCanvas3D::LayersEditing::show_tooltip_information(const GLCanvas3D& canvas, std::map<wxString, wxString> captions_texts, float x, float y)
{
    ImTextureID normal_id = canvas.get_gizmos_manager().get_icon_texture_id(GLGizmosManager::MENU_ICON_NAME::IC_TOOLBAR_TOOLTIP);
    ImTextureID hover_id = canvas.get_gizmos_manager().get_icon_texture_id(GLGizmosManager::MENU_ICON_NAME::IC_TOOLBAR_TOOLTIP_HOVER);

    ImGuiWrapper& imgui = *wxGetApp().imgui();
    float caption_max = 0.f;
    for (auto caption_text : captions_texts) {
        caption_max = std::max(imgui.calc_text_size(caption_text.first).x, caption_max);
    }
    caption_max += GImGui->Style.WindowPadding.x + imgui.scaled(1);

    float font_size = ImGui::GetFontSize();
    ImVec2 button_size = ImVec2(font_size * 1.8, font_size * 1.3);
    ImGui::PushStyleVar(ImGuiStyleVar_FrameBorderSize, 0.0f);
    ImGui::PushStyleVar(ImGuiStyleVar_FramePadding, {0.0f, GImGui->Style.FramePadding.y});
    ImGui::ImageButton3(normal_id, hover_id, button_size);

    if (ImGui::IsItemHovered()) {
        ImGui::BeginTooltip2(ImVec2(x, y));
        auto draw_text_with_caption = [this, &caption_max, &imgui](const wxString& caption, const wxString& text) {
            imgui.text_colored(ImGuiWrapper::COL_ACTIVE, caption);
            ImGui::SameLine(caption_max);
            imgui.text_colored(ImGuiWrapper::COL_WINDOW_BG, text);
        };

        for (const auto& caption_text : captions_texts) draw_text_with_caption(caption_text.first, caption_text.second);

        ImGui::EndTooltip();
    }
    ImGui::PopStyleVar(2);
}

void GLCanvas3D::LayersEditing::render_variable_layer_height_dialog(const GLCanvas3D& canvas) {
    if (!m_enabled)
        return;

    ImGuiWrapper& imgui = *wxGetApp().imgui();
    const Size& cnv_size = canvas.get_canvas_size();
    float zoom = (float)wxGetApp().plater()->get_camera().get_zoom();
    float left_pos = canvas.m_main_toolbar.get_item("layersediting")->render_left_pos;
    const float x = 0.5 * cnv_size.get_width() + left_pos * zoom;
    imgui.set_next_window_pos(x, canvas.m_main_toolbar.get_height(), ImGuiCond_Always, 0.0f, 0.0f);

    imgui.push_toolbar_style(canvas.get_scale());
    ImGui::PushStyleVar(ImGuiStyleVar_FramePadding, ImVec2(6.0f * canvas.get_scale(), 4.0f * canvas.get_scale()));
    ImGui::PushStyleVar(ImGuiStyleVar_ItemSpacing, ImVec2(6.0f * canvas.get_scale(), 10.0f * canvas.get_scale()));
    imgui.begin(_L("Variable layer height"), ImGuiWindowFlags_AlwaysAutoResize | ImGuiWindowFlags_NoTitleBar | ImGuiWindowFlags_NoMove | ImGuiWindowFlags_NoCollapse);
    const float sliders_width = imgui.scaled(7.0f);
    const float input_box_width = 1.5 * imgui.get_slider_icon_size().x;

    if (imgui.button(_L("Adaptive")))
        wxPostEvent((wxEvtHandler*)canvas.get_wxglcanvas(), Event<float>(EVT_GLCANVAS_ADAPTIVE_LAYER_HEIGHT_PROFILE, m_adaptive_quality));
    ImGui::SameLine();
    static float text_align = ImGui::GetCursorPosX();
    ImGui::AlignTextToFramePadding();
    text_align = std::max(text_align, ImGui::GetCursorPosX());
    ImGui::SetCursorPosX(text_align);
    imgui.text(_L("Quality / Speed"));
    if (ImGui::IsItemHovered()) {
        //ImGui::BeginTooltip();
        //ImGui::TextUnformatted(_L("Higher print quality versus higher print speed.").ToUTF8());
        //ImGui::EndTooltip();
    }
    ImGui::SameLine();
    static float slider_align = ImGui::GetCursorPosX();
    ImGui::PushItemWidth(sliders_width);
    m_adaptive_quality = std::clamp(m_adaptive_quality, 0.0f, 1.f);
    slider_align = std::max(slider_align, ImGui::GetCursorPosX());
    ImGui::SetCursorPosX(slider_align);
    imgui.bbl_slider_float_style("##adaptive_slider", &m_adaptive_quality, 0.0f, 1.f, "%.2f");
    ImGui::SameLine();
    static float input_align = ImGui::GetCursorPosX();
    ImGui::PushItemWidth(input_box_width);
    input_align = std::max(input_align, ImGui::GetCursorPosX());
    ImGui::SetCursorPosX(input_align);
    ImGui::BBLDragFloat("##adaptive_input", &m_adaptive_quality, 0.05f, 0.0f, 0.0f, "%.2f");

    if (imgui.button(_L("Smooth")))
        wxPostEvent((wxEvtHandler*)canvas.get_wxglcanvas(), HeightProfileSmoothEvent(EVT_GLCANVAS_SMOOTH_LAYER_HEIGHT_PROFILE, m_smooth_params));
    ImGui::SameLine();
    text_align = std::max(text_align, ImGui::GetCursorPosX());
    ImGui::SetCursorPosX(text_align);
    ImGui::AlignTextToFramePadding();
    imgui.text(_L("Radius"));
    ImGui::SameLine();
    slider_align = std::max(slider_align, ImGui::GetCursorPosX());
    ImGui::SetCursorPosX(slider_align);
    ImGui::PushItemWidth(sliders_width);
    int radius = (int)m_smooth_params.radius;
    int v_min = 1, v_max = 10;
    ImGui::PushStyleVar(ImGuiStyleVar_FrameBorderSize, 0.0f);
    ImGui::PushStyleColor(ImGuiCol_FrameBgHovered, ImVec4(238 / 255.0f, 238 / 255.0f, 238 / 255.0f, 0.00f));
    ImGui::PushStyleColor(ImGuiCol_FrameBgActive, ImVec4(238 / 255.0f, 238 / 255.0f, 238 / 255.0f, 0.00f));
    ImGui::PushStyleColor(ImGuiCol_SliderGrab, ImVec4(0.81f, 0.81f, 0.81f, 1.0f));
    ImGui::PushStyleColor(ImGuiCol_SliderGrabActive, ImVec4(0.00f, 0.59f, 0.53f, 1.00f));
    if(ImGui::BBLSliderScalar("##radius_slider", ImGuiDataType_S32, &radius, &v_min, &v_max)){
        radius = std::clamp(radius, 1, 10);
        m_smooth_params.radius = (unsigned int)radius;
    }
    ImGui::PopStyleColor(4);
    ImGui::PopStyleVar();
    ImGui::SameLine();
    input_align = std::max(input_align, ImGui::GetCursorPosX());
    ImGui::SetCursorPosX(input_align);
    ImGui::PushItemWidth(input_box_width);
    ImGui::PushStyleColor(ImGuiCol_BorderActive, ImVec4(0.00f, 0.59f, 0.53f, 1.00f));
    ImGui::PushStyleColor(ImGuiCol_FrameBgHovered, ImVec4(0.00f, 0.59f, 0.53f, 0.00f));
    ImGui::PushStyleColor(ImGuiCol_FrameBgActive, ImVec4(0.00f, 0.59f, 0.53f, 0.00f));
    ImGui::BBLDragScalar("##radius_input", ImGuiDataType_S32, &radius, 1, &v_min, &v_max);
    ImGui::PopStyleColor(3);

    imgui.bbl_checkbox("##keep_min", m_smooth_params.keep_min);
    ImGui::SameLine();
    ImGui::AlignTextToFramePadding();
    imgui.text(_L("Keep min"));

    ImGui::Separator();

    float get_cur_y = ImGui::GetContentRegionMax().y + ImGui::GetFrameHeight() + canvas.m_main_toolbar.get_height();
    std::map<wxString, wxString> captions_texts = {
        {_L("Left mouse button:") ,_L("Add detail")},
        {_L("Right mouse button:"), _L("Remove detail")},
        {_L("Shift + Left mouse button:"),_L("Reset to base")},
        {_L("Shift + Right mouse button:"), _L("Smoothing")},
        {_L("Mouse wheel:"), _L("Increase/decrease edit area")}
    };
    show_tooltip_information(canvas, captions_texts, x, get_cur_y);
    ImGui::SameLine();
    if (imgui.button(_L("Reset")))
        wxPostEvent((wxEvtHandler*)canvas.get_wxglcanvas(), SimpleEvent(EVT_GLCANVAS_RESET_LAYER_HEIGHT_PROFILE));

    GLCanvas3D::LayersEditing::s_overlay_window_width = ImGui::GetWindowSize().x;
    imgui.end();
    ImGui::PopStyleVar(2);
    imgui.pop_toolbar_style();
}

void GLCanvas3D::LayersEditing::render_overlay(const GLCanvas3D& canvas)
{
    render_variable_layer_height_dialog(canvas);
    const Rect& bar_rect = get_bar_rect_viewport(canvas);
    render_background_texture(canvas, bar_rect);
    render_curve(bar_rect);
}

float GLCanvas3D::LayersEditing::get_cursor_z_relative(const GLCanvas3D& canvas)
{
    const Vec2d mouse_pos = canvas.get_local_mouse_position();
    const Rect& rect = get_bar_rect_screen(canvas);
    float x = (float)mouse_pos.x();
    float y = (float)mouse_pos.y();
    float t = rect.get_top();
    float b = rect.get_bottom();

    return (rect.get_left() <= x && x <= rect.get_right() && t <= y && y <= b) ?
        // Inside the bar.
        (b - y - 1.0f) / (b - t - 1.0f) :
        // Outside the bar.
        -1000.0f;
}

bool GLCanvas3D::LayersEditing::bar_rect_contains(const GLCanvas3D& canvas, float x, float y)
{
    const Rect& rect = get_bar_rect_screen(canvas);
    return rect.get_left() <= x && x <= rect.get_right() && rect.get_top() <= y && y <= rect.get_bottom();
}

Rect GLCanvas3D::LayersEditing::get_bar_rect_screen(const GLCanvas3D& canvas)
{
    const Size& cnv_size = canvas.get_canvas_size();
    float w = (float)cnv_size.get_width();
    float h = (float)cnv_size.get_height();

    return { w - thickness_bar_width(canvas), 0.0f, w, h };
}

Rect GLCanvas3D::LayersEditing::get_bar_rect_viewport(const GLCanvas3D& canvas)
{
    const Size& cnv_size = canvas.get_canvas_size();
    float half_w = 0.5f * (float)cnv_size.get_width();
    float half_h = 0.5f * (float)cnv_size.get_height();
    float inv_zoom = (float)wxGetApp().plater()->get_camera().get_inv_zoom();
    return { (half_w - thickness_bar_width(canvas)) * inv_zoom, half_h * inv_zoom, half_w * inv_zoom, -half_h * inv_zoom };
}

bool GLCanvas3D::LayersEditing::is_initialized() const
{
    return wxGetApp().get_shader("variable_layer_height") != nullptr;
}

std::string GLCanvas3D::LayersEditing::get_tooltip(const GLCanvas3D& canvas) const
{
    std::string ret;
    if (m_enabled && m_layer_height_profile.size() >= 4) {
        float z = get_cursor_z_relative(canvas);
        if (z != -1000.0f) {
            z *= m_object_max_z;

            float h = 0.0f;
            for (size_t i = m_layer_height_profile.size() - 2; i >= 2; i -= 2) {
                const float zi = static_cast<float>(m_layer_height_profile[i]);
                const float zi_1 = static_cast<float>(m_layer_height_profile[i - 2]);
                if (zi_1 <= z && z <= zi) {
                    float dz = zi - zi_1;
                    h = (dz != 0.0f) ? static_cast<float>(lerp(m_layer_height_profile[i - 1], m_layer_height_profile[i + 1], (z - zi_1) / dz)) :
                        static_cast<float>(m_layer_height_profile[i + 1]);
                    break;
                }
            }
            if (h > 0.0f)
                ret = std::to_string(h);
        }
    }
    return ret;
}

void GLCanvas3D::LayersEditing::render_background_texture(const GLCanvas3D& canvas, const Rect& bar_rect)
{
    if (!m_enabled)
        return;

    GLShaderProgram* shader = wxGetApp().get_shader("variable_layer_height");
    if (shader == nullptr)
        return;

    shader->start_using();

    shader->set_uniform("z_to_texture_row", float(m_layers_texture.cells - 1) / (float(m_layers_texture.width) * m_object_max_z));
    shader->set_uniform("z_texture_row_to_normalized", 1.0f / (float)m_layers_texture.height);
    shader->set_uniform("z_cursor", m_object_max_z * this->get_cursor_z_relative(canvas));
    shader->set_uniform("z_cursor_band_width", band_width);
    shader->set_uniform("object_max_z", m_object_max_z);

    glsafe(::glPixelStorei(GL_UNPACK_ALIGNMENT, 1));
    glsafe(::glBindTexture(GL_TEXTURE_2D, m_z_texture_id));

    // Render the color bar
    const float l = bar_rect.get_left();
    const float r = bar_rect.get_right();
    const float t = bar_rect.get_top();
    const float b = bar_rect.get_bottom();

    ::glBegin(GL_QUADS);
    ::glNormal3f(0.0f, 0.0f, 1.0f);
    ::glTexCoord2f(0.0f, 0.0f); ::glVertex2f(l, b);
    ::glTexCoord2f(1.0f, 0.0f); ::glVertex2f(r, b);
    ::glTexCoord2f(1.0f, 1.0f); ::glVertex2f(r, t);
    ::glTexCoord2f(0.0f, 1.0f); ::glVertex2f(l, t);
    glsafe(::glEnd());

    glsafe(::glBindTexture(GL_TEXTURE_2D, 0));

    shader->stop_using();
}

void GLCanvas3D::LayersEditing::render_curve(const Rect & bar_rect)
{
    if (!m_enabled)
        return;

    //FIXME show some kind of legend.
    if (!m_slicing_parameters)
        return;

    // Make the vertical bar a bit wider so the layer height curve does not touch the edge of the bar region.
    const float scale_x = bar_rect.get_width() / float(1.12 * m_slicing_parameters->max_layer_height);
    const float scale_y = bar_rect.get_height() / m_object_max_z;
    const float x = bar_rect.get_left() + float(m_slicing_parameters->layer_height) * scale_x;

    // Baseline
    glsafe(::glColor3f(0.0f, 0.0f, 0.0f));
    ::glBegin(GL_LINE_STRIP);
    ::glVertex2f(x, bar_rect.get_bottom());
    ::glVertex2f(x, bar_rect.get_top());
    glsafe(::glEnd());

    // Curve
    glsafe(::glColor3f(0.0f, 0.0f, 1.0f));
    ::glBegin(GL_LINE_STRIP);
    for (unsigned int i = 0; i < m_layer_height_profile.size(); i += 2)
        ::glVertex2f(bar_rect.get_left() + (float)m_layer_height_profile[i + 1] * scale_x, bar_rect.get_bottom() + (float)m_layer_height_profile[i] * scale_y);
    glsafe(::glEnd());
}

void GLCanvas3D::LayersEditing::render_volumes(const GLCanvas3D & canvas, const GLVolumeCollection & volumes)//render volume and layer height texture (has mapping relation with each other)
{
    assert(this->is_allowed());
    assert(this->last_object_id != -1);

    GLShaderProgram* current_shader = wxGetApp().get_current_shader();
    ScopeGuard guard([current_shader]() { if (current_shader != nullptr) current_shader->start_using(); });
    if (current_shader != nullptr)
        current_shader->stop_using();

    GLShaderProgram* shader = wxGetApp().get_shader("variable_layer_height");
    if (shader == nullptr)
        return;

    shader->start_using();

    generate_layer_height_texture();

    // Uniforms were resolved, go ahead using the layer editing shader.
    shader->set_uniform("z_to_texture_row", float(m_layers_texture.cells - 1) / (float(m_layers_texture.width) * float(m_object_max_z)));
    shader->set_uniform("z_texture_row_to_normalized", 1.0f / float(m_layers_texture.height));
    shader->set_uniform("z_cursor", float(m_object_max_z) * float(this->get_cursor_z_relative(canvas)));
    shader->set_uniform("z_cursor_band_width", float(this->band_width));

    // Initialize the layer height texture mapping.
    const GLsizei w = (GLsizei)m_layers_texture.width;
    const GLsizei h = (GLsizei)m_layers_texture.height;
    const GLsizei half_w = w / 2;
    const GLsizei half_h = h / 2;
    glsafe(::glPixelStorei(GL_UNPACK_ALIGNMENT, 1));
    glsafe(::glBindTexture(GL_TEXTURE_2D, m_z_texture_id));
    glsafe(::glTexImage2D(GL_TEXTURE_2D, 0, GL_RGBA, w, h, 0, GL_RGBA, GL_UNSIGNED_BYTE, 0));
    glsafe(::glTexImage2D(GL_TEXTURE_2D, 1, GL_RGBA, half_w, half_h, 0, GL_RGBA, GL_UNSIGNED_BYTE, 0));
    glsafe(::glTexSubImage2D(GL_TEXTURE_2D, 0, 0, 0, w, h, GL_RGBA, GL_UNSIGNED_BYTE, m_layers_texture.data.data()));
    glsafe(::glTexSubImage2D(GL_TEXTURE_2D, 1, 0, 0, half_w, half_h, GL_RGBA, GL_UNSIGNED_BYTE, m_layers_texture.data.data() + m_layers_texture.width * m_layers_texture.height * 4));
    for (GLVolume* glvolume : volumes.volumes) {
        // Render the object using the layer editing shader and texture.
        if (!glvolume->is_active || glvolume->composite_id.object_id != this->last_object_id || glvolume->is_modifier)
            continue;

        shader->set_uniform("volume_world_matrix", glvolume->world_matrix());
        shader->set_uniform("object_max_z", 0.0f);

        glvolume->render();
    }
    // Revert back to the previous shader.
    glBindTexture(GL_TEXTURE_2D, 0);
}

void GLCanvas3D::LayersEditing::adjust_layer_height_profile()
{
    this->update_slicing_parameters();
    PrintObject::update_layer_height_profile(*m_model_object, *m_slicing_parameters, m_layer_height_profile);
    Slic3r::adjust_layer_height_profile(*m_slicing_parameters, m_layer_height_profile, this->last_z, this->strength, this->band_width, this->last_action);
    m_layers_texture.valid = false;
}

void GLCanvas3D::LayersEditing::reset_layer_height_profile(GLCanvas3D & canvas)
{
    const_cast<ModelObject*>(m_model_object)->layer_height_profile.clear();
    m_layer_height_profile.clear();
    m_layers_texture.valid = false;
    canvas.post_event(SimpleEvent(EVT_GLCANVAS_SCHEDULE_BACKGROUND_PROCESS));
    wxGetApp().obj_list()->update_info_items(last_object_id);
}

void GLCanvas3D::LayersEditing::adaptive_layer_height_profile(GLCanvas3D & canvas, float quality_factor)
{
    this->update_slicing_parameters();
    m_layer_height_profile = layer_height_profile_adaptive(*m_slicing_parameters, *m_model_object, quality_factor);
    const_cast<ModelObject*>(m_model_object)->layer_height_profile.set(m_layer_height_profile);
    m_layers_texture.valid = false;
    canvas.post_event(SimpleEvent(EVT_GLCANVAS_SCHEDULE_BACKGROUND_PROCESS));
    wxGetApp().obj_list()->update_info_items(last_object_id);
}

void GLCanvas3D::LayersEditing::smooth_layer_height_profile(GLCanvas3D & canvas, const HeightProfileSmoothingParams & smoothing_params)
{
    this->update_slicing_parameters();
    m_layer_height_profile = smooth_height_profile(m_layer_height_profile, *m_slicing_parameters, smoothing_params);
    const_cast<ModelObject*>(m_model_object)->layer_height_profile.set(m_layer_height_profile);
    m_layers_texture.valid = false;
    canvas.post_event(SimpleEvent(EVT_GLCANVAS_SCHEDULE_BACKGROUND_PROCESS));
    wxGetApp().obj_list()->update_info_items(last_object_id);
}

void GLCanvas3D::LayersEditing::generate_layer_height_texture()
{
    this->update_slicing_parameters();
    // Always try to update the layer height profile.
    bool update = !m_layers_texture.valid;
    if (PrintObject::update_layer_height_profile(*m_model_object, *m_slicing_parameters, m_layer_height_profile)) {
        // Initialized to the default value.
        update = true;
    }
    // Update if the layer height profile was changed, or when the texture is not valid.
    if (!update && !m_layers_texture.data.empty() && m_layers_texture.cells > 0)
        // Texture is valid, don't update.
        return;

    if (m_layers_texture.data.empty()) {
        m_layers_texture.width = 1024;
        m_layers_texture.height = 1024;
        m_layers_texture.levels = 2;
        m_layers_texture.data.assign(m_layers_texture.width * m_layers_texture.height * 5, 0);
    }

    bool level_of_detail_2nd_level = true;
    m_layers_texture.cells = Slic3r::generate_layer_height_texture(
        *m_slicing_parameters,
        Slic3r::generate_object_layers(*m_slicing_parameters, m_layer_height_profile),
        m_layers_texture.data.data(), m_layers_texture.height, m_layers_texture.width, level_of_detail_2nd_level);
    m_layers_texture.valid = true;
}

void GLCanvas3D::LayersEditing::accept_changes(GLCanvas3D & canvas)
{
    if (last_object_id >= 0) {
        wxGetApp().plater()->take_snapshot("Variable layer height - Manual edit");
        const_cast<ModelObject*>(m_model_object)->layer_height_profile.set(m_layer_height_profile);
        canvas.post_event(SimpleEvent(EVT_GLCANVAS_SCHEDULE_BACKGROUND_PROCESS));
        wxGetApp().obj_list()->update_info_items(last_object_id);
    }
}

void GLCanvas3D::LayersEditing::update_slicing_parameters()
{
    if (m_slicing_parameters == nullptr) {
        m_slicing_parameters = new SlicingParameters();
        *m_slicing_parameters = PrintObject::slicing_parameters(*m_config, *m_model_object, m_object_max_z);
    }
}

float GLCanvas3D::LayersEditing::thickness_bar_width(const GLCanvas3D & canvas)
{
    return
#if ENABLE_RETINA_GL
        canvas.get_canvas_size().get_scale_factor()
#else
        canvas.get_wxglcanvas()->GetContentScaleFactor()
#endif
        * THICKNESS_BAR_WIDTH;
}

Size::Size()
    : m_width(0)
    , m_height(0)
{
}

Size::Size(int width, int height, float scale_factor)
    : m_width(width)
    , m_height(height)
    , m_scale_factor(scale_factor)
{
}

int Size::get_width() const
{
    return m_width;
}

void Size::set_width(int width)
{
    m_width = width;
}

int Size::get_height() const
{
    return m_height;
}

void Size::set_height(int height)
{
    m_height = height;
}

int Size::get_scale_factor() const
{
    return m_scale_factor;
}

void Size::set_scale_factor(int scale_factor)
{
    m_scale_factor = scale_factor;
}

const Point GLCanvas3D::Mouse::Drag::Invalid_2D_Point(INT_MAX, INT_MAX);
const Vec3d GLCanvas3D::Mouse::Drag::Invalid_3D_Point(DBL_MAX, DBL_MAX, DBL_MAX);
const int GLCanvas3D::Mouse::Drag::MoveThresholdPx = 5;

GLCanvas3D::Mouse::Drag::Drag()
    : start_position_2D(Invalid_2D_Point)
    , start_position_3D(Invalid_3D_Point)
    , move_volume_idx(-1)
    , move_requires_threshold(false)
    , move_start_threshold_position_2D(Invalid_2D_Point)
{
}

GLCanvas3D::Mouse::Mouse()
    : dragging(false)
    , position(DBL_MAX, DBL_MAX)
    , scene_position(DBL_MAX, DBL_MAX, DBL_MAX)
    , ignore_left_up(false)
    , ignore_right_up(false)
{
}

void GLCanvas3D::Labels::render(const std::vector<const ModelInstance*>& sorted_instances) const
{
    if (!m_enabled || !is_shown() || m_canvas.get_gizmos_manager().is_running())
        return;

    const Camera& camera = wxGetApp().plater()->get_camera();
    const Model* model = m_canvas.get_model();
    if (model == nullptr)
        return;

    Transform3d world_to_eye = camera.get_view_matrix();
    Transform3d world_to_screen = camera.get_projection_matrix() * world_to_eye;
    const std::array<int, 4>& viewport = camera.get_viewport();

    struct Owner
    {
        int obj_idx;
        int inst_idx;
        size_t model_instance_id;
        BoundingBoxf3 world_box;
        double eye_center_z;
        std::string title;
        std::string label;
        std::string print_order;
        bool selected;
    };

    // collect owners world bounding boxes and data from volumes
    std::vector<Owner> owners;
    const GLVolumeCollection& volumes = m_canvas.get_volumes();
    PartPlate* cur_plate = wxGetApp().plater()->get_partplate_list().get_curr_plate();
    for (const GLVolume* volume : volumes.volumes) {
        int obj_idx = volume->object_idx();
        if (0 <= obj_idx && obj_idx < (int)model->objects.size()) {
            int inst_idx = volume->instance_idx();
            //only show current plate's label
            if (!cur_plate->contain_instance(obj_idx, inst_idx))
                continue;
            std::vector<Owner>::iterator it = std::find_if(owners.begin(), owners.end(), [obj_idx, inst_idx](const Owner& owner) {
                return (owner.obj_idx == obj_idx) && (owner.inst_idx == inst_idx);
                });
            if (it != owners.end()) {
                it->world_box.merge(volume->transformed_bounding_box());
                it->selected &= volume->selected;
            } else {
                const ModelObject* model_object = model->objects[obj_idx];
                Owner owner;
                owner.obj_idx = obj_idx;
                owner.inst_idx = inst_idx;
                owner.model_instance_id = model_object->instances[inst_idx]->id().id;
                owner.world_box = volume->transformed_bounding_box();
                owner.title = "object" + std::to_string(obj_idx) + "_inst##" + std::to_string(inst_idx);
                owner.label = model_object->name;
                if (model_object->instances.size() > 1)
                    owner.label += " (" + std::to_string(inst_idx + 1) + ")";
                owner.selected = volume->selected;
                owners.emplace_back(owner);
            }
        }
    }

    // updates print order strings
    if (sorted_instances.size() > 0) {
        for (size_t i = 0; i < sorted_instances.size(); ++i) {
            size_t id = sorted_instances[i]->id().id;
            std::vector<Owner>::iterator it = std::find_if(owners.begin(), owners.end(), [id](const Owner& owner) {
                return owner.model_instance_id == id;
                });
            if (it != owners.end())
                //it->print_order = std::string((_(L("Sequence"))).ToUTF8()) + "#: " + std::to_string(i + 1);
                it->print_order = std::string((_(L("Sequence"))).ToUTF8()) + "#: " + std::to_string(sorted_instances[i]->arrange_order);
        }
    }

    // calculate eye bounding boxes center zs
    for (Owner& owner : owners) {
        owner.eye_center_z = (world_to_eye * owner.world_box.center())(2);
    }

    // sort owners by center eye zs and selection
    std::sort(owners.begin(), owners.end(), [](const Owner& owner1, const Owner& owner2) {
        if (!owner1.selected && owner2.selected)
            return true;
        else if (owner1.selected && !owner2.selected)
            return false;
        else
            return (owner1.eye_center_z < owner2.eye_center_z);
        });

    ImGuiWrapper& imgui = *wxGetApp().imgui();

    // render info windows
    for (const Owner& owner : owners) {
        Vec3d screen_box_center = world_to_screen * owner.world_box.center();
        float x = 0.0f;
        float y = 0.0f;
        if (camera.get_type() == Camera::EType::Perspective) {
            x = (0.5f + 0.001f * 0.5f * (float)screen_box_center(0)) * viewport[2];
            y = (0.5f - 0.001f * 0.5f * (float)screen_box_center(1)) * viewport[3];
        } else {
            x = (0.5f + 0.5f * (float)screen_box_center(0)) * viewport[2];
            y = (0.5f - 0.5f * (float)screen_box_center(1)) * viewport[3];
        }

        if (x < 0.0f || viewport[2] < x || y < 0.0f || viewport[3] < y)
            continue;

        ImGui::PushStyleVar(ImGuiStyleVar_WindowBorderSize, owner.selected ? 3.0f : 1.5f);
        ImGui::PushStyleVar(ImGuiStyleVar_WindowRounding, 0.0f);
        ImGui::PushStyleColor(ImGuiCol_Border, owner.selected ? ImVec4(0.757f, 0.404f, 0.216f, 1.0f) : ImVec4(0.75f, 0.75f, 0.75f, 1.0f));
        imgui.set_next_window_pos(x, y, ImGuiCond_Always, 0.5f, 0.5f);
        imgui.begin(owner.title, ImGuiWindowFlags_NoMouseInputs | ImGuiWindowFlags_AlwaysAutoResize | ImGuiWindowFlags_NoDecoration | ImGuiWindowFlags_NoMove);
        ImGui::BringWindowToDisplayFront(ImGui::GetCurrentWindow());
        float win_w = ImGui::GetWindowWidth();
        ImGui::AlignTextToFramePadding();
        imgui.text(owner.label);

        if (!owner.print_order.empty()) {
            ImGui::Separator();
            float po_len = imgui.calc_text_size(owner.print_order).x;
            ImGui::SetCursorPosX(0.5f * (win_w - po_len));
            ImGui::AlignTextToFramePadding();
            imgui.text(owner.print_order);
        }

        // force re-render while the windows gets to its final size (it takes several frames)
        if (ImGui::GetWindowContentRegionWidth() + 2.0f * ImGui::GetStyle().WindowPadding.x != ImGui::CalcWindowNextAutoFitSize(ImGui::GetCurrentWindow()).x)
            imgui.set_requires_extra_frame();

        imgui.end();
        ImGui::PopStyleColor();
        ImGui::PopStyleVar(2);
    }
}

void GLCanvas3D::Tooltip::set_text(const std::string& text)
{
    // If the mouse is inside an ImGUI dialog, then the tooltip is suppressed.
    m_text = m_in_imgui ? std::string() : text;
}

void GLCanvas3D::Tooltip::render(const Vec2d& mouse_position, GLCanvas3D& canvas)
{
    static ImVec2 size(0.0f, 0.0f);

    auto validate_position = [](const Vec2d& position, const GLCanvas3D& canvas, const ImVec2& wnd_size) {
        const Size cnv_size = canvas.get_canvas_size();
        const float x = std::clamp((float)position.x(), 0.0f, (float)cnv_size.get_width() - wnd_size.x);
        const float y = std::clamp((float)position.y() + 16.0f, 0.0f, (float)cnv_size.get_height() - wnd_size.y);
        return Vec2f(x, y);
    };

    if (m_text.empty()) {
        m_start_time = std::chrono::steady_clock::now();
        return;
    }

    // draw the tooltip as hidden until the delay is expired
    // use a value of alpha slightly different from 0.0f because newer imgui does not calculate properly the window size if alpha == 0.0f
    const float alpha = (std::chrono::duration_cast<std::chrono::milliseconds>(std::chrono::steady_clock::now() - m_start_time).count() < 500) ? 0.01f : 1.0f;

    const Vec2f position = validate_position(mouse_position, canvas, size);

    ImGuiWrapper& imgui = *wxGetApp().imgui();
    ImGui::PushStyleVar(ImGuiStyleVar_WindowRounding, 0.0f);
    ImGui::PushStyleVar(ImGuiStyleVar_Alpha, alpha);
    imgui.set_next_window_pos(position.x(), position.y(), ImGuiCond_Always, 0.0f, 0.0f);

    imgui.begin(wxString("canvas_tooltip"), ImGuiWindowFlags_AlwaysAutoResize | ImGuiWindowFlags_NoMouseInputs | ImGuiWindowFlags_NoMove | ImGuiWindowFlags_NoDecoration | ImGuiWindowFlags_NoFocusOnAppearing);
    ImGui::BringWindowToDisplayFront(ImGui::GetCurrentWindow());
    ImGui::TextUnformatted(m_text.c_str());

    // force re-render while the windows gets to its final size (it may take several frames) or while hidden
#if ENABLE_ENHANCED_IMGUI_SLIDER_FLOAT
    if (alpha < 1.0f || ImGui::GetWindowContentRegionWidth() + 2.0f * ImGui::GetStyle().WindowPadding.x != ImGui::CalcWindowNextAutoFitSize(ImGui::GetCurrentWindow()).x)
        imgui.set_requires_extra_frame();
#else
    if (alpha < 1.0f || ImGui::GetWindowContentRegionWidth() + 2.0f * ImGui::GetStyle().WindowPadding.x != ImGui::CalcWindowNextAutoFitSize(ImGui::GetCurrentWindow()).x)
        canvas.request_extra_frame();
#endif // ENABLE_ENHANCED_IMGUI_SLIDER_FLOAT

    size = ImGui::GetWindowSize();

    imgui.end();
    ImGui::PopStyleVar(2);
}

//BBS: add height limit logic
void GLCanvas3D::SequentialPrintClearance::set_polygons(const Polygons& polygons, const std::vector<std::pair<Polygon, float>>& height_polygons)
{
    //BBS: add height limit logic
    m_height_limit.reset();
    m_perimeter.reset();
    m_fill.reset();
    if (!polygons.empty()) {
        size_t triangles_count = 0;
        for (const Polygon &poly : polygons) { triangles_count += poly.points.size() - 2; }
        const size_t vertices_count = 3 * triangles_count;

        if (m_render_fill) {
            GLModel::InitializationData         fill_data;
            GLModel::InitializationData::Entity entity;
            entity.type  = GLModel::PrimitiveType::Triangles;
            entity.color = {0.8f, 0.8f, 1.0f, 0.5f};
            entity.positions.reserve(vertices_count);
            entity.normals.reserve(vertices_count);
            entity.indices.reserve(vertices_count);

            const ExPolygons polygons_union = union_ex(polygons);
            for (const ExPolygon &poly : polygons_union) {
                const std::vector<Vec3d> triangulation = triangulate_expolygon_3d(poly);
                for (const Vec3d &v : triangulation) {
                    entity.positions.emplace_back(v.cast<float>() + Vec3f(0.0f, 0.0f, 0.0125f)); // add a small positive z to avoid z-fighting
                    entity.normals.emplace_back(Vec3f::UnitZ());
                    const size_t positions_count = entity.positions.size();
                    if (positions_count % 3 == 0) {
                        entity.indices.emplace_back(positions_count - 3);
                        entity.indices.emplace_back(positions_count - 2);
                        entity.indices.emplace_back(positions_count - 1);
                    }
                }
            }

            fill_data.entities.emplace_back(entity);
            m_fill.init_from(fill_data);
        }

        GLModel::InitializationData perimeter_data;
        for (const Polygon &poly : polygons) {
            GLModel::InitializationData::Entity ent;
            ent.type = GLModel::PrimitiveType::LineLoop;
            ent.positions.reserve(poly.points.size());
            ent.indices.reserve(poly.points.size());
            unsigned int id_count = 0;
            for (const Point &p : poly.points) {
                ent.positions.emplace_back(unscale<float>(p.x()), unscale<float>(p.y()), 0.025f); // add a small positive z to avoid z-fighting
                ent.normals.emplace_back(Vec3f::UnitZ());
                ent.indices.emplace_back(id_count++);
            }

            perimeter_data.entities.emplace_back(ent);
        }

        m_perimeter.init_from(perimeter_data);
    }

    //BBS: add the height limit compute logic
    if (!height_polygons.empty()) {
        size_t height_triangles_count = 0;
        for (const auto &poly : height_polygons) { height_triangles_count += poly.first.points.size() - 2; }
        const size_t height_vertices_count = 3 * height_triangles_count;

        GLModel::InitializationData         height_fill_data;
        GLModel::InitializationData::Entity height_entity;
        height_entity.type  = GLModel::PrimitiveType::Triangles;
        height_entity.color = {0.8f, 0.8f, 1.0f, 0.5f};
        height_entity.positions.reserve(height_vertices_count);
        height_entity.normals.reserve(height_vertices_count);
        height_entity.indices.reserve(height_vertices_count);

        for (const auto &poly : height_polygons) {
            ExPolygon                ex_poly(poly.first);
            const std::vector<Vec3d> height_triangulation = triangulate_expolygon_3d(ex_poly);
            for (const Vec3d &v : height_triangulation) {
                Vec3d point{v.x(), v.y(), poly.second};
                height_entity.positions.emplace_back(point.cast<float>());
                height_entity.normals.emplace_back(Vec3f::UnitZ());
                const size_t height_positions_count = height_entity.positions.size();
                if (height_positions_count % 3 == 0) {
                    height_entity.indices.emplace_back(height_positions_count - 3);
                    height_entity.indices.emplace_back(height_positions_count - 2);
                    height_entity.indices.emplace_back(height_positions_count - 1);
                }
            }
        }

        height_fill_data.entities.emplace_back(height_entity);
        m_height_limit.init_from(height_fill_data);
    }
}

void GLCanvas3D::SequentialPrintClearance::render()
{
    std::array<float, 4> FILL_COLOR = { 0.7f, 0.7f, 1.0f, 0.5f };
    std::array<float, 4> NO_FILL_COLOR = { 0.75f, 0.75f, 0.75f, 0.75f };

    GLShaderProgram* shader = wxGetApp().get_shader("gouraud_light");
    if (shader == nullptr)
        return;

    shader->start_using();

    glsafe(::glEnable(GL_DEPTH_TEST));
    glsafe(::glDisable(GL_CULL_FACE));
    glsafe(::glEnable(GL_BLEND));
    glsafe(::glBlendFunc(GL_SRC_ALPHA, GL_ONE_MINUS_SRC_ALPHA));

    m_perimeter.set_color(-1, m_render_fill ? FILL_COLOR : NO_FILL_COLOR);
    m_perimeter.render();
    m_fill.render();
    //BBS: add height limit
    m_height_limit.set_color(-1, m_render_fill ? FILL_COLOR : NO_FILL_COLOR);
    m_height_limit.render();

    glsafe(::glDisable(GL_BLEND));
    glsafe(::glEnable(GL_CULL_FACE));
    glsafe(::glDisable(GL_DEPTH_TEST));

    shader->stop_using();
}

wxDEFINE_EVENT(EVT_GLCANVAS_SCHEDULE_BACKGROUND_PROCESS, SimpleEvent);
wxDEFINE_EVENT(EVT_GLCANVAS_OBJECT_SELECT, SimpleEvent);
wxDEFINE_EVENT(EVT_GLCANVAS_PLATE_NAME_CHANGE, SimpleEvent);
wxDEFINE_EVENT(EVT_GLCANVAS_PLATE_SELECT, SimpleEvent);
wxDEFINE_EVENT(EVT_GLCANVAS_RIGHT_CLICK, RBtnEvent);
wxDEFINE_EVENT(EVT_GLCANVAS_PLATE_RIGHT_CLICK, RBtnPlateEvent);
wxDEFINE_EVENT(EVT_GLCANVAS_REMOVE_OBJECT, SimpleEvent);
wxDEFINE_EVENT(EVT_GLCANVAS_ARRANGE, SimpleEvent);
//BBS: add arrange and orient event
wxDEFINE_EVENT(EVT_GLCANVAS_ARRANGE_PARTPLATE, SimpleEvent);
wxDEFINE_EVENT(EVT_GLCANVAS_ORIENT, SimpleEvent);
wxDEFINE_EVENT(EVT_GLCANVAS_ORIENT_PARTPLATE, SimpleEvent);
wxDEFINE_EVENT(EVT_GLCANVAS_SELECT_CURR_PLATE_ALL, SimpleEvent);
wxDEFINE_EVENT(EVT_GLCANVAS_SELECT_ALL, SimpleEvent);
wxDEFINE_EVENT(EVT_GLCANVAS_QUESTION_MARK, SimpleEvent);
wxDEFINE_EVENT(EVT_GLCANVAS_INCREASE_INSTANCES, Event<int>);
wxDEFINE_EVENT(EVT_GLCANVAS_INSTANCE_MOVED, SimpleEvent);
wxDEFINE_EVENT(EVT_GLCANVAS_INSTANCE_ROTATED, SimpleEvent);
wxDEFINE_EVENT(EVT_GLCANVAS_INSTANCE_SCALED, SimpleEvent);
wxDEFINE_EVENT(EVT_GLCANVAS_FORCE_UPDATE, SimpleEvent);
wxDEFINE_EVENT(EVT_GLCANVAS_ENABLE_ACTION_BUTTONS, Event<bool>);
wxDEFINE_EVENT(EVT_GLCANVAS_UPDATE_GEOMETRY, Vec3dsEvent<2>);
wxDEFINE_EVENT(EVT_GLCANVAS_MOUSE_DRAGGING_STARTED, SimpleEvent);
wxDEFINE_EVENT(EVT_GLCANVAS_MOUSE_DRAGGING_FINISHED, SimpleEvent);
wxDEFINE_EVENT(EVT_GLCANVAS_UPDATE_BED_SHAPE, SimpleEvent);
wxDEFINE_EVENT(EVT_GLCANVAS_TAB, SimpleEvent);
wxDEFINE_EVENT(EVT_GLCANVAS_RESETGIZMOS, SimpleEvent);
wxDEFINE_EVENT(EVT_GLCANVAS_MOVE_SLIDERS, wxKeyEvent);
wxDEFINE_EVENT(EVT_GLCANVAS_EDIT_COLOR_CHANGE, wxKeyEvent);
wxDEFINE_EVENT(EVT_GLCANVAS_JUMP_TO, wxKeyEvent);
wxDEFINE_EVENT(EVT_GLCANVAS_UNDO, SimpleEvent);
wxDEFINE_EVENT(EVT_GLCANVAS_REDO, SimpleEvent);
wxDEFINE_EVENT(EVT_GLCANVAS_COLLAPSE_SIDEBAR, SimpleEvent);
wxDEFINE_EVENT(EVT_GLCANVAS_RELOAD_FROM_DISK, SimpleEvent);
wxDEFINE_EVENT(EVT_GLCANVAS_RENDER_TIMER, wxTimerEvent/*RenderTimerEvent*/);
wxDEFINE_EVENT(EVT_GLCANVAS_TOOLBAR_HIGHLIGHTER_TIMER, wxTimerEvent);
wxDEFINE_EVENT(EVT_GLCANVAS_GIZMO_HIGHLIGHTER_TIMER, wxTimerEvent);
wxDEFINE_EVENT(EVT_GLCANVAS_UPDATE, SimpleEvent);
wxDEFINE_EVENT(EVT_CUSTOMEVT_TICKSCHANGED, wxCommandEvent);
wxDEFINE_EVENT(EVT_GLCANVAS_RESET_LAYER_HEIGHT_PROFILE, SimpleEvent);
wxDEFINE_EVENT(EVT_GLCANVAS_ADAPTIVE_LAYER_HEIGHT_PROFILE, Event<float>);
wxDEFINE_EVENT(EVT_GLCANVAS_SMOOTH_LAYER_HEIGHT_PROFILE, HeightProfileSmoothEvent);

const double GLCanvas3D::DefaultCameraZoomToBoxMarginFactor = 1.25;
const double GLCanvas3D::DefaultCameraZoomToBedMarginFactor = 2.00;
const double GLCanvas3D::DefaultCameraZoomToPlateMarginFactor = 1.25;

void GLCanvas3D::load_arrange_settings()
{
    std::string dist_fff_str =
        wxGetApp().app_config->get("arrange", "min_object_distance_fff");

    std::string dist_fff_seq_print_str =
        wxGetApp().app_config->get("arrange", "min_object_distance_seq_print_fff");

    std::string dist_sla_str =
        wxGetApp().app_config->get("arrange", "min_object_distance_sla");

    std::string en_rot_fff_str =
        wxGetApp().app_config->get("arrange", "enable_rotation_fff");

    std::string en_rot_fff_seqp_str =
        wxGetApp().app_config->get("arrange", "enable_rotation_seq_print");

    std::string en_rot_sla_str =
        wxGetApp().app_config->get("arrange", "enable_rotation_sla");
    
    std::string en_allow_multiple_materials_str =
        wxGetApp().app_config->get("arrange", "allow_multi_materials_on_same_plate");
    
    std::string en_avoid_region_str =
        wxGetApp().app_config->get("arrange", "avoid_extrusion_cali_region");
    
    

    if (!dist_fff_str.empty())
        m_arrange_settings_fff.distance = std::stof(dist_fff_str);

    if (!dist_fff_seq_print_str.empty())
        m_arrange_settings_fff_seq_print.distance = std::stof(dist_fff_seq_print_str);

    if (!dist_sla_str.empty())
        m_arrange_settings_sla.distance = std::stof(dist_sla_str);

    if (!en_rot_fff_str.empty())
        m_arrange_settings_fff.enable_rotation = (en_rot_fff_str == "1" || en_rot_fff_str == "true");
    
    if (!en_allow_multiple_materials_str.empty())
        m_arrange_settings_fff.allow_multi_materials_on_same_plate = (en_allow_multiple_materials_str == "1" || en_allow_multiple_materials_str == "true");
    

    if (!en_rot_fff_seqp_str.empty())
        m_arrange_settings_fff_seq_print.enable_rotation = (en_rot_fff_seqp_str == "1" || en_rot_fff_seqp_str == "true");
    
    if(!en_avoid_region_str.empty())
        m_arrange_settings_fff.avoid_extrusion_cali_region = (en_avoid_region_str == "1" || en_avoid_region_str == "true");

    if (!en_rot_sla_str.empty())
        m_arrange_settings_sla.enable_rotation = (en_rot_sla_str == "1" || en_rot_sla_str == "true");

    //BBS: add specific arrange settings
    m_arrange_settings_fff_seq_print.is_seq_print = true;
}

int GLCanvas3D::GetHoverId()
{
    if (m_hover_plate_idxs.size() == 0) {
        return -1; }
    return m_hover_plate_idxs.front();

}

PrinterTechnology GLCanvas3D::current_printer_technology() const {
    return m_process->current_printer_technology();
}

GLCanvas3D::GLCanvas3D(wxGLCanvas* canvas, Bed3D &bed)
    : m_canvas(canvas)
    , m_context(nullptr)
    , m_bed(bed)
#if ENABLE_RETINA_GL
    , m_retina_helper(nullptr)
#endif
    , m_in_render(false)
    , m_main_toolbar(GLToolbar::Normal, "Main")
    , m_separator_toolbar(GLToolbar::Normal, "Separator")
    , m_assemble_view_toolbar(GLToolbar::Normal, "Assembly_View")
    , m_return_toolbar()
    , m_canvas_type(ECanvasType::CanvasView3D)
    , m_gizmos(*this)
    , m_use_clipping_planes(false)
    , m_sidebar_field("")
    , m_extra_frame_requested(false)
    , m_config(nullptr)
    , m_process(nullptr)
    , m_model(nullptr)
    , m_dirty(true)
    , m_initialized(false)
    , m_apply_zoom_to_volumes_filter(false)
    , m_picking_enabled(false)
    , m_moving_enabled(false)
    , m_dynamic_background_enabled(false)
    , m_multisample_allowed(false)
    , m_moving(false)
    , m_tab_down(false)
    , m_cursor_type(Standard)
    , m_color_by("volume")
    , m_reload_delayed(false)
#if ENABLE_RENDER_PICKING_PASS
    , m_show_picking_texture(false)
#endif // ENABLE_RENDER_PICKING_PASS
    , m_render_sla_auxiliaries(true)
    , m_labels(*this)
    , m_slope(m_volumes)
{
    if (m_canvas != nullptr) {
        m_timer.SetOwner(m_canvas);
        m_render_timer.SetOwner(m_canvas);
#if ENABLE_RETINA_GL
        m_retina_helper.reset(new RetinaHelper(canvas));
#endif // ENABLE_RETINA_GL
    }

    load_arrange_settings();

    m_selection.set_volumes(&m_volumes.volumes);
}

GLCanvas3D::~GLCanvas3D()
{
    reset_volumes();

    m_sel_plate_toolbar.del_all_item();
    m_sel_plate_toolbar.del_stats_item();
}

void GLCanvas3D::post_event(wxEvent &&event)
{
    event.SetEventObject(m_canvas);
    wxPostEvent(m_canvas, event);
}

bool GLCanvas3D::init()
{
    if (m_initialized)
        return true;

    if (m_canvas == nullptr || m_context == nullptr)
        return false;

    // init dark mode status
    on_change_color_mode(wxGetApp().app_config->get("dark_color_mode") == "1", false);

    BOOST_LOG_TRIVIAL(info) <<__FUNCTION__<< " enter";
    glsafe(::glClearColor(1.0f, 1.0f, 1.0f, 1.0f));
    glsafe(::glClearDepth(1.0f));

    glsafe(::glDepthFunc(GL_LESS));

    glsafe(::glEnable(GL_DEPTH_TEST));
    glsafe(::glEnable(GL_CULL_FACE));
    glsafe(::glEnable(GL_BLEND));
    glsafe(::glBlendFunc(GL_SRC_ALPHA, GL_ONE_MINUS_SRC_ALPHA));

    // Set antialiasing / multisampling
    glsafe(::glDisable(GL_LINE_SMOOTH));
    glsafe(::glDisable(GL_POLYGON_SMOOTH));

    // ambient lighting
    GLfloat ambient[4] = { 0.3f, 0.3f, 0.3f, 1.0f };
    glsafe(::glLightModelfv(GL_LIGHT_MODEL_AMBIENT, ambient));

    glsafe(::glEnable(GL_LIGHT0));
    glsafe(::glEnable(GL_LIGHT1));

    // light from camera
    GLfloat specular_cam[4] = { 0.3f, 0.3f, 0.3f, 1.0f };
    glsafe(::glLightfv(GL_LIGHT1, GL_SPECULAR, specular_cam));
    GLfloat diffuse_cam[4] = { 0.2f, 0.2f, 0.2f, 1.0f };
    glsafe(::glLightfv(GL_LIGHT1, GL_DIFFUSE, diffuse_cam));

    // light from above
    GLfloat specular_top[4] = { 0.2f, 0.2f, 0.2f, 1.0f };
    glsafe(::glLightfv(GL_LIGHT0, GL_SPECULAR, specular_top));
    GLfloat diffuse_top[4] = { 0.5f, 0.5f, 0.5f, 1.0f };
    glsafe(::glLightfv(GL_LIGHT0, GL_DIFFUSE, diffuse_top));

    // Enables Smooth Color Shading; try GL_FLAT for (lack of) fun.
    glsafe(::glShadeModel(GL_SMOOTH));

    // A handy trick -- have surface material mirror the color.
    glsafe(::glColorMaterial(GL_FRONT_AND_BACK, GL_AMBIENT_AND_DIFFUSE));
    glsafe(::glEnable(GL_COLOR_MATERIAL));

    if (m_multisample_allowed)
        glsafe(::glEnable(GL_MULTISAMPLE));

    BOOST_LOG_TRIVIAL(info) << __FUNCTION__ << ": before m_layers_editing init";
    if (m_main_toolbar.is_enabled())
        m_layers_editing.init();

    // on linux the gl context is not valid until the canvas is not shown on screen
    // we defer the geometry finalization of volumes until the first call to render()
    m_volumes.finalize_geometry(true);

    BOOST_LOG_TRIVIAL(info) <<__FUNCTION__<< ": before gizmo init";
    if (m_gizmos.is_enabled() && !m_gizmos.init())
        std::cout << "Unable to initialize gizmos: please, check that all the required textures are available" << std::endl;

    BOOST_LOG_TRIVIAL(info) <<__FUNCTION__<< ": before _init_toolbars";
    if (!_init_toolbars())
        return false;

    BOOST_LOG_TRIVIAL(info) <<__FUNCTION__<< ": finish _init_toolbars";
    if (m_selection.is_enabled() && !m_selection.init())
        return false;

    BOOST_LOG_TRIVIAL(info) <<__FUNCTION__<< ": finish m_selection";

#if ENABLE_IMGUI_STYLE_EDITOR
    //BBS load render color for style editor
    GLVolume::load_render_colors();
    PartPlate::load_render_colors();
    GLGizmoBase::load_render_colors();
    GLCanvas3D::load_render_colors();
    Bed3D::load_render_colors();
#endif
    //if (!wxGetApp().is_gl_version_greater_or_equal_to(3, 0))
    //    wxGetApp().plater()->enable_wireframe(false);
    m_initialized = true;

    return true;
}

void GLCanvas3D::on_change_color_mode(bool is_dark, bool reinit) {
    m_is_dark = is_dark;
    // Bed color
    m_bed.on_change_color_mode(is_dark);
    // GcodeViewer color
    m_gcode_viewer.on_change_color_mode(is_dark);
    // ImGui Style
    wxGetApp().imgui()->on_change_color_mode(is_dark);
    // Notification
    wxGetApp().plater()->get_notification_manager()->on_change_color_mode(is_dark);
    // Preview Slider
    IMSlider* m_layers_slider = get_gcode_viewer().get_layers_slider();
    IMSlider* m_moves_slider = get_gcode_viewer().get_moves_slider();
    m_layers_slider->on_change_color_mode(is_dark);
    m_moves_slider->on_change_color_mode(is_dark);
    // Partplate
    wxGetApp().plater()->get_partplate_list().on_change_color_mode(is_dark);

    // Toolbar
    if (m_canvas_type == CanvasView3D) {
        m_gizmos.on_change_color_mode(is_dark);
        if (reinit) {
            // reset svg
            _switch_toolbars_icon_filename();
            m_gizmos.switch_gizmos_icon_filename();
            // set dirty to re-generate icon texture
            m_separator_toolbar.set_icon_dirty();
            m_main_toolbar.set_icon_dirty();
            wxGetApp().plater()->get_collapse_toolbar().set_icon_dirty();
            m_assemble_view_toolbar.set_icon_dirty();
            m_gizmos.set_icon_dirty();
        }
    }
    if (m_canvas_type == CanvasAssembleView) {
        m_gizmos.on_change_color_mode(is_dark);
        if (reinit) {
            // reset svg
            m_gizmos.switch_gizmos_icon_filename();
            // set dirty to re-generate icon texture
            m_gizmos.set_icon_dirty();
        }
    }
}

void GLCanvas3D::set_as_dirty()
{
    m_dirty = true;
}

const float GLCanvas3D::get_scale() const
{
#if ENABLE_RETINA_GL
    return m_retina_helper->get_scale_factor();
#else
    return 1.0f;
#endif
}

unsigned int GLCanvas3D::get_volumes_count() const
{
    return (unsigned int)m_volumes.volumes.size();
}

void GLCanvas3D::reset_volumes()
{
    if (!m_initialized)
        return;

    if (m_volumes.empty())
        return;

    _set_current();

    m_selection.clear();
    m_volumes.clear();
    m_dirty = true;

    _set_warning_notification(EWarning::ObjectOutside, false);
}

//BBS: get current plater's bounding box
BoundingBoxf3 GLCanvas3D::_get_current_partplate_print_volume()
{
    BoundingBoxf3 test_volume;
    if (m_process && m_config)
    {
        BoundingBoxf3 plate_bb = m_process->get_current_plate()->get_bounding_box(false);
        BoundingBoxf3 print_volume({ plate_bb.min(0), plate_bb.min(1), 0.0 }, { plate_bb.max(0), plate_bb.max(1), m_config->opt_float("printable_height") });
        // Allow the objects to protrude below the print bed
        print_volume.min(2) = -1e10;
        print_volume.min(0) -= Slic3r::BuildVolume::BedEpsilon;
        print_volume.min(1) -= Slic3r::BuildVolume::BedEpsilon;
        print_volume.max(0) += Slic3r::BuildVolume::BedEpsilon;
        print_volume.max(1) += Slic3r::BuildVolume::BedEpsilon;
        test_volume = print_volume;
    }
    else
        test_volume = BoundingBoxf3();

    return test_volume;
}

ModelInstanceEPrintVolumeState GLCanvas3D::check_volumes_outside_state() const
{
    //BBS: if not initialized, return inside directly insteadof assert
    if (!m_initialized) {
        return ModelInstancePVS_Inside;
    }
    //assert(m_initialized);

    ModelInstanceEPrintVolumeState state;
    m_volumes.check_outside_state(m_bed.build_volume(), &state);
    return state;
}

void GLCanvas3D::toggle_sla_auxiliaries_visibility(bool visible, const ModelObject* mo, int instance_idx)
{
    m_render_sla_auxiliaries = visible;

    for (GLVolume* vol : m_volumes.volumes) {
        if (vol->composite_id.object_id >= 1000 &&
            vol->composite_id.object_id < 1000 + wxGetApp().plater()->get_partplate_list().get_plate_count())
            continue; // the wipe tower
        if ((mo == nullptr || m_model->objects[vol->composite_id.object_id] == mo)
        && (instance_idx == -1 || vol->composite_id.instance_id == instance_idx)
        && vol->composite_id.volume_id < 0)
            vol->is_active = visible;
    }
}

void GLCanvas3D::toggle_model_objects_visibility(bool visible, const ModelObject* mo, int instance_idx, const ModelVolume* mv)
{
    for (GLVolume* vol : m_volumes.volumes) {
        // BBS: add partplate logic
        if (vol->composite_id.object_id >= 1000 &&
            vol->composite_id.object_id < 1000 + wxGetApp().plater()->get_partplate_list().get_plate_count()) { // wipe tower
            vol->is_active = (visible && mo == nullptr);
        }
        else {
            if ((mo == nullptr || m_model->objects[vol->composite_id.object_id] == mo)
            && (instance_idx == -1 || vol->composite_id.instance_id == instance_idx)
            && (mv == nullptr || m_model->objects[vol->composite_id.object_id]->volumes[vol->composite_id.volume_id] == mv)) {
                vol->is_active = visible;

                if (instance_idx == -1) {
                    vol->force_native_color = false;
                    vol->force_neutral_color = false;
                } else {
                    const GLGizmosManager& gm = get_gizmos_manager();
                    auto gizmo_type = gm.get_current_type();
                    if (    (gizmo_type == GLGizmosManager::FdmSupports
                          || gizmo_type == GLGizmosManager::Seam)
                        && ! vol->is_modifier)
                        vol->force_neutral_color = true;
                    else if (gizmo_type == GLGizmosManager::MmuSegmentation)
                        vol->is_active = false;
                    else
                        vol->force_native_color = true;
                }
            }
        }
    }
    if (visible && !mo)
        toggle_sla_auxiliaries_visibility(true, mo, instance_idx);

    if (!mo && !visible && !m_model->objects.empty() && (m_model->objects.size() > 1 || m_model->objects.front()->instances.size() > 1))
        _set_warning_notification(EWarning::SomethingNotShown, true);

    if (!mo && visible)
        _set_warning_notification(EWarning::SomethingNotShown, false);
}

void GLCanvas3D::update_instance_printable_state_for_object(const size_t obj_idx)
{
    ModelObject* model_object = m_model->objects[obj_idx];
    for (int inst_idx = 0; inst_idx < (int)model_object->instances.size(); ++inst_idx) {
        ModelInstance* instance = model_object->instances[inst_idx];

        for (GLVolume* volume : m_volumes.volumes) {
            if ((volume->object_idx() == (int)obj_idx) && (volume->instance_idx() == inst_idx))
                volume->printable = instance->printable;
                if (!volume->printable) {
                    volume->render_color = GLVolume::UNPRINTABLE_COLOR;
                }
        }
    }
}

void GLCanvas3D::update_instance_printable_state_for_objects(const std::vector<size_t>& object_idxs)
{
    for (size_t obj_idx : object_idxs)
        update_instance_printable_state_for_object(obj_idx);
}

void GLCanvas3D::set_config(const DynamicPrintConfig* config)
{
    m_config = config;
    m_layers_editing.set_config(config);
}

void GLCanvas3D::set_process(BackgroundSlicingProcess *process)
{
    m_process = process;
}

void GLCanvas3D::set_model(Model* model)
{
    m_model = model;
    m_selection.set_model(m_model);
}

void GLCanvas3D::bed_shape_changed()
{
    refresh_camera_scene_box();
    wxGetApp().plater()->get_camera().requires_zoom_to_bed = true;
    m_dirty = true;
}

void GLCanvas3D::plates_count_changed()
{
    refresh_camera_scene_box();
    m_dirty = true;
}

Camera& GLCanvas3D::get_camera()
{
    return camera;
}

void GLCanvas3D::set_color_by(const std::string& value)
{
    m_color_by = value;
}

void GLCanvas3D::refresh_camera_scene_box()
{
    wxGetApp().plater()->get_camera().set_scene_box(scene_bounding_box());
}

BoundingBoxf3 GLCanvas3D::volumes_bounding_box() const
{
    BoundingBoxf3 bb;
    for (const GLVolume* volume : m_volumes.volumes) {
        if (!m_apply_zoom_to_volumes_filter || ((volume != nullptr) && volume->zoom_to_volumes))
            bb.merge(volume->transformed_bounding_box());
    }
    return bb;
}

BoundingBoxf3 GLCanvas3D::scene_bounding_box() const
{
    BoundingBoxf3 bb = volumes_bounding_box();
    bb.merge(m_bed.extended_bounding_box());
    double h = m_bed.build_volume().printable_height();
    //FIXME why -h?
    bb.min.z() = std::min(bb.min.z(), -h);
    bb.max.z() = std::max(bb.max.z(), h);

    //BBS merge plate scene bounding box
    if (m_canvas_type == ECanvasType::CanvasView3D) {
        PartPlateList& plate = wxGetApp().plater()->get_partplate_list();
        bb.merge(plate.get_bounding_box());
    }

    return bb;
}

BoundingBoxf3 GLCanvas3D::plate_scene_bounding_box(int plate_idx) const
{
    PartPlate* plate = wxGetApp().plater()->get_partplate_list().get_plate(plate_idx);

    BoundingBoxf3 bb = plate->get_bounding_box(true);
    if (m_config != nullptr) {
        double h = m_config->opt_float("printable_height");
        bb.min(2) = std::min(bb.min(2), -h);
        bb.max(2) = std::max(bb.max(2), h);
    }

    return bb;
}

bool GLCanvas3D::is_layers_editing_enabled() const
{
    return m_layers_editing.is_enabled();
}

bool GLCanvas3D::is_layers_editing_allowed() const
{
    return m_layers_editing.is_allowed();
}

void GLCanvas3D::reset_layer_height_profile()
{
    wxGetApp().plater()->take_snapshot("Variable layer height - Reset");
    m_layers_editing.reset_layer_height_profile(*this);
    m_layers_editing.state = LayersEditing::Completed;
    m_dirty = true;
}

void GLCanvas3D::adaptive_layer_height_profile(float quality_factor)
{
    wxGetApp().plater()->take_snapshot("Variable layer height - Adaptive");
    m_layers_editing.adaptive_layer_height_profile(*this, quality_factor);
    m_layers_editing.state = LayersEditing::Completed;
    m_dirty = true;
}

void GLCanvas3D::smooth_layer_height_profile(const HeightProfileSmoothingParams& smoothing_params)
{
    wxGetApp().plater()->take_snapshot("Variable layer height - Smooth all");
    m_layers_editing.smooth_layer_height_profile(*this, smoothing_params);
    m_layers_editing.state = LayersEditing::Completed;
    m_dirty = true;
}

bool GLCanvas3D::is_reload_delayed() const
{
    return m_reload_delayed;
}

void GLCanvas3D::enable_layers_editing(bool enable)
{
    m_layers_editing.set_enabled(enable);
    set_as_dirty();
}

void GLCanvas3D::enable_legend_texture(bool enable)
{
    m_gcode_viewer.enable_legend(enable);
}

void GLCanvas3D::enable_picking(bool enable)
{
    m_picking_enabled = enable;
    m_selection.set_mode(Selection::Instance);
}

void GLCanvas3D::enable_moving(bool enable)
{
    m_moving_enabled = enable;
}

void GLCanvas3D::enable_gizmos(bool enable)
{
    m_gizmos.set_enabled(enable);
}

void GLCanvas3D::enable_selection(bool enable)
{
    m_selection.set_enabled(enable);
}

void GLCanvas3D::enable_main_toolbar(bool enable)
{
    m_main_toolbar.set_enabled(enable);
}

void GLCanvas3D::reset_select_plate_toolbar_selection() {
    if (m_sel_plate_toolbar.m_all_plates_stats_item)
        m_sel_plate_toolbar.m_all_plates_stats_item->selected = false;
    if (wxGetApp().mainframe)
        wxGetApp().mainframe->update_slice_print_status(MainFrame::eEventSliceUpdate, true, true);
}

void GLCanvas3D::enable_select_plate_toolbar(bool enable)
{
    m_sel_plate_toolbar.set_enabled(enable);
}

void GLCanvas3D::enable_assemble_view_toolbar(bool enable)
{
    m_assemble_view_toolbar.set_enabled(enable);
}

void GLCanvas3D::enable_return_toolbar(bool enable)
{
    m_return_toolbar.set_enabled(enable);
}

void GLCanvas3D::enable_separator_toolbar(bool enable)
{
    m_separator_toolbar.set_enabled(enable);
}

void GLCanvas3D::enable_dynamic_background(bool enable)
{
    m_dynamic_background_enabled = enable;
}

void GLCanvas3D::allow_multisample(bool allow)
{
    m_multisample_allowed = allow;
}

void GLCanvas3D::zoom_to_bed()
{
    BoundingBoxf3 box = m_bed.build_volume().bounding_volume();
    box.min.z() = 0.0;
    box.max.z() = 0.0;
    _zoom_to_box(box, DefaultCameraZoomToBedMarginFactor);
}

void GLCanvas3D::zoom_to_volumes()
{
    m_apply_zoom_to_volumes_filter = true;
    _zoom_to_box(volumes_bounding_box());
    m_apply_zoom_to_volumes_filter = false;
}

void GLCanvas3D::zoom_to_selection()
{
    if (!m_selection.is_empty())
        _zoom_to_box(m_selection.get_bounding_box());
}

void GLCanvas3D::zoom_to_gcode()
{
    _zoom_to_box(m_gcode_viewer.get_paths_bounding_box(), 1.05);
}

void GLCanvas3D::zoom_to_plate(int plate_idx)
{
    BoundingBoxf3 box;
    if (plate_idx == REQUIRES_ZOOM_TO_ALL_PLATE) {
        box = wxGetApp().plater()->get_partplate_list().get_bounding_box();
        box.min.z() = 0.0;
        box.max.z() = 0.0;
        _zoom_to_box(box, DefaultCameraZoomToPlateMarginFactor);
    } else {
        PartPlate* plate = nullptr;
        if (plate_idx == REQUIRES_ZOOM_TO_CUR_PLATE) {
            plate = wxGetApp().plater()->get_partplate_list().get_curr_plate();
        }else {
            assert(plate_idx >= 0 && plate_idx < wxGetApp().plater()->get_partplate_list().get_plate_count());
            plate = wxGetApp().plater()->get_partplate_list().get_plate(plate_idx);
        }
        box = plate->get_bounding_box(true);
        box.min.z() = 0.0;
        box.max.z() = 0.0;
        _zoom_to_box(box, DefaultCameraZoomToPlateMarginFactor);
    }
}

void GLCanvas3D::select_view(const std::string& direction)
{
    wxGetApp().plater()->get_camera().select_view(direction);
    if (m_canvas != nullptr)
        m_canvas->Refresh();
}

void GLCanvas3D::select_plate()
{
    wxGetApp().plater()->get_partplate_list().select_plate_view();
    if (m_canvas != nullptr)
        m_canvas->Refresh();
}

void GLCanvas3D::update_volumes_colors_by_extruder()
{
    if (m_config != nullptr)
        m_volumes.update_colors_by_extruder(m_config);
}

float GLCanvas3D::get_collapse_toolbar_width()
{
    GLToolbar& collapse_toolbar = wxGetApp().plater()->get_collapse_toolbar();

    return collapse_toolbar.is_enabled() ? collapse_toolbar.get_width() : 0;
}

float GLCanvas3D::get_collapse_toolbar_height()
{
    GLToolbar& collapse_toolbar = wxGetApp().plater()->get_collapse_toolbar();

    return collapse_toolbar.is_enabled() ? collapse_toolbar.get_height() : 0;
}

bool GLCanvas3D::make_current_for_postinit() {
    return _set_current();
}

Points GLCanvas3D::estimate_wipe_tower_points(int plate_index, bool global) const
{
    PartPlateList &     ppl         = wxGetApp().plater()->get_partplate_list();
    DynamicPrintConfig &proj_cfg    = wxGetApp().preset_bundle->project_config;
    auto &              print       = wxGetApp().plater()->get_partplate_list().get_current_fff_print();
    int                 plate_count = ppl.get_plate_count();
    float               x           = dynamic_cast<const ConfigOptionFloats *>(proj_cfg.option("wipe_tower_x"))->get_at(plate_index);
    float               y           = dynamic_cast<const ConfigOptionFloats *>(proj_cfg.option("wipe_tower_y"))->get_at(plate_index);
    if (plate_index >= plate_count) { plate_index = 0; }
    float w               = dynamic_cast<const ConfigOptionFloat *>(m_config->option("prime_tower_width"))->value;
    float v               = dynamic_cast<const ConfigOptionFloat *>(m_config->option("prime_volume"))->value;
    Vec3d         wipe_tower_size = ppl.get_plate(plate_index)->estimate_wipe_tower_size(w, v);

    if (wipe_tower_size(1) == 0) {
        // when depth is unavailable (no items on this plate), we have to estimate the depth using the extruder number of all plates
        std::set<int> extruder_ids;
        if (global) {
            auto objs = wxGetApp().obj_list()->objects();
            for (ModelObject *obj : *objs) {
                for (ModelVolume *volume : obj->volumes) {
                    std::vector<int> es = volume->get_extruders();
                    extruder_ids.insert(es.begin(), es.end());
                }
            }
        } else {
            PartPlate* pl = ppl.get_plate(plate_index);
            std::vector<int> es = pl->get_extruders();
            extruder_ids.insert(es.begin(), es.end());
        }
        int extruder_size  = extruder_ids.size();
        wipe_tower_size(1) = extruder_size * print.wipe_tower_data(extruder_size).depth + 2 * print.wipe_tower_data().brim_width;
    }
    Vec3d plate_origin = ppl.get_plate(plate_index)->get_origin();
    Point wt_min_corner{scale_(x), scale_(y)};
    Point wt_max_corner(scale_(x + wipe_tower_size(0)), scale_(y + wipe_tower_size(1)));
    return {wt_min_corner, {wt_max_corner.x(), wt_min_corner.y()}, wt_max_corner, {wt_min_corner.x(), wt_max_corner.y()}};
}

void GLCanvas3D::render(bool only_init)
{
    if (m_in_render) {
        // if called recursively, return
        m_dirty = true;
        return;
    }

    m_in_render = true;
    Slic3r::ScopeGuard in_render_guard([this]() { m_in_render = false; });
    (void)in_render_guard;

    if (m_canvas == nullptr)
        return;

    //BBS: add enable_render
    if (!m_enable_render)
        return;

    // ensures this canvas is current and initialized
    if (!_is_shown_on_screen() || !_set_current() || !wxGetApp().init_opengl())
        return;

    if (!is_initialized() && !init())
        return;

    if (!m_main_toolbar.is_enabled())
        m_gcode_viewer.init(wxGetApp().get_mode(), wxGetApp().preset_bundle);

    if (! m_bed.build_volume().valid()) {
        // this happens at startup when no data is still saved under <>\AppData\Roaming\Slic3rPE
        post_event(SimpleEvent(EVT_GLCANVAS_UPDATE_BED_SHAPE));
        return;
    }

    if (only_init)
        return;

#if ENABLE_ENVIRONMENT_MAP
    if (wxGetApp().is_editor())
        wxGetApp().plater()->init_environment_texture();
#endif // ENABLE_ENVIRONMENT_MAP

    const Size& cnv_size = get_canvas_size();
    // Probably due to different order of events on Linux/GTK2, when one switched from 3D scene
    // to preview, this was called before canvas had its final size. It reported zero width
    // and the viewport was set incorrectly, leading to tripping glAsserts further down
    // the road (in apply_projection). That's why the minimum size is forced to 10.
    Camera& camera = wxGetApp().plater()->get_camera();
    camera.apply_viewport(0, 0, std::max(10u, (unsigned int)cnv_size.get_width()), std::max(10u, (unsigned int)cnv_size.get_height()));

    if (camera.requires_zoom_to_bed) {
        zoom_to_bed();
        _resize((unsigned int)cnv_size.get_width(), (unsigned int)cnv_size.get_height());
        camera.requires_zoom_to_bed = false;
    }

    if (camera.requires_zoom_to_plate > REQUIRES_ZOOM_TO_PLATE_IDLE) {
        zoom_to_plate(camera.requires_zoom_to_plate);
        _resize((unsigned int)cnv_size.get_width(), (unsigned int)cnv_size.get_height());
        camera.requires_zoom_to_plate = REQUIRES_ZOOM_TO_PLATE_IDLE;
    }

    if (camera.requires_zoom_to_volumes) {
        zoom_to_volumes();
        _resize((unsigned int)cnv_size.get_width(), (unsigned int)cnv_size.get_height());
        camera.requires_zoom_to_volumes = false;
    }

    camera.apply_view_matrix();
    camera.apply_projection(_max_bounding_box(true, true, true));

    GLfloat position_cam[4] = { 1.0f, 0.0f, 1.0f, 0.0f };
    glsafe(::glLightfv(GL_LIGHT1, GL_POSITION, position_cam));
    GLfloat position_top[4] = { -0.5f, -0.5f, 1.0f, 0.0f };
    glsafe(::glLightfv(GL_LIGHT0, GL_POSITION, position_top));

    wxGetApp().imgui()->new_frame();

    if (m_picking_enabled) {
        if (m_rectangle_selection.is_dragging())
            // picking pass using rectangle selection
            _rectangular_selection_picking_pass();
        //BBS: enable picking when no volumes for partplate logic
        //else if (!m_volumes.empty())
        else
            // regular picking pass
            _picking_pass();
    }

#if ENABLE_RENDER_PICKING_PASS
    if (!m_picking_enabled || !m_show_picking_texture) {
#endif // ENABLE_RENDER_PICKING_PASS
    // draw scene
    glsafe(::glClear(GL_COLOR_BUFFER_BIT | GL_DEPTH_BUFFER_BIT));
    _render_background();

    //BBS add partplater rendering logic
    bool only_current = false, only_body = false, show_axes = true, no_partplate = false;
    GLGizmosManager::EType gizmo_type = m_gizmos.get_current_type();
    if (!m_main_toolbar.is_enabled()) {
        //only_body = true;
        only_current = true;
    }
    else if ((gizmo_type == GLGizmosManager::FdmSupports) || (gizmo_type == GLGizmosManager::Seam) || (gizmo_type == GLGizmosManager::MmuSegmentation))
        no_partplate = true;

    /* view3D render*/
    int hover_id = (m_hover_plate_idxs.size() > 0)?m_hover_plate_idxs.front():-1;
    if (m_canvas_type == ECanvasType::CanvasView3D) {
        //BBS: add outline logic
        _render_objects(GLVolumeCollection::ERenderType::Opaque, !m_gizmos.is_running());
        _render_sla_slices();
        _render_selection();
        if (!no_partplate)
            _render_bed(!camera.is_looking_downward(), show_axes);
        if (!no_partplate) //BBS: add outline logic
            _render_platelist(!camera.is_looking_downward(), only_current, only_body, hover_id, true);
        _render_objects(GLVolumeCollection::ERenderType::Transparent, !m_gizmos.is_running());
    }
    /* preview render */
    else if (m_canvas_type == ECanvasType::CanvasPreview && m_render_preview) {
        _render_objects(GLVolumeCollection::ERenderType::Opaque, !m_gizmos.is_running());
        _render_sla_slices();
        _render_selection();
        _render_bed(!camera.is_looking_downward(), show_axes);
        _render_platelist(!camera.is_looking_downward(), only_current, true, hover_id);
        // BBS: GUI refactor: add canvas size as parameters
        _render_gcode(cnv_size.get_width(), cnv_size.get_height());
    }
    /* assemble render*/
    else if (m_canvas_type == ECanvasType::CanvasAssembleView) {
        //BBS: add outline logic
        _render_objects(GLVolumeCollection::ERenderType::Opaque, !m_gizmos.is_running());
        //_render_bed(!camera.is_looking_downward(), show_axes);
        _render_plane();
        //BBS: add outline logic insteadof selection under assemble view
        //_render_selection();
        // BBS: add outline logic
        _render_objects(GLVolumeCollection::ERenderType::Transparent, !m_gizmos.is_running());
    }

    _render_sequential_clearance();
#if ENABLE_RENDER_SELECTION_CENTER
    _render_selection_center();
#endif // ENABLE_RENDER_SELECTION_CENTER

    // we need to set the mouse's scene position here because the depth buffer
    // could be invalidated by the following gizmo render methods
    // this position is used later into on_mouse() to drag the objects
    if (m_picking_enabled)
        m_mouse.scene_position = _mouse_to_3d(m_mouse.position.cast<coord_t>());

    // sidebar hints need to be rendered before the gizmos because the depth buffer
    // could be invalidated by the following gizmo render methods
    _render_selection_sidebar_hints();
    _render_current_gizmo();
#if ENABLE_RENDER_PICKING_PASS
    }
#endif // ENABLE_RENDER_PICKING_PASS

#if ENABLE_SHOW_CAMERA_TARGET
    _render_camera_target();
#endif // ENABLE_SHOW_CAMERA_TARGET

    if (m_picking_enabled && m_rectangle_selection.is_dragging())
        m_rectangle_selection.render(*this);

    // draw overlays
    _render_overlays();

    if (wxGetApp().plater()->is_render_statistic_dialog_visible()) {
        ImGui::ShowMetricsWindow();

        ImGuiWrapper& imgui = *wxGetApp().imgui();
        imgui.begin(std::string("Render statistics"), ImGuiWindowFlags_AlwaysAutoResize | ImGuiWindowFlags_NoResize | ImGuiWindowFlags_NoCollapse);
        imgui.text("FPS (SwapBuffers() calls per second):");
        ImGui::SameLine();
        imgui.text(std::to_string(m_render_stats.get_fps_and_reset_if_needed()));
        ImGui::Separator();
        imgui.text("Compressed textures:");
        ImGui::SameLine();
        imgui.text(OpenGLManager::are_compressed_textures_supported() ? "supported" : "not supported");
        imgui.text("Max texture size:");
        ImGui::SameLine();
        imgui.text(std::to_string(OpenGLManager::get_gl_info().get_max_tex_size()));
        imgui.end();
    }

#if ENABLE_PROJECT_DIRTY_STATE_DEBUG_WINDOW
    if (wxGetApp().is_editor() && wxGetApp().plater()->is_view3D_shown())
        wxGetApp().plater()->render_project_state_debug_window();
#endif // ENABLE_PROJECT_DIRTY_STATE_DEBUG_WINDOW

#if ENABLE_CAMERA_STATISTICS
    camera.debug_render();
#endif // ENABLE_CAMERA_STATISTICS

#if ENABLE_IMGUI_STYLE_EDITOR
    if (wxGetApp().get_mode() == ConfigOptionMode::comDevelop)
        _render_style_editor();
#endif


    std::string tooltip;

	// Negative coordinate means out of the window, likely because the window was deactivated.
	// In that case the tooltip should be hidden.
    if (m_mouse.position.x() >= 0. && m_mouse.position.y() >= 0.) {
        if (tooltip.empty())
            tooltip = m_layers_editing.get_tooltip(*this);

	    if (tooltip.empty())
	        tooltip = m_gizmos.get_tooltip();

	    if (tooltip.empty())
	        tooltip = m_main_toolbar.get_tooltip();

        //BBS: GUI refactor: GLToolbar
        if (tooltip.empty())
            tooltip = m_assemble_view_toolbar.get_tooltip();

	    if (tooltip.empty())
            tooltip = wxGetApp().plater()->get_collapse_toolbar().get_tooltip();

        // BBS
#if 0
	    if (tooltip.empty())
            tooltip = wxGetApp().plater()->get_view_toolbar().get_tooltip();
#endif
    }

    set_tooltip(tooltip);

    if (m_tooltip_enabled)
        m_tooltip.render(m_mouse.position, *this);

    wxGetApp().plater()->get_mouse3d_controller().render_settings_dialog(*this);

    if (m_canvas_type != ECanvasType::CanvasAssembleView) {
        float right_margin = SLIDER_DEFAULT_RIGHT_MARGIN;
        float bottom_margin = SLIDER_DEFAULT_BOTTOM_MARGIN;
        if (m_canvas_type == ECanvasType::CanvasPreview) {
            right_margin = SLIDER_RIGHT_MARGIN;
            bottom_margin = SLIDER_BOTTOM_MARGIN;
        }
        wxGetApp().plater()->get_notification_manager()->render_notifications(*this, get_overlay_window_width(), bottom_margin, right_margin);
    }

    wxGetApp().imgui()->render();

    m_canvas->SwapBuffers();
    m_render_stats.increment_fps_counter();
}

void GLCanvas3D::render_thumbnail(ThumbnailData& thumbnail_data, unsigned int w, unsigned int h, const ThumbnailsParams& thumbnail_params, Camera::EType camera_type, bool use_top_view, bool for_picking)
{
    render_thumbnail(thumbnail_data, w, h, thumbnail_params, m_volumes, camera_type, use_top_view, for_picking);
}

void GLCanvas3D::render_thumbnail(ThumbnailData& thumbnail_data, unsigned int w, unsigned int h, const ThumbnailsParams& thumbnail_params,
    const GLVolumeCollection& volumes, Camera::EType camera_type, bool use_top_view, bool for_picking)
{
    GLShaderProgram* shader = wxGetApp().get_shader("thumbnail");
    ModelObjectPtrs& model_objects = GUI::wxGetApp().model().objects;
    std::vector<std::array<float, 4>> colors = ::get_extruders_colors();
    switch (OpenGLManager::get_framebuffers_type())
    {
    case OpenGLManager::EFramebufferType::Arb:
        { render_thumbnail_framebuffer(thumbnail_data, w, h, thumbnail_params,
            wxGetApp().plater()->get_partplate_list(), model_objects, volumes, colors, shader, camera_type, use_top_view, for_picking); break; }
    case OpenGLManager::EFramebufferType::Ext:
        { render_thumbnail_framebuffer_ext(thumbnail_data, w, h, thumbnail_params,
            wxGetApp().plater()->get_partplate_list(), model_objects, volumes, colors, shader, camera_type, use_top_view, for_picking); break; }
    default:
        { render_thumbnail_legacy(thumbnail_data, w, h, thumbnail_params,
            wxGetApp().plater()->get_partplate_list(), model_objects, volumes, colors, shader, camera_type); break; }
    }
}

void GLCanvas3D::render_calibration_thumbnail(ThumbnailData& thumbnail_data, unsigned int w, unsigned int h, const ThumbnailsParams& thumbnail_params)
{
    //load current plate gcode
    m_gcode_viewer.render_calibration_thumbnail(thumbnail_data, w, h, thumbnail_params,
        wxGetApp().plater()->get_partplate_list(), wxGetApp().get_opengl_manager());
}

//BBS
void GLCanvas3D::select_curr_plate_all()
{
    m_selection.add_curr_plate();
    m_dirty = true;
}

//BBS
void GLCanvas3D::remove_curr_plate_all()
{
    m_selection.remove_curr_plate();
    m_dirty = true;
}

void GLCanvas3D::update_plate_thumbnails()
{
    _update_imgui_select_plate_toolbar();
}

void GLCanvas3D::select_all()
{
    m_selection.add_all();
    m_dirty = true;
}

void GLCanvas3D::deselect_all()
{
    m_selection.remove_all();
    // BBS
    //wxGetApp().obj_manipul()->set_dirty();
    m_gizmos.reset_all_states();
    m_gizmos.update_data();
    post_event(SimpleEvent(EVT_GLCANVAS_OBJECT_SELECT));
}

void GLCanvas3D::set_selected_visible(bool visible)
{
    for (unsigned int i : m_selection.get_volume_idxs()) {
        GLVolume* volume = const_cast<GLVolume*>(m_selection.get_volume(i));
        volume->visible = visible;
        volume->color[3] = visible ? 1.f : GLVolume::MODEL_HIDDEN_COL[3];
        volume->render_color[3] = volume->color[3];
        volume->force_native_color = !visible;
    }
}

void GLCanvas3D::delete_selected()
{
    m_selection.erase();
}

void GLCanvas3D::ensure_on_bed(unsigned int object_idx, bool allow_negative_z)
{
    //BBS if asseble view canvas
    if (m_canvas_type == ECanvasType::CanvasAssembleView) {
        return;
    }

    if (allow_negative_z)
        return;

    typedef std::map<std::pair<int, int>, double> InstancesToZMap;
    InstancesToZMap instances_min_z;

    for (GLVolume* volume : m_volumes.volumes) {
        if (volume->object_idx() == (int)object_idx && !volume->is_modifier) {
            double min_z = volume->transformed_convex_hull_bounding_box().min.z();
            std::pair<int, int> instance = std::make_pair(volume->object_idx(), volume->instance_idx());
            InstancesToZMap::iterator it = instances_min_z.find(instance);
            if (it == instances_min_z.end())
                it = instances_min_z.insert(InstancesToZMap::value_type(instance, DBL_MAX)).first;

            it->second = std::min(it->second, min_z);
        }
    }

    for (GLVolume* volume : m_volumes.volumes) {
        std::pair<int, int> instance = std::make_pair(volume->object_idx(), volume->instance_idx());
        InstancesToZMap::iterator it = instances_min_z.find(instance);
        if (it != instances_min_z.end())
            volume->set_instance_offset(Z, volume->get_instance_offset(Z) - it->second);
    }
}


const std::vector<double>& GLCanvas3D::get_gcode_layers_zs() const
{
    return m_gcode_viewer.get_layers_zs();
}

std::vector<double> GLCanvas3D::get_volumes_print_zs(bool active_only) const
{
    return m_volumes.get_current_print_zs(active_only);
}

void GLCanvas3D::set_gcode_options_visibility_from_flags(unsigned int flags)
{
    m_gcode_viewer.set_options_visibility_from_flags(flags);
}

void GLCanvas3D::set_volumes_z_range(const std::array<double, 2>& range)
{
    m_volumes.set_range(range[0] - 1e-6, range[1] + 1e-6);
}

std::vector<int> GLCanvas3D::load_object(const ModelObject& model_object, int obj_idx, std::vector<int> instance_idxs)
{
    if (instance_idxs.empty()) {
        for (unsigned int i = 0; i < model_object.instances.size(); ++i) {
            instance_idxs.emplace_back(i);
        }
    }
    return m_volumes.load_object(&model_object, obj_idx, instance_idxs, m_color_by, m_initialized);
}

std::vector<int> GLCanvas3D::load_object(const Model& model, int obj_idx)
{
    if (0 <= obj_idx && obj_idx < (int)model.objects.size()) {
        const ModelObject* model_object = model.objects[obj_idx];
        if (model_object != nullptr)
            return load_object(*model_object, obj_idx, std::vector<int>());
    }

    return std::vector<int>();
}

void GLCanvas3D::mirror_selection(Axis axis)
{
    m_selection.mirror(axis);
    do_mirror(L("Mirror Object"));
    // BBS
    //wxGetApp().obj_manipul()->set_dirty();
}

// Reload the 3D scene of
// 1) Model / ModelObjects / ModelInstances / ModelVolumes
// 2) Print bed
// 3) SLA support meshes for their respective ModelObjects / ModelInstances
// 4) Wipe tower preview
// 5) Out of bed collision status & message overlay (texture)
void GLCanvas3D::reload_scene(bool refresh_immediately, bool force_full_scene_refresh)
{
    if (m_canvas == nullptr || m_config == nullptr || m_model == nullptr)
        return;

    if (!m_initialized)
        return;

    _set_current();

    m_hover_volume_idxs.clear();

    struct ModelVolumeState {
        ModelVolumeState(const GLVolume* volume) :
            model_volume(nullptr), geometry_id(volume->geometry_id), volume_idx(-1) {}
        ModelVolumeState(const ModelVolume* model_volume, const ObjectID& instance_id, const GLVolume::CompositeID& composite_id) :
            model_volume(model_volume), geometry_id(std::make_pair(model_volume->id().id, instance_id.id)), composite_id(composite_id), volume_idx(-1) {}
        ModelVolumeState(const ObjectID& volume_id, const ObjectID& instance_id) :
            model_volume(nullptr), geometry_id(std::make_pair(volume_id.id, instance_id.id)), volume_idx(-1) {}
        bool new_geometry() const { return this->volume_idx == size_t(-1); }
        const ModelVolume* model_volume;
        // ObjectID of ModelVolume + ObjectID of ModelInstance
        // or timestamp of an SLAPrintObjectStep + ObjectID of ModelInstance
        std::pair<size_t, size_t>   geometry_id;
        GLVolume::CompositeID       composite_id;
        // Volume index in the new GLVolume vector.
        size_t                      volume_idx;
    };
    std::vector<ModelVolumeState> model_volume_state;
    std::vector<ModelVolumeState> aux_volume_state;

    struct GLVolumeState {
        GLVolumeState() :
            volume_idx(size_t(-1)) {}
        GLVolumeState(const GLVolume* volume, unsigned int volume_idx) :
            composite_id(volume->composite_id), volume_idx(volume_idx) {}
        GLVolumeState(const GLVolume::CompositeID &composite_id) :
            composite_id(composite_id), volume_idx(size_t(-1)) {}

        GLVolume::CompositeID       composite_id;
        // Volume index in the old GLVolume vector.
        size_t                      volume_idx;
    };

    // SLA steps to pull the preview meshes for.
	typedef std::array<SLAPrintObjectStep, 3> SLASteps;
    SLASteps sla_steps = { slaposDrillHoles, slaposSupportTree, slaposPad };
    struct SLASupportState {
        std::array<PrintStateBase::StateWithTimeStamp, std::tuple_size<SLASteps>::value> step;
    };
    // State of the sla_steps for all SLAPrintObjects.
    std::vector<SLASupportState>   sla_support_state;

    std::vector<size_t> instance_ids_selected;
    std::vector<size_t> map_glvolume_old_to_new(m_volumes.volumes.size(), size_t(-1));
    std::vector<GLVolumeState> deleted_volumes;
    // BBS
    std::vector<GLVolumeState> deleted_wipe_towers;
    std::vector<GLVolume*> glvolumes_new;
    glvolumes_new.reserve(m_volumes.volumes.size());
    auto model_volume_state_lower = [](const ModelVolumeState& m1, const ModelVolumeState& m2) { return m1.geometry_id < m2.geometry_id; };

    m_reload_delayed = !m_canvas->IsShown() && !refresh_immediately && !force_full_scene_refresh;

    PrinterTechnology printer_technology = current_printer_technology();

    // BBS: support wipe tower for multi-plates
    PartPlateList& ppl = wxGetApp().plater()->get_partplate_list();
    int n_plates = ppl.get_plate_count();
    std::vector<int> volume_idxs_wipe_tower_old(n_plates, -1);

    // Release invalidated volumes to conserve GPU memory in case of delayed refresh (see m_reload_delayed).
    // First initialize model_volumes_new_sorted & model_instances_new_sorted.
    for (int object_idx = 0; object_idx < (int)m_model->objects.size(); ++object_idx) {
        const ModelObject* model_object = m_model->objects[object_idx];
        for (int instance_idx = 0; instance_idx < (int)model_object->instances.size(); ++instance_idx) {
            const ModelInstance* model_instance = model_object->instances[instance_idx];
            for (int volume_idx = 0; volume_idx < (int)model_object->volumes.size(); ++volume_idx) {
                const ModelVolume* model_volume = model_object->volumes[volume_idx];
                if (m_canvas_type == ECanvasType::CanvasAssembleView) {
                    if (model_volume->is_model_part())
                        model_volume_state.emplace_back(model_volume, model_instance->id(), GLVolume::CompositeID(object_idx, volume_idx, instance_idx));
                }
                else {
                    model_volume_state.emplace_back(model_volume, model_instance->id(), GLVolume::CompositeID(object_idx, volume_idx, instance_idx));
                }
            }
        }
    }
    if (printer_technology == ptSLA) {
        const SLAPrint* sla_print = this->sla_print();
#ifndef NDEBUG
        // Verify that the SLAPrint object is synchronized with m_model.
        check_model_ids_equal(*m_model, sla_print->model());
#endif /* NDEBUG */
        sla_support_state.reserve(sla_print->objects().size());
        for (const SLAPrintObject* print_object : sla_print->objects()) {
            SLASupportState state;
            for (size_t istep = 0; istep < sla_steps.size(); ++istep) {
                state.step[istep] = print_object->step_state_with_timestamp(sla_steps[istep]);
                if (state.step[istep].state == PrintStateBase::DONE) {
                    if (!print_object->has_mesh(sla_steps[istep]))
                        // Consider the DONE step without a valid mesh as invalid for the purpose
                        // of mesh visualization.
                        state.step[istep].state = PrintStateBase::INVALID;
                    else if (sla_steps[istep] != slaposDrillHoles)
                        for (const ModelInstance* model_instance : print_object->model_object()->instances)
                            // Only the instances, which are currently printable, will have the SLA support structures kept.
                            // The instances outside the print bed will have the GLVolumes of their support structures released.
                            if (model_instance->is_printable())
                                aux_volume_state.emplace_back(state.step[istep].timestamp, model_instance->id());
                }
            }
            sla_support_state.emplace_back(state);
        }
    }
    std::sort(model_volume_state.begin(), model_volume_state.end(), model_volume_state_lower);
    std::sort(aux_volume_state.begin(), aux_volume_state.end(), model_volume_state_lower);

    // BBS: normalize painting data with current filament count
    for (unsigned int obj_idx = 0; obj_idx < (unsigned int)m_model->objects.size(); ++obj_idx) {
        const ModelObject& model_object = *m_model->objects[obj_idx];
        for (int volume_idx = 0; volume_idx < (int)model_object.volumes.size(); ++volume_idx) {
            ModelVolume& model_volume = *model_object.volumes[volume_idx];
            if (!model_volume.is_model_part())
                continue;

            unsigned int filaments_count = (unsigned int)dynamic_cast<const ConfigOptionStrings*>(m_config->option("filament_colour"))->values.size();
            model_volume.update_extruder_count(filaments_count);
        }
    }

    // Release all ModelVolume based GLVolumes not found in the current Model. Find the GLVolume of a hollowed mesh.
    for (size_t volume_id = 0; volume_id < m_volumes.volumes.size(); ++volume_id) {
        GLVolume* volume = m_volumes.volumes[volume_id];
        ModelVolumeState  key(volume);
        ModelVolumeState* mvs = nullptr;
        if (volume->volume_idx() < 0) {
            auto it = std::lower_bound(aux_volume_state.begin(), aux_volume_state.end(), key, model_volume_state_lower);
            if (it != aux_volume_state.end() && it->geometry_id == key.geometry_id)
                // This can be an SLA support structure that should not be rendered (in case someone used undo
                // to revert to before it was generated). We only reuse the volume if that's not the case.
                if (m_model->objects[volume->composite_id.object_id]->sla_points_status != sla::PointsStatus::NoPoints)
                    mvs = &(*it);
        }
        else {
            auto it = std::lower_bound(model_volume_state.begin(), model_volume_state.end(), key, model_volume_state_lower);
            if (it != model_volume_state.end() && it->geometry_id == key.geometry_id)
                mvs = &(*it);
        }
        // Emplace instance ID of the volume. Both the aux volumes and model volumes share the same instance ID.
        // The wipe tower has its own wipe_tower_instance_id().
        if (m_selection.contains_volume(volume_id)) {
            if (m_canvas_type == ECanvasType::CanvasAssembleView) {
                if (!volume->is_modifier)
                    instance_ids_selected.emplace_back(volume->geometry_id.second);
            }
            else {
                instance_ids_selected.emplace_back(volume->geometry_id.second);
            }
        }
        if (mvs == nullptr || force_full_scene_refresh) {
            // This GLVolume will be released.
            if (volume->is_wipe_tower) {
                // There is only one wipe tower.
                //assert(volume_idx_wipe_tower_old == -1);
                int plate_id = volume->composite_id.object_id - 1000;
                if (plate_id < n_plates)
                    volume_idxs_wipe_tower_old[plate_id] = (int)volume_id;
            }
            if (!m_reload_delayed) {
                deleted_volumes.emplace_back(volume, volume_id);
                // BBS
                if (volume->is_wipe_tower)
                    deleted_wipe_towers.emplace_back(volume, volume_id);
                delete volume;
            }
        }
        else {
            // This GLVolume will be reused.
            volume->set_sla_shift_z(0.0);
            map_glvolume_old_to_new[volume_id] = glvolumes_new.size();
            mvs->volume_idx = glvolumes_new.size();
            glvolumes_new.emplace_back(volume);
            // Update color of the volume based on the current extruder.
            if (mvs->model_volume != nullptr) {
                int extruder_id = mvs->model_volume->extruder_id();
                if (extruder_id != -1)
                    volume->extruder_id = extruder_id;

                volume->is_modifier = !mvs->model_volume->is_model_part();
                volume->set_color(color_from_model_volume(*mvs->model_volume));

                // updates volumes transformations
                if (m_canvas_type != ECanvasType::CanvasAssembleView) {
                    volume->set_instance_transformation(mvs->model_volume->get_object()->instances[mvs->composite_id.instance_id]->get_transformation());
                    volume->set_volume_transformation(mvs->model_volume->get_transformation());
                    // updates volumes convex hull
                    if (mvs->model_volume->is_model_part() && ! volume->convex_hull())
                        // Model volume was likely changed from modifier or support blocker / enforcer to a model part.
                        // Only model parts require convex hulls.
                        volume->set_convex_hull(mvs->model_volume->get_convex_hull_shared_ptr());
                    volume->set_offset_to_assembly(Vec3d(0, 0, 0));
                }
                else {
                    volume->set_instance_transformation(mvs->model_volume->get_object()->instances[mvs->composite_id.instance_id]->get_assemble_transformation());
                    volume->set_volume_transformation(mvs->model_volume->get_transformation());
                    // updates volumes convex hull
                    if (mvs->model_volume->is_model_part() && ! volume->convex_hull())
                        // Model volume was likely changed from modifier or support blocker / enforcer to a model part.
                        // Only model parts require convex hulls.
                        volume->set_convex_hull(mvs->model_volume->get_convex_hull_shared_ptr());
                    volume->set_offset_to_assembly(mvs->model_volume->get_object()->instances[mvs->composite_id.instance_id]->get_offset_to_assembly());
                }
            }
        }
    }
    sort_remove_duplicates(instance_ids_selected);
    auto deleted_volumes_lower = [](const GLVolumeState &v1, const GLVolumeState &v2) { return v1.composite_id < v2.composite_id; };
    std::sort(deleted_volumes.begin(), deleted_volumes.end(), deleted_volumes_lower);

    //BBS clean hover_volume_idxs
    m_hover_volume_idxs.clear();

    if (m_reload_delayed)
        return;

    // BBS: do not check wipe tower changes
    bool update_object_list = false;
    if (deleted_volumes.size() != deleted_wipe_towers.size())
        update_object_list = true;

    if (m_volumes.volumes != glvolumes_new && !update_object_list) {
        int vol_idx = 0;
        for (; vol_idx < std::min(m_volumes.volumes.size(), glvolumes_new.size()); vol_idx++) {
            if (m_volumes.volumes[vol_idx] != glvolumes_new[vol_idx]) {
                update_object_list = true;
                break;
            }
        }
        for (int temp_idx = vol_idx; temp_idx < m_volumes.volumes.size() && !update_object_list; temp_idx++) {
            // Volumes in m_volumes might not exist anymore, so we cannot
            // directly check if they are is_wipe_towers, for which we do
            // not want to update the object list.  Instead, we do a kind of
            // slow thing of seeing if they were in the deleted list, and if
            // so, if they were a wipe tower.
            bool was_deleted_wipe_tower = false;
            for (int del_idx = 0; del_idx < deleted_wipe_towers.size(); del_idx++) {
                if (deleted_wipe_towers[del_idx].volume_idx == temp_idx) {
                    was_deleted_wipe_tower = true;
                    break;
                }
            }
            if (!was_deleted_wipe_tower) {
                update_object_list = true;
            }
        }
        for (int temp_idx = vol_idx; temp_idx < glvolumes_new.size() && !update_object_list; temp_idx++) {
            if (!glvolumes_new[temp_idx]->is_wipe_tower)
                update_object_list = true;
        }
    }
    m_volumes.volumes = std::move(glvolumes_new);
    for (unsigned int obj_idx = 0; obj_idx < (unsigned int)m_model->objects.size(); ++ obj_idx) {
        const ModelObject &model_object = *m_model->objects[obj_idx];
        for (int volume_idx = 0; volume_idx < (int)model_object.volumes.size(); ++ volume_idx) {
			const ModelVolume &model_volume = *model_object.volumes[volume_idx];
            if (m_canvas_type == ECanvasType::CanvasAssembleView && !model_volume.is_model_part())
                continue;
            for (int instance_idx = 0; instance_idx < (int)model_object.instances.size(); ++ instance_idx) {
				const ModelInstance &model_instance = *model_object.instances[instance_idx];
				ModelVolumeState key(model_volume.id(), model_instance.id());
				auto it = std::lower_bound(model_volume_state.begin(), model_volume_state.end(), key, model_volume_state_lower);
				assert(it != model_volume_state.end() && it->geometry_id == key.geometry_id);
                if (it->new_geometry()) {
                    // New volume.
                    auto it_old_volume = std::lower_bound(deleted_volumes.begin(), deleted_volumes.end(), GLVolumeState(it->composite_id), deleted_volumes_lower);
                    if (it_old_volume != deleted_volumes.end() && it_old_volume->composite_id == it->composite_id)
                        // If a volume changed its ObjectID, but it reuses a GLVolume's CompositeID, maintain its selection.
                        map_glvolume_old_to_new[it_old_volume->volume_idx] = m_volumes.volumes.size();
                    // Note the index of the loaded volume, so that we can reload the main model GLVolume with the hollowed mesh
                    // later in this function.
                    it->volume_idx = m_volumes.volumes.size();
                    m_volumes.load_object_volume(&model_object, obj_idx, volume_idx, instance_idx, m_color_by, m_initialized, m_canvas_type == ECanvasType::CanvasAssembleView);
                    m_volumes.volumes.back()->geometry_id = key.geometry_id;
                    update_object_list = true;
                } else {
					// Recycling an old GLVolume.
					GLVolume &existing_volume = *m_volumes.volumes[it->volume_idx];
                    assert(existing_volume.geometry_id == key.geometry_id);
					// Update the Object/Volume/Instance indices into the current Model.
					if (existing_volume.composite_id != it->composite_id) {
						existing_volume.composite_id = it->composite_id;
						update_object_list = true;
					}
                }
            }
        }
    }
    if (printer_technology == ptSLA) {
        size_t idx = 0;
        const SLAPrint *sla_print = this->sla_print();
		std::vector<double> shift_zs(m_model->objects.size(), 0);
        double relative_correction_z = sla_print->relative_correction().z();
        if (relative_correction_z <= EPSILON)
            relative_correction_z = 1.;
		for (const SLAPrintObject *print_object : sla_print->objects()) {
            SLASupportState   &state        = sla_support_state[idx ++];
            const ModelObject *model_object = print_object->model_object();
            // Find an index of the ModelObject
            int object_idx;
            // There may be new SLA volumes added to the scene for this print_object.
            // Find the object index of this print_object in the Model::objects list.
            auto it = std::find(sla_print->model().objects.begin(), sla_print->model().objects.end(), model_object);
            assert(it != sla_print->model().objects.end());
			object_idx = it - sla_print->model().objects.begin();
			// Cache the Z offset to be applied to all volumes with this object_idx.
			shift_zs[object_idx] = print_object->get_current_elevation() / relative_correction_z;
            // Collect indices of this print_object's instances, for which the SLA support meshes are to be added to the scene.
            // pairs of <instance_idx, print_instance_idx>
			std::vector<std::pair<size_t, size_t>> instances[std::tuple_size<SLASteps>::value];
            for (size_t print_instance_idx = 0; print_instance_idx < print_object->instances().size(); ++ print_instance_idx) {
                const SLAPrintObject::Instance &instance = print_object->instances()[print_instance_idx];
                // Find index of ModelInstance corresponding to this SLAPrintObject::Instance.
				auto it = std::find_if(model_object->instances.begin(), model_object->instances.end(),
                    [&instance](const ModelInstance *mi) { return mi->id() == instance.instance_id; });
                assert(it != model_object->instances.end());
                int instance_idx = it - model_object->instances.begin();
                for (size_t istep = 0; istep < sla_steps.size(); ++ istep)
                    if (sla_steps[istep] == slaposDrillHoles) {
                    	// Hollowing is a special case, where the mesh from the backend is being loaded into the 1st volume of an instance,
                    	// not into its own GLVolume.
                        // There shall always be such a GLVolume allocated.
                        ModelVolumeState key(model_object->volumes.front()->id(), instance.instance_id);
                        auto it = std::lower_bound(model_volume_state.begin(), model_volume_state.end(), key, model_volume_state_lower);
                        assert(it != model_volume_state.end() && it->geometry_id == key.geometry_id);
                        assert(!it->new_geometry());
                        GLVolume &volume = *m_volumes.volumes[it->volume_idx];
                        if (! volume.offsets.empty() && state.step[istep].timestamp != volume.offsets.front()) {
                        	// The backend either produced a new hollowed mesh, or it invalidated the one that the front end has seen.
                            volume.indexed_vertex_array.release_geometry();
                        	if (state.step[istep].state == PrintStateBase::DONE) {
                                TriangleMesh mesh = print_object->get_mesh(slaposDrillHoles);
	                            assert(! mesh.empty());
                                mesh.transform(sla_print->sla_trafo(*m_model->objects[volume.object_idx()]).inverse());
#if ENABLE_SMOOTH_NORMALS
                                volume.indexed_vertex_array.load_mesh(mesh, true);
#else
                                volume.indexed_vertex_array.load_mesh(mesh);
#endif // ENABLE_SMOOTH_NORMALS
                            } else {
	                        	// Reload the original volume.
#if ENABLE_SMOOTH_NORMALS
                                volume.indexed_vertex_array.load_mesh(m_model->objects[volume.object_idx()]->volumes[volume.volume_idx()]->mesh(), true);
#else
                                volume.indexed_vertex_array.load_mesh(m_model->objects[volume.object_idx()]->volumes[volume.volume_idx()]->mesh());
#endif // ENABLE_SMOOTH_NORMALS
                            }
                            volume.finalize_geometry(true);
	                    }
                    	//FIXME it is an ugly hack to write the timestamp into the "offsets" field to not have to add another member variable
                    	// to the GLVolume. We should refactor GLVolume significantly, so that the GLVolume will not contain member variables
                    	// of various concenrs (model vs. 3D print path).
                    	volume.offsets = { state.step[istep].timestamp };
                    } else if (state.step[istep].state == PrintStateBase::DONE) {
                        // Check whether there is an existing auxiliary volume to be updated, or a new auxiliary volume to be created.
						ModelVolumeState key(state.step[istep].timestamp, instance.instance_id.id);
						auto it = std::lower_bound(aux_volume_state.begin(), aux_volume_state.end(), key, model_volume_state_lower);
						assert(it != aux_volume_state.end() && it->geometry_id == key.geometry_id);
                    	if (it->new_geometry()) {
                            // This can be an SLA support structure that should not be rendered (in case someone used undo
                            // to revert to before it was generated). If that's the case, we should not generate anything.
                            if (model_object->sla_points_status != sla::PointsStatus::NoPoints)
                                instances[istep].emplace_back(std::pair<size_t, size_t>(instance_idx, print_instance_idx));
                            else
                                shift_zs[object_idx] = 0.;
                        } else {
                            // Recycling an old GLVolume. Update the Object/Instance indices into the current Model.
                            m_volumes.volumes[it->volume_idx]->composite_id = GLVolume::CompositeID(object_idx, m_volumes.volumes[it->volume_idx]->volume_idx(), instance_idx);
                            m_volumes.volumes[it->volume_idx]->set_instance_transformation(model_object->instances[instance_idx]->get_transformation());
                        }
                    }
            }

            for (size_t istep = 0; istep < sla_steps.size(); ++istep)
                if (!instances[istep].empty())
                    m_volumes.load_object_auxiliary(print_object, object_idx, instances[istep], sla_steps[istep], state.step[istep].timestamp, m_initialized);
        }

		// Shift-up all volumes of the object so that it has the right elevation with respect to the print bed
		for (GLVolume* volume : m_volumes.volumes)
			if (volume->object_idx() < (int)m_model->objects.size() && m_model->objects[volume->object_idx()]->instances[volume->instance_idx()]->is_printable())
				volume->set_sla_shift_z(shift_zs[volume->object_idx()]);
    }

    // BBS
    if (printer_technology == ptFFF && m_config->has("filament_colour") && (m_canvas_type != ECanvasType::CanvasAssembleView)) {
        // Should the wipe tower be visualized ?
        unsigned int filaments_count = (unsigned int)dynamic_cast<const ConfigOptionStrings*>(m_config->option("filament_colour"))->values.size();

        bool wt = dynamic_cast<const ConfigOptionBool*>(m_config->option("enable_prime_tower"))->value;
        auto co = dynamic_cast<const ConfigOptionEnum<PrintSequence>*>(m_config->option<ConfigOptionEnum<PrintSequence>>("print_sequence"));

        const DynamicPrintConfig &dconfig           = wxGetApp().preset_bundle->prints.get_edited_preset().config;
        auto timelapse_type = dconfig.option<ConfigOptionEnum<TimelapseType>>("timelapse_type");
        bool timelapse_enabled = timelapse_type ? (timelapse_type->value == TimelapseType::tlSmooth) : false;

        if (wt && (timelapse_enabled || filaments_count > 1)) {
            for (int plate_id = 0; plate_id < n_plates; plate_id++) {
                // If print ByObject and there is only one object in the plate, the wipe tower is allowed to be generated.
                PartPlate* part_plate = ppl.get_plate(plate_id);
                if (part_plate->get_print_seq() == PrintSequence::ByObject ||
                    (part_plate->get_print_seq() == PrintSequence::ByDefault && co != nullptr && co->value == PrintSequence::ByObject)) {
                    if (ppl.get_plate(plate_id)->printable_instance_size() != 1)
                        continue;
                }

                DynamicPrintConfig& proj_cfg = wxGetApp().preset_bundle->project_config;
                float x = dynamic_cast<const ConfigOptionFloats*>(proj_cfg.option("wipe_tower_x"))->get_at(plate_id);
                float y = dynamic_cast<const ConfigOptionFloats*>(proj_cfg.option("wipe_tower_y"))->get_at(plate_id);
                float w = dynamic_cast<const ConfigOptionFloat*>(m_config->option("prime_tower_width"))->value;
                float a = dynamic_cast<const ConfigOptionFloat*>(proj_cfg.option("wipe_tower_rotation_angle"))->value;
                // BBS
                float v = dynamic_cast<const ConfigOptionFloat*>(m_config->option("prime_volume"))->value;
                Vec3d plate_origin = ppl.get_plate(plate_id)->get_origin();

                const Print* print = m_process->fff_print();
                float brim_width = print->wipe_tower_data(filaments_count).brim_width;
                Vec3d wipe_tower_size = ppl.get_plate(plate_id)->estimate_wipe_tower_size(w, v);

                const float margin = 15.f;
                BoundingBoxf3 plate_bbox = wxGetApp().plater()->get_partplate_list().get_plate(plate_id)->get_bounding_box();
                coordf_t plate_bbox_x_max_local_coord = plate_bbox.max(0) - plate_origin(0);
                coordf_t plate_bbox_y_max_local_coord = plate_bbox.max(1) - plate_origin(1);
                if (x + margin + wipe_tower_size(0) > plate_bbox_x_max_local_coord) {
                    x = plate_bbox_x_max_local_coord - wipe_tower_size(0) - margin;
                    ConfigOptionFloat wt_x_opt(x);
                    dynamic_cast<ConfigOptionFloats *>(proj_cfg.option("wipe_tower_x"))->set_at(&wt_x_opt, plate_id, 0);
                }
                if (y + margin + wipe_tower_size(1) > plate_bbox_y_max_local_coord) {
                    y = plate_bbox_y_max_local_coord - wipe_tower_size(1) - margin;
                    ConfigOptionFloat wt_y_opt(y);
                    dynamic_cast<ConfigOptionFloats*>(proj_cfg.option("wipe_tower_y"))->set_at(&wt_y_opt, plate_id, 0);
                }

                int volume_idx_wipe_tower_new = m_volumes.load_wipe_tower_preview(
                    1000 + plate_id, x + plate_origin(0), y + plate_origin(1),
                    (float)wipe_tower_size(0), (float)wipe_tower_size(1), (float)wipe_tower_size(2), a,
                    /*!print->is_step_done(psWipeTower)*/ true, brim_width, m_initialized);
                int volume_idx_wipe_tower_old = volume_idxs_wipe_tower_old[plate_id];
                if (volume_idx_wipe_tower_old != -1)
                    map_glvolume_old_to_new[volume_idx_wipe_tower_old] = volume_idx_wipe_tower_new;
            }
        }
    }

    update_volumes_colors_by_extruder();
	// Update selection indices based on the old/new GLVolumeCollection.
    if (m_selection.get_mode() == Selection::Instance)
        m_selection.instances_changed(instance_ids_selected);
    else
        m_selection.volumes_changed(map_glvolume_old_to_new);

    m_gizmos.update_data();
    m_gizmos.update_assemble_view_data();
    m_gizmos.refresh_on_off_state();

    // Update the toolbar
    //BBS: notify the PartPlateList to reload all objects
    if (update_object_list)
    {
        post_event(SimpleEvent(EVT_GLCANVAS_OBJECT_SELECT));
    }

    //BBS:exclude the assmble view
    if (m_canvas_type != ECanvasType::CanvasAssembleView) {
        _set_warning_notification_if_needed(EWarning::GCodeConflict);
        // checks for geometry outside the print volume to render it accordingly
        if (!m_volumes.empty()) {
            ModelInstanceEPrintVolumeState state;
            const bool contained_min_one = m_volumes.check_outside_state(m_bed.build_volume(), &state);
            const bool partlyOut = (state == ModelInstanceEPrintVolumeState::ModelInstancePVS_Partly_Outside);
            const bool fullyOut = (state == ModelInstanceEPrintVolumeState::ModelInstancePVS_Fully_Outside);

            _set_warning_notification(EWarning::ObjectClashed, partlyOut);
            //BBS: turn off the warning when fully outside
            //_set_warning_notification(EWarning::ObjectOutside, fullyOut);
            if (printer_technology != ptSLA || !contained_min_one)
                _set_warning_notification(EWarning::SlaSupportsOutside, false);

            post_event(Event<bool>(EVT_GLCANVAS_ENABLE_ACTION_BUTTONS,
                contained_min_one && !m_model->objects.empty() && !partlyOut));
        }
        else {
            _set_warning_notification(EWarning::ObjectOutside, false);
            _set_warning_notification(EWarning::ObjectClashed, false);
            _set_warning_notification(EWarning::SlaSupportsOutside, false);
            post_event(Event<bool>(EVT_GLCANVAS_ENABLE_ACTION_BUTTONS, false));
        }
    }

    refresh_camera_scene_box();

    if (m_selection.is_empty()) {
        // If no object is selected, deactivate the active gizmo, if any
        // Otherwise it may be shown after cleaning the scene (if it was active while the objects were deleted)
        m_gizmos.reset_all_states();
        // BBS
#if 0
        // If no object is selected, reset the objects manipulator on the sidebar
        // to force a reset of its cache
        auto manip = wxGetApp().obj_manipul();
        if (manip != nullptr)
            manip->set_dirty();
#endif
    }

    // and force this canvas to be redrawn.
    m_dirty = true;
}

static void reserve_new_volume_finalize_old_volume(GLVolume& vol_new, GLVolume& vol_old, bool gl_initialized, size_t prealloc_size = VERTEX_BUFFER_RESERVE_SIZE)
{
	// Assign the large pre-allocated buffers to the new GLVolume.
	vol_new.indexed_vertex_array = std::move(vol_old.indexed_vertex_array);
	// Copy the content back to the old GLVolume.
	vol_old.indexed_vertex_array = vol_new.indexed_vertex_array;
	// Clear the buffers, but keep them pre-allocated.
	vol_new.indexed_vertex_array.clear();
	// Just make sure that clear did not clear the reserved memory.
	// Reserving number of vertices (3x position + 3x color)
	vol_new.indexed_vertex_array.reserve(prealloc_size / 6);
	// Finalize the old geometry, possibly move data to the graphics card.
	vol_old.finalize_geometry(gl_initialized);
}

//BBS: always load shell at preview
void GLCanvas3D::load_shells(const Print& print, bool force_previewing)
{
    if (m_initialized)
    {
        m_gcode_viewer.load_shells(print, m_initialized, force_previewing);
        m_gcode_viewer.update_shells_color_by_extruder(m_config);
    }
}

//BBS: add only gcode mode
void GLCanvas3D::load_gcode_preview(const GCodeProcessorResult& gcode_result, const std::vector<std::string>& str_tool_colors, bool only_gcode)
{
    PartPlateList& partplate_list = wxGetApp().plater()->get_partplate_list();
    PartPlate* plate = partplate_list.get_curr_plate();
    const std::vector<BoundingBoxf3>& exclude_bounding_box = plate->get_exclude_areas();

    //BBS: init is called in GLCanvas3D.render()
    //when load gcode directly, it is too late
    m_gcode_viewer.init(wxGetApp().get_mode(), wxGetApp().preset_bundle);
    m_gcode_viewer.load(gcode_result, *this->fff_print(), wxGetApp().plater()->build_volume(), exclude_bounding_box,
        m_initialized, wxGetApp().get_mode(), only_gcode);

    if (wxGetApp().is_editor()) {
        //BBS: always load shell at preview, do this in load_shells
        //m_gcode_viewer.update_shells_color_by_extruder(m_config);
        _set_warning_notification_if_needed(EWarning::ToolHeightOutside);
        _set_warning_notification_if_needed(EWarning::ToolpathOutside);
        _set_warning_notification_if_needed(EWarning::GCodeConflict);
    }

    m_gcode_viewer.refresh(gcode_result, str_tool_colors);
    set_as_dirty();
    request_extra_frame();
}

void GLCanvas3D::refresh_gcode_preview_render_paths()
{
    m_gcode_viewer.refresh_render_paths();
    set_as_dirty();
    request_extra_frame();
}

void GLCanvas3D::load_sla_preview()
{
    const SLAPrint* print = sla_print();
    if (m_canvas != nullptr && print != nullptr) {
        _set_current();
	    // Release OpenGL data before generating new data.
	    reset_volumes();
        _load_sla_shells();
        _update_sla_shells_outside_state();
        _set_warning_notification_if_needed(EWarning::SlaSupportsOutside);
    }
}

/*void GLCanvas3D::load_preview(const std::vector<std::string>& str_tool_colors, const std::vector<CustomGCode::Item>& color_print_values)
{
    const Print *print = this->fff_print();
    if (print == nullptr)
        return;

    _set_current();

    // Release OpenGL data before generating new data.
    this->reset_volumes();

    const BuildVolume &build_volume = m_bed.build_volume();
    _load_print_toolpaths(build_volume);
    _load_wipe_tower_toolpaths(build_volume, str_tool_colors);
    for (const PrintObject* object : print->objects())
        _load_print_object_toolpaths(*object, build_volume, str_tool_colors, color_print_values);

    _set_warning_notification_if_needed(EWarning::ToolpathOutside);
}*/

void GLCanvas3D::bind_event_handlers()
{
    if (m_canvas != nullptr) {
        m_canvas->Bind(wxEVT_SIZE, &GLCanvas3D::on_size, this);
        m_canvas->Bind(wxEVT_IDLE, &GLCanvas3D::on_idle, this);
        m_canvas->Bind(wxEVT_CHAR, &GLCanvas3D::on_char, this);
        m_canvas->Bind(wxEVT_KEY_DOWN, &GLCanvas3D::on_key, this);
        m_canvas->Bind(wxEVT_KEY_UP, &GLCanvas3D::on_key, this);
        m_canvas->Bind(wxEVT_MOUSEWHEEL, &GLCanvas3D::on_mouse_wheel, this);
        m_canvas->Bind(wxEVT_TIMER, &GLCanvas3D::on_timer, this);
        m_canvas->Bind(EVT_GLCANVAS_RENDER_TIMER, &GLCanvas3D::on_render_timer, this);
        m_toolbar_highlighter.set_timer_owner(m_canvas, 0);
        m_canvas->Bind(EVT_GLCANVAS_TOOLBAR_HIGHLIGHTER_TIMER, [this](wxTimerEvent&) { m_toolbar_highlighter.blink(); });
        m_gizmo_highlighter.set_timer_owner(m_canvas, 0);
        m_canvas->Bind(EVT_GLCANVAS_GIZMO_HIGHLIGHTER_TIMER, [this](wxTimerEvent&) { m_gizmo_highlighter.blink(); });
        m_canvas->Bind(wxEVT_LEFT_DOWN, &GLCanvas3D::on_mouse, this);
        m_canvas->Bind(wxEVT_LEFT_UP, &GLCanvas3D::on_mouse, this);
        m_canvas->Bind(wxEVT_MIDDLE_DOWN, &GLCanvas3D::on_mouse, this);
        m_canvas->Bind(wxEVT_MIDDLE_UP, &GLCanvas3D::on_mouse, this);
        m_canvas->Bind(wxEVT_RIGHT_DOWN, &GLCanvas3D::on_mouse, this);
        m_canvas->Bind(wxEVT_RIGHT_UP, &GLCanvas3D::on_mouse, this);
        m_canvas->Bind(wxEVT_MOTION, &GLCanvas3D::on_mouse, this);
        m_canvas->Bind(wxEVT_ENTER_WINDOW, &GLCanvas3D::on_mouse, this);
        m_canvas->Bind(wxEVT_LEAVE_WINDOW, &GLCanvas3D::on_mouse, this);
        m_canvas->Bind(wxEVT_LEFT_DCLICK, &GLCanvas3D::on_mouse, this);
        m_canvas->Bind(wxEVT_MIDDLE_DCLICK, &GLCanvas3D::on_mouse, this);
        m_canvas->Bind(wxEVT_RIGHT_DCLICK, &GLCanvas3D::on_mouse, this);
        m_canvas->Bind(wxEVT_PAINT, &GLCanvas3D::on_paint, this);
        m_canvas->Bind(wxEVT_SET_FOCUS, &GLCanvas3D::on_set_focus, this);
        m_canvas->Bind(wxEVT_KILL_FOCUS, [this](wxFocusEvent& evt) {
                ImGui::SetWindowFocus(nullptr);
                render();
                evt.Skip();
            });
        m_event_handlers_bound = true;

        m_canvas->Bind(wxEVT_GESTURE_PAN, &GLCanvas3D::on_gesture, this);
        m_canvas->Bind(wxEVT_GESTURE_ZOOM, &GLCanvas3D::on_gesture, this);
        m_canvas->Bind(wxEVT_GESTURE_ROTATE, &GLCanvas3D::on_gesture, this);
        m_canvas->EnableTouchEvents(wxTOUCH_ZOOM_GESTURE | wxTOUCH_ROTATE_GESTURE);
#if __WXOSX__
        initGestures(m_canvas->GetHandle(), m_canvas); // for UIPanGestureRecognizer allowedScrollTypesMask
#endif
    }
}

void GLCanvas3D::unbind_event_handlers()
{
    if (m_canvas != nullptr && m_event_handlers_bound) {
        m_canvas->Unbind(wxEVT_SIZE, &GLCanvas3D::on_size, this);
        m_canvas->Unbind(wxEVT_IDLE, &GLCanvas3D::on_idle, this);
        m_canvas->Unbind(wxEVT_CHAR, &GLCanvas3D::on_char, this);
        m_canvas->Unbind(wxEVT_KEY_DOWN, &GLCanvas3D::on_key, this);
        m_canvas->Unbind(wxEVT_KEY_UP, &GLCanvas3D::on_key, this);
        m_canvas->Unbind(wxEVT_MOUSEWHEEL, &GLCanvas3D::on_mouse_wheel, this);
        m_canvas->Unbind(wxEVT_TIMER, &GLCanvas3D::on_timer, this);
        m_canvas->Unbind(EVT_GLCANVAS_RENDER_TIMER, &GLCanvas3D::on_render_timer, this);
        m_canvas->Unbind(wxEVT_LEFT_DOWN, &GLCanvas3D::on_mouse, this);
		m_canvas->Unbind(wxEVT_LEFT_UP, &GLCanvas3D::on_mouse, this);
        m_canvas->Unbind(wxEVT_MIDDLE_DOWN, &GLCanvas3D::on_mouse, this);
        m_canvas->Unbind(wxEVT_MIDDLE_UP, &GLCanvas3D::on_mouse, this);
        m_canvas->Unbind(wxEVT_RIGHT_DOWN, &GLCanvas3D::on_mouse, this);
        m_canvas->Unbind(wxEVT_RIGHT_UP, &GLCanvas3D::on_mouse, this);
        m_canvas->Unbind(wxEVT_MOTION, &GLCanvas3D::on_mouse, this);
        m_canvas->Unbind(wxEVT_ENTER_WINDOW, &GLCanvas3D::on_mouse, this);
        m_canvas->Unbind(wxEVT_LEAVE_WINDOW, &GLCanvas3D::on_mouse, this);
        m_canvas->Unbind(wxEVT_LEFT_DCLICK, &GLCanvas3D::on_mouse, this);
        m_canvas->Unbind(wxEVT_MIDDLE_DCLICK, &GLCanvas3D::on_mouse, this);
        m_canvas->Unbind(wxEVT_RIGHT_DCLICK, &GLCanvas3D::on_mouse, this);
        m_canvas->Unbind(wxEVT_PAINT, &GLCanvas3D::on_paint, this);
        m_canvas->Unbind(wxEVT_SET_FOCUS, &GLCanvas3D::on_set_focus, this);
        m_event_handlers_bound = false;

        m_canvas->Unbind(wxEVT_GESTURE_PAN, &GLCanvas3D::on_gesture, this);
        m_canvas->Unbind(wxEVT_GESTURE_ZOOM, &GLCanvas3D::on_gesture, this);
        m_canvas->Unbind(wxEVT_GESTURE_ROTATE, &GLCanvas3D::on_gesture, this);
    }
}

void GLCanvas3D::on_size(wxSizeEvent& evt)
{
    m_dirty = true;
}

void GLCanvas3D::on_idle(wxIdleEvent& evt)
{
    if (!m_initialized)
        return;

    m_dirty |= m_main_toolbar.update_items_state();
    //BBS: GUI refactor: GLToolbar
    m_dirty |= m_assemble_view_toolbar.update_items_state();
    // BBS
    //m_dirty |= wxGetApp().plater()->get_view_toolbar().update_items_state();
    m_dirty |= wxGetApp().plater()->get_collapse_toolbar().update_items_state();
    _update_imgui_select_plate_toolbar();
    bool mouse3d_controller_applied = wxGetApp().plater()->get_mouse3d_controller().apply(wxGetApp().plater()->get_camera());
    m_dirty |= mouse3d_controller_applied;
    m_dirty |= wxGetApp().plater()->get_notification_manager()->update_notifications(*this);
    auto gizmo = wxGetApp().plater()->get_view3D_canvas3D()->get_gizmos_manager().get_current();
    if (gizmo != nullptr) m_dirty |= gizmo->update_items_state();
#if ENABLE_ENHANCED_IMGUI_SLIDER_FLOAT
    // ImGuiWrapper::m_requires_extra_frame may have been set by a render made outside of the OnIdle mechanism
    bool imgui_requires_extra_frame = wxGetApp().imgui()->requires_extra_frame();
    m_dirty |= imgui_requires_extra_frame;
#endif // ENABLE_ENHANCED_IMGUI_SLIDER_FLOAT

    if (!m_dirty)
        return;

#if ENABLE_ENHANCED_IMGUI_SLIDER_FLOAT
    // this needs to be done here.
    // during the render launched by the refresh the value may be set again
    wxGetApp().imgui()->reset_requires_extra_frame();
#endif // ENABLE_ENHANCED_IMGUI_SLIDER_FLOAT

    _refresh_if_shown_on_screen();

#if ENABLE_ENHANCED_IMGUI_SLIDER_FLOAT
    if (m_extra_frame_requested || mouse3d_controller_applied || imgui_requires_extra_frame || wxGetApp().imgui()->requires_extra_frame()) {
#else
    if (m_extra_frame_requested || mouse3d_controller_applied) {
        m_dirty = true;
#endif // ENABLE_ENHANCED_IMGUI_SLIDER_FLOAT
        m_extra_frame_requested = false;
        evt.RequestMore();
    }
    else
        m_dirty = false;
}

void GLCanvas3D::on_char(wxKeyEvent& evt)
{
    if (!m_initialized)
        return;

    // see include/wx/defs.h enum wxKeyCode
    int keyCode = evt.GetKeyCode();
    int ctrlMask = wxMOD_CONTROL;
    int shiftMask = wxMOD_SHIFT;

    auto imgui = wxGetApp().imgui();
    if (imgui->update_key_data(evt)) {
        render();
        return;
    }

    bool is_in_painting_mode = false;
    GLGizmoPainterBase *current_gizmo_painter = dynamic_cast<GLGizmoPainterBase *>(get_gizmos_manager().get_current());
    if (current_gizmo_painter != nullptr) {
        is_in_painting_mode = true;
    }

    //BBS: add orient deactivate logic
    if (keyCode == WXK_ESCAPE
        && (_deactivate_arrange_menu() || _deactivate_orient_menu()))
        return;

    if (m_gizmos.on_char(evt))
        return;

    if ((evt.GetModifiers() & ctrlMask) != 0) {
        // CTRL is pressed
        switch (keyCode) {
#ifdef __APPLE__
        case 'a':
        case 'A':
#else /* __APPLE__ */
        case WXK_CONTROL_A:
#endif /* __APPLE__ */
            if (!is_in_painting_mode && !m_layers_editing.is_enabled())
                post_event(SimpleEvent(EVT_GLCANVAS_SELECT_ALL));
        break;
#ifdef __APPLE__
        case 'c':
        case 'C':
#else /* __APPLE__ */
        case WXK_CONTROL_C:
#endif /* __APPLE__ */
            if (!is_in_painting_mode)
                post_event(SimpleEvent(EVT_GLTOOLBAR_COPY));
        break;
#ifdef __APPLE__
        case 'm':
        case 'M':
#else /* __APPLE__ */
        case WXK_CONTROL_M:
#endif /* __APPLE__ */
        {
#ifdef _WIN32
            if (wxGetApp().app_config->get("use_legacy_3DConnexion") == "true") {
#endif //_WIN32
#ifdef __APPLE__
            // On OSX use Cmd+Shift+M to "Show/Hide 3Dconnexion devices settings dialog"
            if ((evt.GetModifiers() & shiftMask) != 0) {
#endif // __APPLE__
                Mouse3DController& controller = wxGetApp().plater()->get_mouse3d_controller();
                controller.show_settings_dialog(!controller.is_settings_dialog_shown());
                m_dirty = true;
#ifdef __APPLE__
            }
            else
            // and Cmd+M to minimize application
                wxGetApp().mainframe->Iconize();
#endif // __APPLE__
#ifdef _WIN32
            }
#endif //_WIN32
            break;
        }
#ifdef __APPLE__
        case 'v':
        case 'V':
#else /* __APPLE__ */
        case WXK_CONTROL_V:
#endif /* __APPLE__ */
            if (!is_in_painting_mode)
                post_event(SimpleEvent(EVT_GLTOOLBAR_PASTE));
        break;

#ifdef __APPLE__
        case 'x':
        case 'X':
#else /* __APPLE__ */
        case WXK_CONTROL_X:
#endif /* __APPLE__ */
            if (!is_in_painting_mode)
                post_event(SimpleEvent(EVT_GLTOOLBAR_CUT));
        break;

#ifdef __APPLE__
        case 'f':
        case 'F':
#else /* __APPLE__ */
        case WXK_CONTROL_F:
#endif /* __APPLE__ */
            break;


#ifdef __APPLE__
        case 'y':
        case 'Y':
#else /* __APPLE__ */
        case WXK_CONTROL_Y:
#endif /* __APPLE__ */
            if (m_canvas_type == CanvasView3D || m_canvas_type == CanvasAssembleView) {
                post_event(SimpleEvent(EVT_GLCANVAS_REDO));
            }
        break;
#ifdef __APPLE__
        case 'z':
        case 'Z':
#else /* __APPLE__ */
        case WXK_CONTROL_Z:
#endif /* __APPLE__ */
            // only support redu/undo in CanvasView3D
            if (m_canvas_type == CanvasView3D || m_canvas_type == CanvasAssembleView) {
                post_event(SimpleEvent(EVT_GLCANVAS_UNDO));
            }
        break;

        // BBS
#ifdef __APPLE__
        case 'E':
        case 'e':
#else /* __APPLE__ */
        case WXK_CONTROL_E:
#endif /* __APPLE__ */
        { m_labels.show(!m_labels.is_shown()); m_dirty = true; break; }
        case '0': {
            select_view("plate");
            zoom_to_bed();
            break; }
        case '1': { select_view("top"); break; }
        case '2': { select_view("bottom"); break; }
        case '3': { select_view("front"); break; }
        case '4': { select_view("rear"); break; }
        case '5': { select_view("left"); break; }
        case '6': { select_view("right"); break; }
        case '7': { select_plate(); break; }

        //case WXK_BACK:
        //case WXK_DELETE:
#ifdef __APPLE__
        case 'd':
        case 'D':
#else /* __APPLE__ */
        case WXK_CONTROL_D:
#endif /* __APPLE__ */
            post_event(SimpleEvent(EVT_GLTOOLBAR_DELETE_ALL));
            break;
        default:            evt.Skip();
        }
    } else {
        auto obj_list = wxGetApp().obj_list();
        switch (keyCode)
        {
        //case WXK_BACK:
        case WXK_DELETE: { post_event(SimpleEvent(EVT_GLTOOLBAR_DELETE)); break; }
        // BBS
#ifdef __APPLE__
        case WXK_BACK: { post_event(SimpleEvent(EVT_GLTOOLBAR_DELETE)); break; }
#endif
        case WXK_ESCAPE: { deselect_all(); break; }
        case WXK_F5: {
            if (wxGetApp().mainframe->is_printer_view())
                wxGetApp().mainframe->load_printer_url();
            
            //if ((wxGetApp().is_editor() && !wxGetApp().plater()->model().objects.empty()) ||
            //    (wxGetApp().is_gcode_viewer() && !wxGetApp().plater()->get_last_loaded_gcode().empty()))
            //    post_event(SimpleEvent(EVT_GLCANVAS_RELOAD_FROM_DISK));
            break;
        }

        // BBS: use keypad to change extruder
        case '1':
        case '2':
        case '3':
        case '4':
        case '5':
        case '6':
        case '7':
        case '8':
        case '9': {
            if (m_gizmos.get_current_type() != GLGizmosManager::MmuSegmentation)
                obj_list->set_extruder_for_selected_items(keyCode - '0');
            break;
        }

        //case '+': {
        //    if (dynamic_cast<Preview*>(m_canvas->GetParent()) != nullptr)
        //        post_event(wxKeyEvent(EVT_GLCANVAS_EDIT_COLOR_CHANGE, evt));
        //    else
        //        post_event(Event<int>(EVT_GLCANVAS_INCREASE_INSTANCES, +1));
        //    break;
        //}
        //case '-': {
        //    if (dynamic_cast<Preview*>(m_canvas->GetParent()) != nullptr)
        //        post_event(wxKeyEvent(EVT_GLCANVAS_EDIT_COLOR_CHANGE, evt));
        //    else
        //        post_event(Event<int>(EVT_GLCANVAS_INCREASE_INSTANCES, -1));
        //    break;
        //}
        case '?': { post_event(SimpleEvent(EVT_GLCANVAS_QUESTION_MARK)); break; }
        case 'A':
        case 'a':
            {
                if ((evt.GetModifiers() & shiftMask) != 0)
                    post_event(SimpleEvent(EVT_GLCANVAS_ARRANGE_PARTPLATE));
                else
                    post_event(SimpleEvent(EVT_GLCANVAS_ARRANGE));
                break;
            }
        case 'r':
        case 'R':
            {
                if ((evt.GetModifiers() & shiftMask) != 0)
                    post_event(SimpleEvent(EVT_GLCANVAS_ORIENT_PARTPLATE));
                else
                    post_event(SimpleEvent(EVT_GLCANVAS_ORIENT));
                break;
            }
        //case 'B':
        //case 'b': { zoom_to_bed(); break; }
        case 'C':
        case 'c': { m_gcode_viewer.toggle_gcode_window_visibility(); m_dirty = true; request_extra_frame(); break; }
        //case 'G':
        //case 'g': {
        //    if ((evt.GetModifiers() & shiftMask) != 0) {
        //        if (dynamic_cast<Preview*>(m_canvas->GetParent()) != nullptr)
        //            post_event(wxKeyEvent(EVT_GLCANVAS_JUMP_TO, evt));
        //    }
        //    break;
        //}
        //case 'I':
        //case 'i': { _update_camera_zoom(1.0); break; }
        //case 'K':
        //case 'k': { wxGetApp().plater()->get_camera().select_next_type(); m_dirty = true; break; }
        //case 'L':
        //case 'l': {
            //if (!m_main_toolbar.is_enabled()) {
            //    m_gcode_viewer.enable_legend(!m_gcode_viewer.is_legend_enabled());
            //    m_dirty = true;
            //    wxGetApp().plater()->update_preview_bottom_toolbar();
            //}
            //break;
        //}
        //case 'O':
        //case 'o': { _update_camera_zoom(-1.0); break; }
#if ENABLE_RENDER_PICKING_PASS
        case 'T':
        case 't': {
            m_show_picking_texture = !m_show_picking_texture;
            m_dirty = true;
            break;
        }
#endif // ENABLE_RENDER_PICKING_PASS
        //case 'Z':
        //case 'z': {
        //    if (!m_selection.is_empty())
        //        zoom_to_selection();
        //    else {
        //        if (!m_volumes.empty())
        //            zoom_to_volumes();
        //        else
        //            _zoom_to_box(m_gcode_viewer.get_paths_bounding_box());
        //    }
        //    break;
        //}
        default:  { evt.Skip(); break; }
        }
    }
}

class TranslationProcessor
{
    using UpAction = std::function<void(void)>;
    using DownAction = std::function<void(const Vec3d&, bool, bool)>;

    UpAction m_up_action{ nullptr };
    DownAction m_down_action{ nullptr };

    bool m_running{ false };
    Vec3d m_direction{ Vec3d::UnitX() };

public:
    TranslationProcessor(UpAction up_action, DownAction down_action)
        : m_up_action(up_action), m_down_action(down_action)
    {
    }

    void process(wxKeyEvent& evt)
    {
        const int keyCode = evt.GetKeyCode();
        wxEventType type = evt.GetEventType();
        if (type == wxEVT_KEY_UP) {
            switch (keyCode)
            {
            case WXK_NUMPAD_LEFT:  case WXK_LEFT:
            case WXK_NUMPAD_RIGHT: case WXK_RIGHT:
            case WXK_NUMPAD_UP:    case WXK_UP:
            case WXK_NUMPAD_DOWN:  case WXK_DOWN:
            {
                m_running = false;
                m_up_action();
                break;
            }
            default: { break; }
            }
        }
        else if (type == wxEVT_KEY_DOWN) {
            bool apply = false;

            switch (keyCode)
            {
            case WXK_SHIFT:
            {
                if (m_running)
                    apply = true;

                break;
            }
            case WXK_NUMPAD_LEFT:
            case WXK_LEFT:
            {
                m_direction = -Vec3d::UnitX();
                apply = true;
                break;
            }
            case WXK_NUMPAD_RIGHT:
            case WXK_RIGHT:
            {
                m_direction = Vec3d::UnitX();
                apply = true;
                break;
            }
            case WXK_NUMPAD_UP:
            case WXK_UP:
            {
                m_direction = Vec3d::UnitY();
                apply = true;
                break;
            }
            case WXK_NUMPAD_DOWN:
            case WXK_DOWN:
            {
                m_direction = -Vec3d::UnitY();
                apply = true;
                break;
            }
            default: { break; }
            }

            if (apply) {
                m_running = true;
                m_down_action(m_direction, evt.ShiftDown(), evt.CmdDown());
            }
        }
    }
};

void GLCanvas3D::on_key(wxKeyEvent& evt)
{
    static GLCanvas3D const * thiz = nullptr;
    static TranslationProcessor translationProcessor(nullptr, nullptr);
    if (thiz != this) {
        thiz = this;
        translationProcessor = TranslationProcessor(
        [this]() {
            do_move(L("Tool Move"));
            m_gizmos.update_data();

            // BBS
            //wxGetApp().obj_manipul()->set_dirty();
            // Let the plater know that the dragging finished, so a delayed refresh
            // of the scene with the background processing data should be performed.
            post_event(SimpleEvent(EVT_GLCANVAS_MOUSE_DRAGGING_FINISHED));
            // updates camera target constraints
            refresh_camera_scene_box();
            m_dirty = true;
        },
        [this](const Vec3d& direction, bool slow, bool camera_space) {
            m_selection.start_dragging();
            double multiplier = slow ? 1.0 : 10.0;

            Vec3d displacement;
            if (camera_space) {
                Eigen::Matrix<double, 3, 3, Eigen::DontAlign> inv_view_3x3 = wxGetApp().plater()->get_camera().get_view_matrix().inverse().matrix().block(0, 0, 3, 3);
                displacement = multiplier * (inv_view_3x3 * direction);
                displacement.z() = 0.0;
            }
            else
                displacement = multiplier * direction;

            m_selection.translate(displacement);
            m_selection.stop_dragging();
            m_dirty = true;
        }
    );}

    const int keyCode = evt.GetKeyCode();

    auto imgui = wxGetApp().imgui();
    if (imgui->update_key_data(evt)) {
        render();
    }
    else
    {
        if (!m_gizmos.on_key(evt)) {
            if (evt.GetEventType() == wxEVT_KEY_UP) {
                if (evt.ShiftDown() && evt.ControlDown() && keyCode == WXK_SPACE) {
#if !BBL_RELEASE_TO_PUBLIC
                    wxGetApp().plater()->toggle_render_statistic_dialog();
                    m_dirty = true;
#endif
                }
                else  if (evt.ShiftDown() && evt.ControlDown() && keyCode == WXK_RETURN) {
                    wxGetApp().plater()->toggle_show_wireframe();
                    m_dirty = true;
                }
                else if (m_tab_down && keyCode == WXK_TAB && !evt.HasAnyModifiers()) {
                    // Enable switching between 3D and Preview with Tab
                    // m_canvas->HandleAsNavigationKey(evt);   // XXX: Doesn't work in some cases / on Linux
                    post_event(SimpleEvent(EVT_GLCANVAS_TAB));
                }
                else if (keyCode == WXK_SHIFT) {
                    translationProcessor.process(evt);

                    if (m_picking_enabled && m_rectangle_selection.is_dragging()) {
                        _update_selection_from_hover();
                        m_rectangle_selection.stop_dragging();
                        m_mouse.ignore_left_up = true;
                        m_dirty = true;
                    }
//                    set_cursor(Standard);
                }
                else if (keyCode == WXK_ALT) {
                    if (m_picking_enabled && m_rectangle_selection.is_dragging()) {
                        _update_selection_from_hover();
                        m_rectangle_selection.stop_dragging();
                        m_mouse.ignore_left_up = true;
                        m_dirty = true;
                    }
//                    set_cursor(Standard);
                }
                else if (keyCode == WXK_CONTROL)
                    m_dirty = true;
                else if (m_gizmos.is_enabled() && !m_selection.is_empty() && m_canvas_type != CanvasAssembleView) {
                    translationProcessor.process(evt);

                    switch (keyCode)
                    {
                    case WXK_NUMPAD_PAGEUP:   case WXK_PAGEUP:
                    case WXK_NUMPAD_PAGEDOWN: case WXK_PAGEDOWN:
                    {
                        do_rotate(L("Tool Rotate"));
                        m_gizmos.update_data();

                        // BBS
                        //wxGetApp().obj_manipul()->set_dirty();
                        // Let the plater know that the dragging finished, so a delayed refresh
                        // of the scene with the background processing data should be performed.
                        post_event(SimpleEvent(EVT_GLCANVAS_MOUSE_DRAGGING_FINISHED));
                        // updates camera target constraints
                        refresh_camera_scene_box();
                        m_dirty = true;

                        break;
                    }
                    default: { break; }
                    }
                }

                // BBS: add select view logic
                if (evt.ControlDown()) {
                    switch (keyCode) {
                        case '0':
                        case WXK_NUMPAD0: //0 on numpad
                            { select_view("plate");
                              zoom_to_bed();
                            break;
                        }
                        case '1':
                        case WXK_NUMPAD1: //1 on numpad
                            { select_view("top"); break; }
                        case '2':
                        case WXK_NUMPAD2: //2 on numpad
                            { select_view("bottom"); break; }
                        case '3':
                        case WXK_NUMPAD3: //3 on numpad
                            { select_view("front"); break; }
                        case '4':
                        case WXK_NUMPAD4: //4 on numpad
                            { select_view("rear"); break; }
                        case '5':
                        case WXK_NUMPAD5: //5 on numpad
                            { select_view("left"); break; }
                        case '6':
                        case WXK_NUMPAD6: //6 on numpad
                            { select_view("right"); break; }
                        case '7':
                        case WXK_NUMPAD7: //7 on numpad
                            { select_plate(); break; }
                        default: break;
                    }
                }
            }
            else if (evt.GetEventType() == wxEVT_KEY_DOWN) {
                m_tab_down = keyCode == WXK_TAB && !evt.HasAnyModifiers();
                if (keyCode == WXK_SHIFT) {
                    translationProcessor.process(evt);

                    if (m_picking_enabled && (m_gizmos.get_current_type() != GLGizmosManager::SlaSupports))
                    {
                        m_mouse.ignore_left_up = false;
//                        set_cursor(Cross);
                    }
                }
                else if (keyCode == WXK_ALT) {
                    if (m_picking_enabled && (m_gizmos.get_current_type() != GLGizmosManager::SlaSupports))
                    {
                        m_mouse.ignore_left_up = false;
//                        set_cursor(Cross);
                    }
                }
                else if (keyCode == WXK_CONTROL)
                    m_dirty = true;
                else if (keyCode == WXK_TAB && evt.ShiftDown() && !evt.ControlDown() && !wxGetApp().is_gcode_viewer()) {
                    // Collapse side-panel with Shift+Tab
                    post_event(SimpleEvent(EVT_GLCANVAS_COLLAPSE_SIDEBAR));
                } else if (m_gizmos.is_enabled() && !m_selection.is_empty() && m_canvas_type != CanvasAssembleView) {
                    auto _do_rotate = [this](double angle_z_rad) {
                        m_selection.start_dragging();
                        m_selection.rotate(Vec3d(0.0, 0.0, angle_z_rad), TransformationType(TransformationType::World_Relative_Joint));
                        m_selection.stop_dragging();
                        m_dirty = true;
//                        wxGetApp().obj_manipul()->set_dirty();
                    };

                    translationProcessor.process(evt);

                    switch (keyCode)
                    {
                    case WXK_NUMPAD_PAGEUP:   case WXK_PAGEUP:   { _do_rotate(0.25 * M_PI); break; }
                    case WXK_NUMPAD_PAGEDOWN: case WXK_PAGEDOWN: { _do_rotate(-0.25 * M_PI); break; }
                    default: { break; }
                    }
                } else if (!m_gizmos.is_enabled()) {
                    // DoubleSlider navigation in Preview
                    if (m_canvas_type == CanvasPreview) {
                        IMSlider *m_layers_slider = get_gcode_viewer().get_layers_slider();
                        IMSlider *m_moves_slider  = get_gcode_viewer().get_moves_slider();
                        if (evt.CmdDown() || evt.ShiftDown()) {
                            if (evt.GetKeyCode() == 'G') {
                                m_layers_slider->show_go_to_layer(true);
                            }
                            IMSlider *m_layers_slider = get_gcode_viewer().get_layers_slider();
                            IMSlider *m_moves_slider  = get_gcode_viewer().get_moves_slider();
                            if (keyCode == WXK_UP || keyCode == WXK_DOWN) {
                                int new_pos;
                                if (m_layers_slider->GetSelection() == ssHigher) {
                                    new_pos = keyCode == WXK_UP ? m_layers_slider->GetHigherValue() + 5 : m_layers_slider->GetHigherValue() - 5;
                                    m_layers_slider->SetHigherValue(new_pos);
                                }
                                else if (m_layers_slider->GetSelection() == ssLower) {
                                    new_pos = keyCode == WXK_UP ? m_layers_slider->GetLowerValue() + 5 : m_layers_slider->GetLowerValue() - 5;
                                    m_layers_slider->SetLowerValue(new_pos);
                                }
                                if (m_layers_slider->is_one_layer()) m_layers_slider->SetLowerValue(m_layers_slider->GetHigherValue());
                                // BBS set as dirty, update in render_gcode()
                                m_layers_slider->set_as_dirty();
                            } else if (keyCode == WXK_LEFT || keyCode == WXK_RIGHT) {
                                const int new_pos = keyCode == WXK_RIGHT ? m_moves_slider->GetHigherValue() + 5 : m_moves_slider->GetHigherValue() - 5;
                                m_moves_slider->SetHigherValue(new_pos);
                                // BBS set as dirty, update in render_gcode()
                                m_moves_slider->set_as_dirty();
                            }
                        }
                        else if (keyCode == WXK_UP || keyCode == WXK_DOWN) {
                            int new_pos;
                            if (m_layers_slider->GetSelection() == ssHigher) {
                                new_pos = keyCode == WXK_UP ? m_layers_slider->GetHigherValue() + 1 : m_layers_slider->GetHigherValue() - 1;
                                m_layers_slider->SetHigherValue(new_pos);
                            }
                            else if (m_layers_slider->GetSelection() == ssLower) {
                                new_pos = keyCode == WXK_UP ? m_layers_slider->GetLowerValue() + 1 : m_layers_slider->GetLowerValue() - 1;
                                m_layers_slider->SetLowerValue(new_pos);
                            }
                            if (m_layers_slider->is_one_layer()) m_layers_slider->SetLowerValue(m_layers_slider->GetHigherValue());
                            // BBS set as dirty, update in render_gcode()
                            m_layers_slider->set_as_dirty();
                        } else if (keyCode == WXK_LEFT || keyCode == WXK_RIGHT) {
                            const int new_pos = keyCode == WXK_RIGHT ? m_moves_slider->GetHigherValue() + 1 : m_moves_slider->GetHigherValue() - 1;
                            m_moves_slider->SetHigherValue(new_pos);
                            // BBS set as dirty, update in render_gcode()
                            m_moves_slider->set_as_dirty();
                        }
                        m_dirty = true;
                    }
                }
            }
        }
        else return;
    }

    if (keyCode != WXK_TAB
        && keyCode != WXK_LEFT
        && keyCode != WXK_UP
        && keyCode != WXK_RIGHT
        && keyCode != WXK_DOWN) {
        evt.Skip();   // Needed to have EVT_CHAR generated as well
    }
}

void GLCanvas3D::on_mouse_wheel(wxMouseEvent& evt)
{
#ifdef WIN32
    // Try to filter out spurious mouse wheel events comming from 3D mouse.
    if (wxGetApp().plater()->get_mouse3d_controller().process_mouse_wheel())
        return;
#endif

    if (!m_initialized)
        return;

    // Ignore the wheel events if the middle button is pressed.
    if (evt.MiddleIsDown())
        return;

#if ENABLE_RETINA_GL
    const float scale = m_retina_helper->get_scale_factor();
    evt.SetX(evt.GetX() * scale);
    evt.SetY(evt.GetY() * scale);
#endif

    if (wxGetApp().imgui()->update_mouse_data(evt)) {
        if (m_canvas_type == CanvasPreview) {
            IMSlider* m_layers_slider = get_gcode_viewer().get_layers_slider();
            IMSlider* m_moves_slider = get_gcode_viewer().get_moves_slider();
            m_layers_slider->on_mouse_wheel(evt);
            m_moves_slider->on_mouse_wheel(evt);
        }
        render();
        m_dirty = true;
        return;
    }

#ifdef __WXMSW__
	// For some reason the Idle event is not being generated after the mouse scroll event in case of scrolling with the two fingers on the touch pad,
	// if the event is not allowed to be passed further.
    // evt.Skip() used to trigger the needed screen refresh, but it does no more. wxWakeUpIdle() seem to work now.
    wxWakeUpIdle();
#endif /* __WXMSW__ */

    // Performs layers editing updates, if enabled
    if (is_layers_editing_enabled()) {
        int object_idx_selected = m_selection.get_object_idx();
        if (object_idx_selected != -1) {
            // A volume is selected. Test, whether hovering over a layer thickness bar.
            if (m_layers_editing.bar_rect_contains(*this, (float)evt.GetX(), (float)evt.GetY())) {
                // Adjust the width of the selection.
                m_layers_editing.band_width = std::max(std::min(m_layers_editing.band_width * (1.0f + 0.1f * (float)evt.GetWheelRotation() / (float)evt.GetWheelDelta()), 10.0f), 1.5f);
                if (m_canvas != nullptr)
                    m_canvas->Refresh();

                return;
            }
        }
    }

    // Inform gizmos about the event so they have the opportunity to react.
    if (m_gizmos.on_mouse_wheel(evt))
        return;

    if (m_canvas_type == CanvasAssembleView && (evt.AltDown() || evt.CmdDown())) {
        float rotation = (float)evt.GetWheelRotation() / (float)evt.GetWheelDelta();
        if (evt.AltDown()) {
            auto clp_dist = m_gizmos.m_assemble_view_data->model_objects_clipper()->get_position();
            clp_dist = rotation < 0.f
                ? std::max(0., clp_dist - 0.01)
                : std::min(1., clp_dist + 0.01);
            m_gizmos.m_assemble_view_data->model_objects_clipper()->set_position(clp_dist, true);
        }
        else if (evt.CmdDown()) {
            m_explosion_ratio = rotation < 0.f
                ? std::max(1., m_explosion_ratio - 0.01)
                : std::min(3., m_explosion_ratio + 0.01);
            if (m_explosion_ratio != GLVolume::explosion_ratio) {
                for (GLVolume* volume : m_volumes.volumes) {
                    volume->set_bounding_boxes_as_dirty();
                }
                GLVolume::explosion_ratio = m_explosion_ratio;
            }
        }
        return;
    }
    // Calculate the zoom delta and apply it to the current zoom factor
#ifdef SUPPORT_REVERSE_MOUSE_ZOOM
    double direction_factor = (wxGetApp().app_config->get("reverse_mouse_wheel_zoom") == "1") ? -1.0 : 1.0;
#else
    double direction_factor = 1.0;
#endif
    auto delta = direction_factor * (double)evt.GetWheelRotation() / (double)evt.GetWheelDelta();
    bool zoom_to_mouse = wxGetApp().app_config->get("zoom_to_mouse") == "true";
    if (!zoom_to_mouse) {// zoom to center
        _update_camera_zoom(delta);
    }
    else {
        auto cnv_size = get_canvas_size();
        auto screen_center_3d_pos = _mouse_to_3d({ cnv_size.get_width() * 0.5, cnv_size.get_height() * 0.5 });
        auto mouse_3d_pos = _mouse_to_3d({evt.GetX(), evt.GetY()});
        Vec3d displacement = mouse_3d_pos - screen_center_3d_pos;
        wxGetApp().plater()->get_camera().translate(displacement);
        auto origin_zoom = wxGetApp().plater()->get_camera().get_zoom();
        _update_camera_zoom(delta);
        auto new_zoom = wxGetApp().plater()->get_camera().get_zoom();
        wxGetApp().plater()->get_camera().translate((-displacement) / (new_zoom / origin_zoom));
    }
}

void GLCanvas3D::on_timer(wxTimerEvent& evt)
{
    if (m_layers_editing.state == LayersEditing::Editing)
        _perform_layer_editing_action();
}

void GLCanvas3D::on_render_timer(wxTimerEvent& evt)
{
    // no need to wake up idle
    // right after this event, idle event is fired
    // m_dirty = true;
    // wxWakeUpIdle();
}


void GLCanvas3D::schedule_extra_frame(int miliseconds)
{
    // Schedule idle event right now
    if (miliseconds == 0)
    {
        // We want to wakeup idle evnt but most likely this is call inside render cycle so we need to wait
        if (m_in_render)
            miliseconds = 33;
        else {
            m_dirty = true;
            wxWakeUpIdle();
            return;
        }
    }
    int remaining_time = m_render_timer.GetInterval();
    // Timer is not running
    if (!m_render_timer.IsRunning()) {
        m_render_timer.StartOnce(miliseconds);
    // Timer is running - restart only if new period is shorter than remaning period
    } else {
        if (miliseconds + 20 < remaining_time) {
            m_render_timer.Stop();
            m_render_timer.StartOnce(miliseconds);
        }
    }
}

#ifndef NDEBUG
// #define SLIC3R_DEBUG_MOUSE_EVENTS
#endif

#ifdef SLIC3R_DEBUG_MOUSE_EVENTS
std::string format_mouse_event_debug_message(const wxMouseEvent &evt)
{
	static int idx = 0;
	char buf[2048];
	std::string out;
	sprintf(buf, "Mouse Event %d - ", idx ++);
	out = buf;

	if (evt.Entering())
		out += "Entering ";
	if (evt.Leaving())
		out += "Leaving ";
	if (evt.Dragging())
		out += "Dragging ";
	if (evt.Moving())
		out += "Moving ";
	if (evt.Magnify())
		out += "Magnify ";
	if (evt.LeftDown())
		out += "LeftDown ";
	if (evt.LeftUp())
		out += "LeftUp ";
	if (evt.LeftDClick())
		out += "LeftDClick ";
	if (evt.MiddleDown())
		out += "MiddleDown ";
	if (evt.MiddleUp())
		out += "MiddleUp ";
	if (evt.MiddleDClick())
		out += "MiddleDClick ";
	if (evt.RightDown())
		out += "RightDown ";
	if (evt.RightUp())
		out += "RightUp ";
	if (evt.RightDClick())
		out += "RightDClick ";

	sprintf(buf, "(%d, %d)", evt.GetX(), evt.GetY());
	out += buf;
	return out;
}
#endif /* SLIC3R_DEBUG_MOUSE_EVENTS */

void GLCanvas3D::on_gesture(wxGestureEvent &evt)
{
    if (!m_initialized || !_set_current())
        return;

    auto & camera = wxGetApp().plater()->get_camera();
    if (evt.GetEventType() == wxEVT_GESTURE_PAN) {
        auto p = evt.GetPosition();
        auto d = static_cast<wxPanGestureEvent&>(evt).GetDelta();
        float z = 0;
        const Vec3d &p2 = _mouse_to_3d({p.x, p.y}, &z);
        const Vec3d &p1 = _mouse_to_3d({p.x - d.x, p.y - d.y}, &z);
        camera.set_target(camera.get_target() + p1 - p2);
    } else if (evt.GetEventType() == wxEVT_GESTURE_ZOOM) {
        static float zoom_start = 1;
        if (evt.IsGestureStart())
            zoom_start = camera.get_zoom();
        camera.set_zoom(zoom_start * static_cast<wxZoomGestureEvent&>(evt).GetZoomFactor());
    } else if (evt.GetEventType() == wxEVT_GESTURE_ROTATE) {
        PartPlate* plate = wxGetApp().plater()->get_partplate_list().get_curr_plate();
        bool rotate_limit = current_printer_technology() != ptSLA;
        static double last_rotate = 0;
        if (evt.IsGestureStart())
            last_rotate = 0;
        auto rotate = static_cast<wxRotateGestureEvent&>(evt).GetRotationAngle() - last_rotate;
        last_rotate += rotate;
        if (plate)
            camera.rotate_on_sphere_with_target(-rotate, 0, rotate_limit, plate->get_bounding_box().center());
        else
            camera.rotate_on_sphere(-rotate, 0, rotate_limit);
    }
    m_dirty = true;
}

void GLCanvas3D::on_mouse(wxMouseEvent& evt)
{
    if (!m_initialized || !_set_current())
        return;

    // BBS: single snapshot
    Plater::SingleSnapshot single(wxGetApp().plater());

#if ENABLE_RETINA_GL
    const float scale = m_retina_helper->get_scale_factor();
    evt.SetX(evt.GetX() * scale);
    evt.SetY(evt.GetY() * scale);
#endif

    Point pos(evt.GetX(), evt.GetY());

    ImGuiWrapper* imgui = wxGetApp().imgui();
    if (m_tooltip.is_in_imgui() && evt.LeftUp())
        // ignore left up events coming from imgui windows and not processed by them
        m_mouse.ignore_left_up = true;
    m_tooltip.set_in_imgui(false);
    if (imgui->update_mouse_data(evt)) {
        if (evt.LeftDown() && m_canvas != nullptr)
            m_canvas->SetFocus();
        m_mouse.position = evt.Leaving() ? Vec2d(-1.0, -1.0) : pos.cast<double>();
        m_tooltip.set_in_imgui(true);
        render();
#ifdef SLIC3R_DEBUG_MOUSE_EVENTS
        printf((format_mouse_event_debug_message(evt) + " - Consumed by ImGUI\n").c_str());
#endif /* SLIC3R_DEBUG_MOUSE_EVENTS */
        m_dirty = true;
        // do not return if dragging or tooltip not empty to allow for tooltip update
        // also, do not return if the mouse is moving and also is inside MM gizmo to allow update seed fill selection
        if (!m_mouse.dragging && m_tooltip.is_empty() && (m_gizmos.get_current_type() != GLGizmosManager::MmuSegmentation || !evt.Moving()))
            return;
    }

#ifdef __WXMSW__
	bool on_enter_workaround = false;
    if (! evt.Entering() && ! evt.Leaving() && m_mouse.position.x() == -1.0) {
        // Workaround for SPE-832: There seems to be a mouse event sent to the window before evt.Entering()
        m_mouse.position = pos.cast<double>();
        render();
#ifdef SLIC3R_DEBUG_MOUSE_EVENTS
		printf((format_mouse_event_debug_message(evt) + " - OnEnter workaround\n").c_str());
#endif /* SLIC3R_DEBUG_MOUSE_EVENTS */
		on_enter_workaround = true;
    } else
#endif /* __WXMSW__ */
    {
#ifdef SLIC3R_DEBUG_MOUSE_EVENTS
		printf((format_mouse_event_debug_message(evt) + " - other\n").c_str());
#endif /* SLIC3R_DEBUG_MOUSE_EVENTS */
	}

    if (m_main_toolbar.on_mouse(evt, *this)) {
        if (m_main_toolbar.is_any_item_pressed())
            m_gizmos.reset_all_states();
        if (evt.LeftUp() || evt.MiddleUp() || evt.RightUp())
            mouse_up_cleanup();
        m_mouse.set_start_position_3D_as_invalid();
        return;
    }

    //BBS: GUI refactor: GLToolbar
    if (m_assemble_view_toolbar.on_mouse(evt, *this)) {
        if (evt.LeftUp() || evt.MiddleUp() || evt.RightUp())
            mouse_up_cleanup();
        m_mouse.set_start_position_3D_as_invalid();
        return;
    }

    if (wxGetApp().plater()->get_collapse_toolbar().on_mouse(evt, *this)) {
        if (evt.LeftUp() || evt.MiddleUp() || evt.RightUp())
            mouse_up_cleanup();
        m_mouse.set_start_position_3D_as_invalid();
        return;
    }

    // BBS
#if 0
    if (wxGetApp().plater()->get_view_toolbar().on_mouse(evt, *this)) {
        if (evt.LeftUp() || evt.MiddleUp() || evt.RightUp())
            mouse_up_cleanup();
        m_mouse.set_start_position_3D_as_invalid();
        return;
    }
#endif

    for (GLVolume* volume : m_volumes.volumes) {
        volume->force_sinking_contours = false;
    }

    auto show_sinking_contours = [this]() {
        const Selection::IndicesList& idxs = m_selection.get_volume_idxs();
        for (unsigned int idx : idxs) {
            m_volumes.volumes[idx]->force_sinking_contours = true;
        }
        m_dirty = true;
    };

    if (m_gizmos.on_mouse(evt)) {
        if (m_gizmos.is_running()) {
            _deactivate_arrange_menu();
            _deactivate_orient_menu();
            _deactivate_layersediting_menu();
        }
        if (wxWindow::FindFocus() != m_canvas)
            // Grab keyboard focus for input in gizmo dialogs.
            m_canvas->SetFocus();

        if (evt.LeftDown()) {
            // Clear hover state in main toolbar
            wxMouseEvent evt2 = evt;
            evt2.SetEventType(wxEVT_MOTION);
            evt2.SetLeftDown(false);
            m_main_toolbar.on_mouse(evt2, *this);
        }

        if (evt.LeftUp() || evt.MiddleUp() || evt.RightUp())
            mouse_up_cleanup();

        m_mouse.set_start_position_3D_as_invalid();
        m_mouse.position = pos.cast<double>();

        if (evt.Dragging() && current_printer_technology() == ptFFF && (fff_print()->config().print_sequence == PrintSequence::ByObject)) {
            switch (m_gizmos.get_current_type())
            {
            case GLGizmosManager::EType::Move:
            case GLGizmosManager::EType::Scale:
            case GLGizmosManager::EType::Rotate:
            {
                update_sequential_clearance();
                break;
            }
            default: { break; }
            }
        }
        else if (evt.Dragging()) {
            switch (m_gizmos.get_current_type())
            {
            case GLGizmosManager::EType::Move:
            case GLGizmosManager::EType::Scale:
            case GLGizmosManager::EType::Rotate:
            {
                show_sinking_contours();
                break;
            }
            default: { break; }
            }
        }
        else if (evt.LeftUp() &&
            m_gizmos.get_current_type() == GLGizmosManager::EType::Scale &&
            m_gizmos.get_current()->get_state() == GLGizmoBase::EState::On) {
            wxGetApp().obj_list()->selection_changed();
        }

        return;
    }

    bool any_gizmo_active = m_gizmos.get_current() != nullptr;

    int selected_object_idx = m_selection.get_object_idx();
    int layer_editing_object_idx = is_layers_editing_enabled() ? selected_object_idx : -1;


    if (m_mouse.drag.move_requires_threshold && m_mouse.is_move_start_threshold_position_2D_defined() && m_mouse.is_move_threshold_met(pos)) {
        m_mouse.drag.move_requires_threshold = false;
        m_mouse.set_move_start_threshold_position_2D_as_invalid();
    }

    if (evt.ButtonDown() && wxWindow::FindFocus() != m_canvas)
        // Grab keyboard focus on any mouse click event.
        m_canvas->SetFocus();

    if (evt.Entering()) {
//#if defined(__WXMSW__) || defined(__linux__)
//        // On Windows and Linux needs focus in order to catch key events
        // Set focus in order to remove it from sidebar fields
        if (m_canvas != nullptr) {
            // Only set focus, if the top level window of this canvas is active.
            auto p = dynamic_cast<wxWindow*>(evt.GetEventObject());
            while (p->GetParent())
                p = p->GetParent();
            auto *top_level_wnd = dynamic_cast<wxTopLevelWindow*>(p);
            if (top_level_wnd && top_level_wnd->IsActive() && !wxGetApp().get_side_menu_popup_status())
                ;// m_canvas->SetFocus();
            m_mouse.position = pos.cast<double>();
            m_tooltip_enabled = false;
            // 1) forces a frame render to ensure that m_hover_volume_idxs is updated even when the user right clicks while
            // the context menu is shown, ensuring it to disappear if the mouse is outside any volume and to
            // change the volume hover state if any is under the mouse
            // 2) when switching between 3d view and preview the size of the canvas changes if the side panels are visible,
            // so forces a resize to avoid multiple renders with different sizes (seen as flickering)
            _refresh_if_shown_on_screen();
            m_tooltip_enabled = true;
        }
        m_mouse.set_start_position_2D_as_invalid();
//#endif
    }
    else if (evt.Leaving()) {
        // to remove hover on objects when the mouse goes out of this canvas
        m_mouse.position = Vec2d(-1.0, -1.0);
        m_dirty = true;
    }
    else if (evt.LeftDown() || evt.RightDown() || evt.MiddleDown()) {
        //BBS: add orient deactivate logic
        if (!m_gizmos.on_mouse(evt)) {
            if (_deactivate_arrange_menu() || _deactivate_orient_menu())
                return;
        }

        // If user pressed left or right button we first check whether this happened on a volume or not.
        m_layers_editing.state = LayersEditing::Unknown;
        if (layer_editing_object_idx != -1 && m_layers_editing.bar_rect_contains(*this, pos(0), pos(1))) {
            // A volume is selected and the mouse is inside the layer thickness bar.
            // Start editing the layer height.
            m_layers_editing.state = LayersEditing::Editing;
            _perform_layer_editing_action(&evt);
        }

        else {
            // BBS: define Alt key to enable volume selection mode
            m_selection.set_volume_selection_mode(evt.AltDown() ? Selection::Volume : Selection::Instance);
            if (evt.LeftDown() && evt.ShiftDown() && m_picking_enabled && m_layers_editing.state != LayersEditing::Editing) {
                if (m_gizmos.get_current_type() != GLGizmosManager::SlaSupports
                    && m_gizmos.get_current_type() != GLGizmosManager::FdmSupports
                    && m_gizmos.get_current_type() != GLGizmosManager::Seam
                    && m_gizmos.get_current_type() != GLGizmosManager::MmuSegmentation) {
                    m_rectangle_selection.start_dragging(m_mouse.position, evt.ShiftDown() ? GLSelectionRectangle::Select : GLSelectionRectangle::Deselect);
                    m_dirty = true;
                }
            }
            else {
                // Select volume in this 3D canvas.
                // Don't deselect a volume if layer editing is enabled or any gizmo is active. We want the object to stay selected
                // during the scene manipulation.

                if (m_picking_enabled && (!any_gizmo_active || !evt.CmdDown()) && (!m_hover_volume_idxs.empty())) {
                    if (evt.LeftDown() && !m_hover_volume_idxs.empty()) {
                        int volume_idx = get_first_hover_volume_idx();
                        bool already_selected = m_selection.contains_volume(volume_idx);
                        bool ctrl_down = evt.CmdDown();

                        Selection::IndicesList curr_idxs = m_selection.get_volume_idxs();

                        if (already_selected && ctrl_down)
                            m_selection.remove(volume_idx);
                        else {
                            m_selection.add(volume_idx, !ctrl_down, true);
                            m_mouse.drag.move_requires_threshold = !already_selected;
                            if (already_selected)
                                m_mouse.set_move_start_threshold_position_2D_as_invalid();
                            else
                                m_mouse.drag.move_start_threshold_position_2D = pos;
                        }

                        // propagate event through callback
                        if (curr_idxs != m_selection.get_volume_idxs()) {
                            if (m_selection.is_empty())
                                m_gizmos.reset_all_states();
                            else
                                m_gizmos.refresh_on_off_state();

                            m_gizmos.update_data();
                            post_event(SimpleEvent(EVT_GLCANVAS_OBJECT_SELECT));
                            m_dirty = true;
                        }
                    }
                }

                if (!m_hover_volume_idxs.empty()) {
                    if (evt.LeftDown() && m_moving_enabled && m_mouse.drag.move_volume_idx == -1) {
                        // Only accept the initial position, if it is inside the volume bounding box.
                        int volume_idx = get_first_hover_volume_idx();
                        BoundingBoxf3 volume_bbox = m_volumes.volumes[volume_idx]->transformed_bounding_box();
                        volume_bbox.offset(1.0);
                        if ((!any_gizmo_active || !evt.CmdDown()) && volume_bbox.contains(m_mouse.scene_position)) {
                            m_volumes.volumes[volume_idx]->hover = GLVolume::HS_None;
                            // The dragging operation is initiated.
                            m_mouse.drag.move_volume_idx = volume_idx;
                            m_selection.start_dragging();
                            m_mouse.drag.start_position_3D = m_mouse.scene_position;
                            m_sequential_print_clearance_first_displacement = true;
                            m_moving = true;
                        }
                    }
                }
            }
        }
    }
    else if (evt.Dragging() && evt.LeftIsDown() && m_mouse.drag.move_volume_idx != -1 && m_layers_editing.state == LayersEditing::Unknown) {
        if (m_canvas_type != ECanvasType::CanvasAssembleView) {
            if (!m_mouse.drag.move_requires_threshold) {
                m_mouse.dragging = true;
                Vec3d cur_pos = m_mouse.drag.start_position_3D;
                // we do not want to translate objects if the user just clicked on an object while pressing shift to remove it from the selection and then drag
                if (m_selection.contains_volume(get_first_hover_volume_idx())) {
                    const Camera& camera = wxGetApp().plater()->get_camera();
                    if (std::abs(camera.get_dir_forward()(2)) < EPSILON) {
                        // side view -> move selected volumes orthogonally to camera view direction
                        Linef3 ray = mouse_ray(pos);
                        Vec3d dir = ray.unit_vector();
                        // finds the intersection of the mouse ray with the plane parallel to the camera viewport and passing throught the starting position
                        // use ray-plane intersection see i.e. https://en.wikipedia.org/wiki/Line%E2%80%93plane_intersection algebric form
                        // in our case plane normal and ray direction are the same (orthogonal view)
                        // when moving to perspective camera the negative z unit axis of the camera needs to be transformed in world space and used as plane normal
                        Vec3d inters = ray.a + (m_mouse.drag.start_position_3D - ray.a).dot(dir) / dir.squaredNorm() * dir;
                        // vector from the starting position to the found intersection
                        Vec3d inters_vec = inters - m_mouse.drag.start_position_3D;

                        Vec3d camera_right = camera.get_dir_right();
                        Vec3d camera_up = camera.get_dir_up();

                        // finds projection of the vector along the camera axes
                        double projection_x = inters_vec.dot(camera_right);
                        double projection_z = inters_vec.dot(camera_up);

                        // apply offset
                        cur_pos = m_mouse.drag.start_position_3D + projection_x * camera_right + projection_z * camera_up;
                    }
                    else {
                        // Generic view
                        // Get new position at the same Z of the initial click point.
                        float z0 = 0.0f;
                        float z1 = 1.0f;
                        cur_pos = Linef3(_mouse_to_3d(pos, &z0), _mouse_to_3d(pos, &z1)).intersect_plane(m_mouse.drag.start_position_3D(2));
                    }
                }

                m_selection.translate(cur_pos - m_mouse.drag.start_position_3D);
                if (current_printer_technology() == ptFFF && (fff_print()->config().print_sequence == PrintSequence::ByObject))
                    update_sequential_clearance();
                // BBS
                //wxGetApp().obj_manipul()->set_dirty();
                m_dirty = true;
            }
        }
    }
    else if (evt.Dragging() && evt.LeftIsDown() && m_picking_enabled && m_rectangle_selection.is_dragging()) {
        //BBS not in assemble view
        if (m_canvas_type != ECanvasType::CanvasAssembleView) {
            m_rectangle_selection.dragging(pos.cast<double>());
            m_dirty = true;
        }
    }
    else if (evt.Dragging()) {
        m_mouse.dragging = true;

        if (m_layers_editing.state != LayersEditing::Unknown && layer_editing_object_idx != -1) {
            if (m_layers_editing.state == LayersEditing::Editing) {
                _perform_layer_editing_action(&evt);
                m_mouse.position = pos.cast<double>();
            }
        }
        // do not process the dragging if the left mouse was set down in another canvas
        else if (evt.LeftIsDown()) {
            // if dragging over blank area with left button, rotate
            if ((any_gizmo_active || m_hover_volume_idxs.empty()) && m_mouse.is_start_position_3D_defined()) {
                const Vec3d rot = (Vec3d(pos.x(), pos.y(), 0.) - m_mouse.drag.start_position_3D) * (PI * TRACKBALLSIZE / 180.);
                if (this->m_canvas_type == ECanvasType::CanvasAssembleView || m_gizmos.get_current_type() == GLGizmosManager::FdmSupports ||
                    m_gizmos.get_current_type() == GLGizmosManager::Seam || m_gizmos.get_current_type() == GLGizmosManager::MmuSegmentation) {
                    //BBS rotate around target
                    Camera& camera = wxGetApp().plater()->get_camera();
                    Vec3d rotate_target = Vec3d::Zero();
                    if (!m_selection.is_empty())
                        rotate_target = m_selection.get_bounding_box().center();
                    else
                        rotate_target = volumes_bounding_box().center();
                    //BBS do not limit rotate in assemble view
                    camera.rotate_local_with_target(Vec3d(rot.y(), rot.x(), 0.), rotate_target);
                    //camera.rotate_on_sphere_with_target(rot.x(), rot.y(), false, rotate_target);
                }
                else {
#ifdef SUPPORT_FEEE_CAMERA
                    if (wxGetApp().app_config->get("use_free_camera") == "1")
                        // Virtual track ball (similar to the 3DConnexion mouse).
                        wxGetApp().plater()->get_camera().rotate_local_around_target(Vec3d(rot.y(), rot.x(), 0.));
                    else {
#endif
                        // Forces camera right vector to be parallel to XY plane in case it has been misaligned using the 3D mouse free rotation.
                        // It is cheaper to call this function right away instead of testing wxGetApp().plater()->get_mouse3d_controller().connected(),
                        // which checks an atomics (flushes CPU caches).
                        // See GH issue #3816.
                        Camera& camera = wxGetApp().plater()->get_camera();

                        bool rotate_limit = current_printer_technology() != ptSLA;
                        Vec3d rotate_target = m_selection.get_bounding_box().center();

                        camera.recover_from_free_camera();
                        //BBS modify rotation
                        //if (m_gizmos.get_current_type() == GLGizmosManager::FdmSupports
                        //    || m_gizmos.get_current_type() == GLGizmosManager::Seam
                        //    || m_gizmos.get_current_type() == GLGizmosManager::MmuSegmentation) {
                        //    //camera.rotate_local_with_target(Vec3d(rot.y(), rot.x(), 0.), rotate_target);
                        //    //camera.rotate_on_sphere_with_target(rot.x(), rot.y(), rotate_limit, rotate_target);
                        //}
                        //else
                        if (evt.ControlDown() || evt.CmdDown()) {
                            if ((m_rotation_center.x() == 0.f) && (m_rotation_center.y() == 0.f) && (m_rotation_center.z() == 0.f)) {
                                auto canvas_w = float(get_canvas_size().get_width());
                                auto canvas_h = float(get_canvas_size().get_height());
                                Point screen_center(canvas_w/2, canvas_h/2);
                                //camera.rotate_on_sphere_with_target(rot.x(), rot.y(), rotate_limit, wxGetApp().plater()->get_partplate_list().get_bounding_box().center());
                                m_rotation_center = _mouse_to_3d(screen_center);
                                m_rotation_center(2) = 0.f;
                            }
                            camera.rotate_on_sphere_with_target(rot.x(), rot.y(), rotate_limit, m_rotation_center);
                        } else {
                            //BBS rotate with current plate center
                            PartPlate* plate = wxGetApp().plater()->get_partplate_list().get_curr_plate();
                            if (plate)
                                camera.rotate_on_sphere_with_target(rot.x(), rot.y(), rotate_limit, plate->get_bounding_box().center());
                            else
                                camera.rotate_on_sphere(rot.x(), rot.y(), rotate_limit);
                        }
#ifdef SUPPORT_FEEE_CAMERA
                    }
#endif
                }

                m_dirty = true;
            }
            m_mouse.drag.start_position_3D = Vec3d((double)pos(0), (double)pos(1), 0.0);
        }
        else if (evt.MiddleIsDown() || evt.RightIsDown()) {
            // If dragging over blank area with right button, pan.
            if (m_mouse.is_start_position_2D_defined()) {
                // get point in model space at Z = 0
                float z = 0.0f;
                const Vec3d& cur_pos = _mouse_to_3d(pos, &z);
                Vec3d orig = _mouse_to_3d(m_mouse.drag.start_position_2D, &z);
                Camera& camera = wxGetApp().plater()->get_camera();
#ifdef SUPPORT_FREE_CAMERA
                if (this->m_canvas_type != ECanvasType::CanvasAssembleView) {
                    if (wxGetApp().app_config->get("use_free_camera") != "1")
                        // Forces camera right vector to be parallel to XY plane in case it has been misaligned using the 3D mouse free rotation.
                        // It is cheaper to call this function right away instead of testing wxGetApp().plater()->get_mouse3d_controller().connected(),
                        // which checks an atomics (flushes CPU caches).
                        // See GH issue #3816.
                        camera.recover_from_free_camera();
                }
#endif

                camera.set_target(camera.get_target() + orig - cur_pos);
                m_dirty = true;
                m_mouse.ignore_right_up = true;
            }

            m_mouse.drag.start_position_2D = pos;
        }
    }
    else if (evt.LeftUp() || evt.MiddleUp() || evt.RightUp()) {
        if (evt.LeftUp()) {
            m_selection.stop_dragging();
            m_rotation_center(0) = m_rotation_center(1) = m_rotation_center(2) = 0.f;
        }

        if (m_layers_editing.state != LayersEditing::Unknown) {
            m_layers_editing.state = LayersEditing::Unknown;
            _stop_timer();
            m_layers_editing.accept_changes(*this);
        }
        else if (m_mouse.drag.move_volume_idx != -1 && m_mouse.dragging) {
            do_move(L("Move Object"));
            // BBS
            //wxGetApp().obj_manipul()->set_dirty();
            // Let the plater know that the dragging finished, so a delayed refresh
            // of the scene with the background processing data should be performed.
            post_event(SimpleEvent(EVT_GLCANVAS_MOUSE_DRAGGING_FINISHED));
        }
        else if (evt.LeftUp() && m_picking_enabled && m_rectangle_selection.is_dragging() && m_layers_editing.state != LayersEditing::Editing) {
            //BBS: don't use alt as de-select
            //if (evt.ShiftDown() || evt.AltDown())
            if (evt.ShiftDown())
                _update_selection_from_hover();

            m_rectangle_selection.stop_dragging();
        }
        else if (evt.LeftUp() && !m_mouse.ignore_left_up && !m_mouse.dragging && m_hover_volume_idxs.empty() && m_hover_plate_idxs.empty() && !is_layers_editing_enabled()) {
            // deselect and propagate event through callback
            if (!evt.ShiftDown() && (!any_gizmo_active || !evt.CmdDown()) && m_picking_enabled)
                deselect_all();
        }
        //BBS Select plate in this 3D canvas.
        else if (evt.LeftUp() && !m_mouse.dragging && m_picking_enabled && !m_hover_plate_idxs.empty() && (m_canvas_type == CanvasView3D) && !is_layers_editing_enabled())
        {
                int hover_idx = m_hover_plate_idxs.front();
                wxGetApp().plater()->select_plate_by_hover_id(hover_idx);
                //wxGetApp().plater()->get_partplate_list().select_plate_view();
                //deselect all the objects
                if (m_gizmos.get_current_type() != GLGizmosManager::MeshBoolean && m_hover_volume_idxs.empty())
                    deselect_all();
        }
        else if (evt.RightUp() && !is_layers_editing_enabled()) {
            m_mouse.position = pos.cast<double>();
            // forces a frame render to ensure that m_hover_volume_idxs is updated even when the user right clicks while
            // the context menu is already shown
            render();
            if (!m_hover_volume_idxs.empty()) {
                // if right clicking on volume, propagate event through callback (shows context menu)
                int volume_idx = get_first_hover_volume_idx();
                if (!m_volumes.volumes[volume_idx]->is_wipe_tower // no context menu for the wipe tower
                    && m_gizmos.get_current_type() != GLGizmosManager::SlaSupports)  // disable context menu when the gizmo is open
                {
                    // forces the selection of the volume
                    /* m_selection.add(volume_idx); // #et_FIXME_if_needed
                     * To avoid extra "Add-Selection" snapshots,
                     * call add() with check_for_already_contained=true
                     * */
                    m_selection.add(volume_idx, true, true);
                    m_gizmos.refresh_on_off_state();
                    post_event(SimpleEvent(EVT_GLCANVAS_OBJECT_SELECT));
                    m_gizmos.update_data();
                    // BBS
                    //wxGetApp().obj_manipul()->set_dirty();
                    // forces a frame render to update the view before the context menu is shown
                    render();
                }
            }

            //BBS change plate selection
            if (!m_hover_plate_idxs.empty() && (m_canvas_type == CanvasView3D) && !m_mouse.dragging) {
                int hover_idx = m_hover_plate_idxs.front();
                wxGetApp().plater()->select_plate_by_hover_id(hover_idx, true);
                if (m_hover_volume_idxs.empty())
                    deselect_all();
                render();
            }

            Vec2d logical_pos = pos.cast<double>();
#if ENABLE_RETINA_GL
            const float factor = m_retina_helper->get_scale_factor();
            logical_pos = logical_pos.cwiseQuotient(Vec2d(factor, factor));
#endif // ENABLE_RETINA_GL

            if (!m_mouse.ignore_right_up) {
                //BBS post right click event
                if (!m_hover_plate_idxs.empty()) {
                    post_event(RBtnPlateEvent(EVT_GLCANVAS_PLATE_RIGHT_CLICK, { logical_pos, m_hover_plate_idxs.front() }));
                }
                else {
                    // do not post the event if the user is panning the scene
                    // or if right click was done over the wipe tower
                    bool post_right_click_event = m_hover_volume_idxs.empty() || !m_volumes.volumes[get_first_hover_volume_idx()]->is_wipe_tower;
                    if (post_right_click_event)
                        post_event(RBtnEvent(EVT_GLCANVAS_RIGHT_CLICK, { logical_pos, m_hover_volume_idxs.empty() }));
                }
            }
        }

        mouse_up_cleanup();
    }
    else if (evt.Moving()) {
        m_mouse.position = pos.cast<double>();

        // updates gizmos overlay
        if (m_selection.is_empty())
            m_gizmos.reset_all_states();

        m_dirty = true;
    }
    else
        evt.Skip();

    if (m_moving)
        show_sinking_contours();

#ifdef __WXMSW__
	if (on_enter_workaround)
		m_mouse.position = Vec2d(-1., -1.);
#endif /* __WXMSW__ */
}

void GLCanvas3D::on_paint(wxPaintEvent& evt)
{
    if (m_initialized)
        m_dirty = true;
    else
        // Call render directly, so it gets initialized immediately, not from On Idle handler.
        this->render();
}

void GLCanvas3D::force_set_focus() {
    m_canvas->SetFocus();
};

void GLCanvas3D::on_set_focus(wxFocusEvent& evt)
{
    m_tooltip_enabled = false;
    if (m_canvas_type == ECanvasType::CanvasPreview) {
        // update thumbnails and update plate toolbar
        wxGetApp().plater()->update_all_plate_thumbnails();
        _update_imgui_select_plate_toolbar();
    }
    _refresh_if_shown_on_screen();
    m_tooltip_enabled = true;
}

Size GLCanvas3D::get_canvas_size() const
{
    int w = 0;
    int h = 0;

    if (m_canvas != nullptr)
        m_canvas->GetSize(&w, &h);

#if ENABLE_RETINA_GL
    const float factor = m_retina_helper->get_scale_factor();
    w *= factor;
    h *= factor;
#else
    const float factor = 1.0f;
#endif

    return Size(w, h, factor);
}

Vec2d GLCanvas3D::get_local_mouse_position() const
{
    if (m_canvas == nullptr)
		return Vec2d::Zero();

    wxPoint mouse_pos = m_canvas->ScreenToClient(wxGetMousePosition());
    const double factor =
#if ENABLE_RETINA_GL
        m_retina_helper->get_scale_factor();
#else
        1.0;
#endif
    return Vec2d(factor * mouse_pos.x, factor * mouse_pos.y);
}

void GLCanvas3D::set_tooltip(const std::string& tooltip)
{
    if (m_canvas != nullptr)
        m_tooltip.set_text(tooltip);
}

void GLCanvas3D::do_move(const std::string& snapshot_type)
{
    if (m_model == nullptr)
        return;

    if (!snapshot_type.empty())
        wxGetApp().plater()->take_snapshot(snapshot_type);

    std::set<std::pair<int, int>> done;  // keeps track of modified instances
    bool object_moved = false;

    // BBS: support wipe-tower for multi-plates
    int n_plates = wxGetApp().plater()->get_partplate_list().get_plate_count();
    std::vector<Vec3d> wipe_tower_origins(n_plates, Vec3d::Zero());

    Selection::EMode selection_mode = m_selection.get_mode();

    for (const GLVolume* v : m_volumes.volumes) {
        int object_idx = v->object_idx();
        int instance_idx = v->instance_idx();
        int volume_idx = v->volume_idx();

        std::pair<int, int> done_id(object_idx, instance_idx);

        if (0 <= object_idx && object_idx < (int)m_model->objects.size()) {
            done.insert(done_id);

            // Move instances/volumes
            ModelObject* model_object = m_model->objects[object_idx];
            if (model_object != nullptr) {
                if (selection_mode == Selection::Instance)
                    model_object->instances[instance_idx]->set_offset(v->get_instance_offset());
                else if (selection_mode == Selection::Volume) {
                    if (model_object->volumes[volume_idx]->get_offset() != v->get_volume_offset()) {
                        model_object->volumes[volume_idx]->set_offset(v->get_volume_offset());
                        // BBS: backup
                        Slic3r::save_object_mesh(*model_object);
                    }
                }

                object_moved = true;
                model_object->invalidate_bounding_box();
            }
        }
        else if (object_idx >= 1000 && object_idx < 1000 + n_plates) {
            // Move a wipe tower proxy.
            wipe_tower_origins[object_idx - 1000] = v->get_volume_offset();
        }
    }

    //BBS: notify instance updates to part plater list
    m_selection.notify_instance_update(-1, 0);

    // Fixes flying instances
    for (const std::pair<int, int>& i : done) {
        ModelObject* m = m_model->objects[i.first];
        const double shift_z = m->get_instance_min_z(i.second);
        //BBS: don't call translate if the z is zero
        if ((current_printer_technology() == ptSLA || shift_z > SINKING_Z_THRESHOLD) && (shift_z != 0.0f)) {
            const Vec3d shift(0.0, 0.0, -shift_z);
            m_selection.translate(i.first, i.second, shift);
            m->translate_instance(i.second, shift);
            //BBS: notify instance updates to part plater list
            m_selection.notify_instance_update(i.first, i.second);
        }
        wxGetApp().obj_list()->update_info_items(static_cast<size_t>(i.first));
    }
    //BBS: nofity object list to update
    wxGetApp().plater()->sidebar().obj_list()->update_plate_values_for_items();

    if (object_moved)
        post_event(SimpleEvent(EVT_GLCANVAS_INSTANCE_MOVED));

    // BBS: support wipe-tower for multi-plates
    for (int plate_id = 0; plate_id < wipe_tower_origins.size(); plate_id++) {
        Vec3d& wipe_tower_origin = wipe_tower_origins[plate_id];
        if (wipe_tower_origin == Vec3d::Zero())
            continue;

        PartPlateList& ppl = wxGetApp().plater()->get_partplate_list();
        DynamicConfig& proj_cfg = wxGetApp().preset_bundle->project_config;
        Vec3d plate_origin = ppl.get_plate(plate_id)->get_origin();
        ConfigOptionFloat wipe_tower_x(wipe_tower_origin(0) - plate_origin(0));
        ConfigOptionFloat wipe_tower_y(wipe_tower_origin(1) - plate_origin(1));

        ConfigOptionFloats* wipe_tower_x_opt = proj_cfg.option<ConfigOptionFloats>("wipe_tower_x", true);
        ConfigOptionFloats* wipe_tower_y_opt = proj_cfg.option<ConfigOptionFloats>("wipe_tower_y", true);
        wipe_tower_x_opt->set_at(&wipe_tower_x, plate_id, 0);
        wipe_tower_y_opt->set_at(&wipe_tower_y, plate_id, 0);
    }

    reset_sequential_print_clearance();

    m_dirty = true;
}

void GLCanvas3D::do_rotate(const std::string& snapshot_type)
{
    if (m_model == nullptr)
        return;

    if (!snapshot_type.empty())
        wxGetApp().plater()->take_snapshot(snapshot_type);

    // stores current min_z of instances
    std::map<std::pair<int, int>, double> min_zs;
    for (int i = 0; i < static_cast<int>(m_model->objects.size()); ++i) {
        const ModelObject* obj = m_model->objects[i];
        for (int j = 0; j < static_cast<int>(obj->instances.size()); ++j) {
            if (snapshot_type.empty() && m_selection.get_object_idx() == i) {
                // This means we are flattening this object. In that case pretend
                // that it is not sinking (even if it is), so it is placed on bed
                // later on (whatever is sinking will be left sinking).
                min_zs[{ i, j }] = SINKING_Z_THRESHOLD;
            } else
                min_zs[{ i, j }] = obj->instance_bounding_box(j).min.z();

        }
    }

    std::set<std::pair<int, int>> done;  // keeps track of modified instances

    Selection::EMode selection_mode = m_selection.get_mode();

    for (const GLVolume* v : m_volumes.volumes) {
        int object_idx = v->object_idx();
        if (object_idx < 0 || (int)m_model->objects.size() <= object_idx)
            continue;

        int instance_idx = v->instance_idx();
        int volume_idx = v->volume_idx();

        done.insert(std::pair<int, int>(object_idx, instance_idx));

        // Rotate instances/volumes.
        ModelObject* model_object = m_model->objects[object_idx];
        if (model_object != nullptr) {
            if (selection_mode == Selection::Instance) {
                model_object->instances[instance_idx]->set_rotation(v->get_instance_rotation());
                model_object->instances[instance_idx]->set_offset(v->get_instance_offset());
            }
            else if (selection_mode == Selection::Volume) {
                if (model_object->volumes[volume_idx]->get_rotation() != v->get_volume_rotation()) {
                    model_object->volumes[volume_idx]->set_rotation(v->get_volume_rotation());
                    model_object->volumes[volume_idx]->set_offset(v->get_volume_offset());
                    // BBS: backup
                    Slic3r::save_object_mesh(*model_object);
                }
            }
            model_object->invalidate_bounding_box();
        }
    }

    //BBS: notify instance updates to part plater list
    m_selection.notify_instance_update(-1, -1);

    // Fixes sinking/flying instances
    for (const std::pair<int, int>& i : done) {
        ModelObject* m = m_model->objects[i.first];

        //BBS: don't call translate if the z is zero
        const double shift_z = m->get_instance_min_z(i.second);
        // leave sinking instances as sinking
        if ((min_zs.find({ i.first, i.second })->second >= SINKING_Z_THRESHOLD || shift_z > SINKING_Z_THRESHOLD)&&(shift_z != 0.0f)) {
            const Vec3d shift(0.0, 0.0, -shift_z);
            m_selection.translate(i.first, i.second, shift);
            m->translate_instance(i.second, shift);
            //BBS: notify instance updates to part plater list
            m_selection.notify_instance_update(i.first, i.second);
        }

        wxGetApp().obj_list()->update_info_items(static_cast<size_t>(i.first));
    }
    //BBS: nofity object list to update
    wxGetApp().plater()->sidebar().obj_list()->update_plate_values_for_items();

    if (!done.empty())
        post_event(SimpleEvent(EVT_GLCANVAS_INSTANCE_ROTATED));

    m_dirty = true;
}

void GLCanvas3D::do_scale(const std::string& snapshot_type)
{
    if (m_model == nullptr)
        return;

    if (!snapshot_type.empty())
        wxGetApp().plater()->take_snapshot(snapshot_type);

    // stores current min_z of instances
    std::map<std::pair<int, int>, double> min_zs;
    if (!snapshot_type.empty()) {
        for (int i = 0; i < static_cast<int>(m_model->objects.size()); ++i) {
            const ModelObject* obj = m_model->objects[i];
            for (int j = 0; j < static_cast<int>(obj->instances.size()); ++j) {
                min_zs[{ i, j }] = obj->instance_bounding_box(j).min.z();
            }
        }
    }

    std::set<std::pair<int, int>> done;  // keeps track of modified instances

    Selection::EMode selection_mode = m_selection.get_mode();

    for (const GLVolume* v : m_volumes.volumes) {
        int object_idx = v->object_idx();
        if (object_idx < 0 || (int)m_model->objects.size() <= object_idx)
            continue;

        int instance_idx = v->instance_idx();
        int volume_idx = v->volume_idx();

        done.insert(std::pair<int, int>(object_idx, instance_idx));

        // Rotate instances/volumes
        ModelObject* model_object = m_model->objects[object_idx];
        if (model_object != nullptr) {
            if (selection_mode == Selection::Instance) {
                model_object->instances[instance_idx]->set_scaling_factor(v->get_instance_scaling_factor());
                model_object->instances[instance_idx]->set_offset(v->get_instance_offset());
            }
            else if (selection_mode == Selection::Volume) {
                if (model_object->volumes[volume_idx]->get_scaling_factor() != v->get_volume_scaling_factor()) {
                    model_object->instances[instance_idx]->set_offset(v->get_instance_offset());
                    model_object->volumes[volume_idx]->set_scaling_factor(v->get_volume_scaling_factor());
                    model_object->volumes[volume_idx]->set_offset(v->get_volume_offset());
                    // BBS: backup
                    Slic3r::save_object_mesh(*model_object);
                }
            }
            model_object->invalidate_bounding_box();
        }
    }

    //BBS: notify instance updates to part plater list
    m_selection.notify_instance_update(-1, -1);

    // Fixes sinking/flying instances
    for (const std::pair<int, int>& i : done) {
        ModelObject* m = m_model->objects[i.first];

        //BBS: don't call translate if the z is zero
        double shift_z = m->get_instance_min_z(i.second);
        // leave sinking instances as sinking
        if ((min_zs.empty() || min_zs.find({ i.first, i.second })->second >= SINKING_Z_THRESHOLD || shift_z > SINKING_Z_THRESHOLD) && (shift_z != 0.0f)) {
            Vec3d shift(0.0, 0.0, -shift_z);
            m_selection.translate(i.first, i.second, shift);
            m->translate_instance(i.second, shift);
            //BBS: notify instance updates to part plater list
            m_selection.notify_instance_update(i.first, i.second);
        }
        wxGetApp().obj_list()->update_info_items(static_cast<size_t>(i.first));
    }
    //BBS: nofity object list to update
    wxGetApp().plater()->sidebar().obj_list()->update_plate_values_for_items();
    //BBS: notify object info update
    wxGetApp().plater()->show_object_info();

    if (!done.empty())
        post_event(SimpleEvent(EVT_GLCANVAS_INSTANCE_SCALED));

    m_dirty = true;
}

void GLCanvas3D::do_flatten(const Vec3d& normal, const std::string& snapshot_type)
{
    if (!snapshot_type.empty())
        wxGetApp().plater()->take_snapshot(snapshot_type);

    m_selection.flattening_rotate(normal);
    do_rotate(""); // avoid taking another snapshot
}

void GLCanvas3D::do_center()
{
    if (m_model == nullptr)
        return;

    m_selection.center();
}

void GLCanvas3D::do_mirror(const std::string& snapshot_type)
{
    if (m_model == nullptr)
        return;

    if (!snapshot_type.empty())
        wxGetApp().plater()->take_snapshot(snapshot_type);

    // stores current min_z of instances
    std::map<std::pair<int, int>, double> min_zs;
    if (!snapshot_type.empty()) {
        for (int i = 0; i < static_cast<int>(m_model->objects.size()); ++i) {
            const ModelObject* obj = m_model->objects[i];
            for (int j = 0; j < static_cast<int>(obj->instances.size()); ++j) {
                min_zs[{ i, j }] = obj->instance_bounding_box(j).min.z();
            }
        }
    }

    std::set<std::pair<int, int>> done;  // keeps track of modified instances

    Selection::EMode selection_mode = m_selection.get_mode();

    for (const GLVolume* v : m_volumes.volumes) {
        int object_idx = v->object_idx();
        if (object_idx < 0 || (int)m_model->objects.size() <= object_idx)
            continue;

        int instance_idx = v->instance_idx();
        int volume_idx = v->volume_idx();

        done.insert(std::pair<int, int>(object_idx, instance_idx));

        // Mirror instances/volumes
        ModelObject* model_object = m_model->objects[object_idx];
        if (model_object != nullptr) {
            if (selection_mode == Selection::Instance)
                model_object->instances[instance_idx]->set_mirror(v->get_instance_mirror());
            else if (selection_mode == Selection::Volume) {
                if (model_object->volumes[volume_idx]->get_mirror() != v->get_volume_mirror()) {
                    model_object->volumes[volume_idx]->set_mirror(v->get_volume_mirror());
                    // BBS: backup
                    Slic3r::save_object_mesh(*model_object);
                }
            }

            model_object->invalidate_bounding_box();
        }
    }

    //BBS: notify instance updates to part plater list
    m_selection.notify_instance_update(-1, -1);

    // Fixes sinking/flying instances
    for (const std::pair<int, int>& i : done) {
        ModelObject* m = m_model->objects[i.first];

        //BBS: don't call translate if the z is zero
        double shift_z = m->get_instance_min_z(i.second);
        // leave sinking instances as sinking
        if ((min_zs.empty() || min_zs.find({ i.first, i.second })->second >= SINKING_Z_THRESHOLD || shift_z > SINKING_Z_THRESHOLD)&&(shift_z != 0.0f)) {
            Vec3d shift(0.0, 0.0, -shift_z);
            m_selection.translate(i.first, i.second, shift);
            m->translate_instance(i.second, shift);
            //BBS: notify instance updates to part plater list
            m_selection.notify_instance_update(i.first, i.second);
        }
        wxGetApp().obj_list()->update_info_items(static_cast<size_t>(i.first));

        //BBS: notify instance updates to part plater list
        PartPlateList &plate_list = wxGetApp().plater()->get_partplate_list();
        plate_list.notify_instance_update(i.first, i.second);

        //BBS: nofity object list to update
        wxGetApp().plater()->sidebar().obj_list()->update_plate_values_for_items();
    }
    //BBS: nofity object list to update
    wxGetApp().plater()->sidebar().obj_list()->update_plate_values_for_items();

    post_event(SimpleEvent(EVT_GLCANVAS_SCHEDULE_BACKGROUND_PROCESS));

    m_dirty = true;
}

void GLCanvas3D::update_gizmos_on_off_state()
{
    set_as_dirty();
    m_gizmos.update_data();
    m_gizmos.refresh_on_off_state();
}

void GLCanvas3D::handle_sidebar_focus_event(const std::string& opt_key, bool focus_on)
{
    m_sidebar_field = focus_on ? opt_key : "";

    //BBS: this event was sent from gizmo now, no need to clear gizmo
    //if (!m_sidebar_field.empty())
    //    m_gizmos.reset_all_states();

    m_dirty = true;
}

void GLCanvas3D::handle_layers_data_focus_event(const t_layer_height_range range, const EditorType type)
{
    std::string field = "layer_" + std::to_string(type) + "_" + std::to_string(range.first) + "_" + std::to_string(range.second);
    m_gizmos.reset_all_states();
    handle_sidebar_focus_event(field, true);
}

void GLCanvas3D::update_ui_from_settings()
{
    m_dirty = true;

#if __APPLE__
    // Update OpenGL scaling on OSX after the user toggled the "use_retina_opengl" settings in Preferences dialog.
    const float orig_scaling = m_retina_helper->get_scale_factor();

    const bool use_retina = true;
    BOOST_LOG_TRIVIAL(debug) << "GLCanvas3D: Use Retina OpenGL: " << use_retina;
    m_retina_helper->set_use_retina(use_retina);
    const float new_scaling = m_retina_helper->get_scale_factor();

    if (new_scaling != orig_scaling) {
        BOOST_LOG_TRIVIAL(debug) << "GLCanvas3D: Scaling factor: " << new_scaling;

        Camera& camera = wxGetApp().plater()->get_camera();
        camera.set_zoom(camera.get_zoom() * new_scaling / orig_scaling);
        _refresh_if_shown_on_screen();
    }
#endif // ENABLE_RETINA_GL

#ifdef SUPPORT_COLLAPSE_BUTTON
    if (wxGetApp().is_editor())
        wxGetApp().plater()->enable_collapse_toolbar(wxGetApp().app_config->get("show_collapse_button") == "1");
#endif
}

// BBS: add partplate logic
GLCanvas3D::WipeTowerInfo GLCanvas3D::get_wipe_tower_info(int plate_idx) const
{
    WipeTowerInfo wti;

    for (const GLVolume* vol : m_volumes.volumes) {
        if (vol->is_wipe_tower && vol->object_idx() - 1000 == plate_idx) {
            DynamicPrintConfig& proj_cfg = wxGetApp().preset_bundle->project_config;
            wti.m_pos = Vec2d(proj_cfg.opt<ConfigOptionFloats>("wipe_tower_x")->get_at(plate_idx),
                              proj_cfg.opt<ConfigOptionFloats>("wipe_tower_y")->get_at(plate_idx));
            // BBS: don't support rotation
            //wti.m_rotation = (M_PI/180.) * proj_cfg->opt_float("wipe_tower_rotation_angle");

            auto& preset = wxGetApp().preset_bundle->prints.get_edited_preset();
            float wt_brim_width = preset.config.opt_float("prime_tower_brim_width");

            const BoundingBoxf3& bb = vol->bounding_box();
            wti.m_bb = BoundingBoxf{to_2d(bb.min), to_2d(bb.max)};
            wti.m_bb.offset(wt_brim_width);

            float brim_width = wxGetApp().preset_bundle->prints.get_edited_preset().config.opt_float("prime_tower_brim_width");
            wti.m_bb.offset((brim_width));

            // BBS: add partplate logic
            wti.m_plate_idx = plate_idx;
            break;
        }
    }

    return wti;
}

Linef3 GLCanvas3D::mouse_ray(const Point& mouse_pos)
{
    float z0 = 0.0f;
    float z1 = 1.0f;
    return Linef3(_mouse_to_3d(mouse_pos, &z0), _mouse_to_3d(mouse_pos, &z1));
}

double GLCanvas3D::get_size_proportional_to_max_bed_size(double factor) const
{
    const BoundingBoxf& bbox = m_bed.build_volume().bounding_volume2d();
    return factor * std::max(bbox.size()[0], bbox.size()[1]);
}

//BBS
std::vector<Vec2f> GLCanvas3D::get_empty_cells(const Vec2f start_point, const Vec2f step)
{
    PartPlate* plate = wxGetApp().plater()->get_partplate_list().get_curr_plate();
    BoundingBoxf3 build_volume = plate->get_build_volume();
    Vec2d vmin(build_volume.min.x(), build_volume.min.y()), vmax(build_volume.max.x(), build_volume.max.y());
    BoundingBoxf bbox(vmin, vmax);
    std::vector<Vec2f> cells;
    for (float x = bbox.min.x(); x < bbox.max.x(); x += step(0))
        for (float y = bbox.min.y(); y < bbox.max.y(); y += step(1))
        {
            cells.emplace_back(x, y);
        }
    for (size_t i = 0; i < m_model->objects.size(); ++i) {
        ModelObject* model_object = m_model->objects[i];
        auto id = model_object->id().id;
        ModelInstance* model_instance0 = model_object->instances.front();
        Polygon hull_2d = model_object->convex_hull_2d(Geometry::assemble_transform({ 0.0, 0.0, model_instance0->get_offset().z() }, model_instance0->get_rotation(),
            model_instance0->get_scaling_factor(), model_instance0->get_mirror()));
        if (hull_2d.empty())
            continue;

        const auto& instances = model_object->instances;
        double rotation_z0 = instances.front()->get_rotation().z();
        for (const auto& instance : instances) {
            Geometry::Transformation transformation;
            const Vec3d& offset = instance->get_offset();
            transformation.set_offset({ scale_(offset.x()), scale_(offset.y()), 0.0 });
            transformation.set_rotation(Z, instance->get_rotation().z() - rotation_z0);
            const Transform3d& trafo = transformation.get_matrix();
            Polygon inst_hull_2d = hull_2d.transform(trafo);

            for (auto it = cells.begin(); it != cells.end(); )
            {
                if (inst_hull_2d.contains(Point(scale_(it->x()), scale_(it->y()))))
                    it = cells.erase(it);
                else
                    it++;
            }
        }
    }

    Vec2f start = start_point;
    if (start_point(0) < 0 && start_point(1) < 0) {
        start(0) = bbox.center()(0);
        start(1) = bbox.center()(1);
    }
    std::sort(cells.begin(), cells.end(), [start](const Vec2f& cell1, const Vec2f& cell2) {return (cell1 - start).norm() < (cell2 - start).norm(); });
    return cells;
}

Vec2f GLCanvas3D::get_nearest_empty_cell(const Vec2f start_point, const Vec2f step)
{
    std::vector<Vec2f> empty_cells = get_empty_cells(start_point, step);
    if (!empty_cells.empty())
        return empty_cells.front();
    else {
        double offset = get_size_proportional_to_max_bed_size(0.05);
        return { start_point(0) + offset, start_point(1) + offset };
    }
}

void GLCanvas3D::set_cursor(ECursorType type)
{
    if ((m_canvas != nullptr) && (m_cursor_type != type))
    {
        switch (type)
        {
        case Standard: { m_canvas->SetCursor(*wxSTANDARD_CURSOR); break; }
        case Cross: { m_canvas->SetCursor(*wxCROSS_CURSOR); break; }
        }

        m_cursor_type = type;
    }
}

void GLCanvas3D::msw_rescale()
{
}

bool GLCanvas3D::has_toolpaths_to_export() const
{
    return m_gcode_viewer.can_export_toolpaths();
}

void GLCanvas3D::export_toolpaths_to_obj(const char* filename) const
{
    m_gcode_viewer.export_toolpaths_to_obj(filename);
}

void GLCanvas3D::mouse_up_cleanup()
{
    m_moving = false;
    m_mouse.drag.move_volume_idx = -1;
    m_mouse.set_start_position_3D_as_invalid();
    m_mouse.set_start_position_2D_as_invalid();
    m_mouse.dragging = false;
    m_mouse.ignore_left_up = false;
    m_mouse.ignore_right_up = false;
    m_dirty = true;

    if (m_canvas->HasCapture())
        m_canvas->ReleaseMouse();
}

void GLCanvas3D::update_sequential_clearance()
{
    if (current_printer_technology() != ptFFF || (fff_print()->config().print_sequence == PrintSequence::ByLayer))
        return;

    if (m_gizmos.is_dragging())
        return;

    // collects instance transformations from volumes
    // first define temporary cache
    unsigned int instances_count = 0;
    std::vector<std::vector<std::optional<Geometry::Transformation>>> instance_transforms;
    for (size_t obj = 0; obj < m_model->objects.size(); ++obj) {
        instance_transforms.emplace_back(std::vector<std::optional<Geometry::Transformation>>());
        const ModelObject* model_object = m_model->objects[obj];
        for (size_t i = 0; i < model_object->instances.size(); ++i) {
            instance_transforms[obj].emplace_back(std::optional<Geometry::Transformation>());
            ++instances_count;
        }
    }

    //if (instances_count == 1)
    //    return;

    // second fill temporary cache with data from volumes
    for (const GLVolume* v : m_volumes.volumes) {
        if (v->is_modifier || v->is_wipe_tower)
            continue;

        auto& transform = instance_transforms[v->object_idx()][v->instance_idx()];
        if (!transform.has_value())
            transform = v->get_instance_transformation();
    }

    // calculates objects 2d hulls (see also: Print::sequential_print_horizontal_clearance_valid())
    // this is done only the first time this method is called while moving the mouse,
    // the results are then cached for following displacements
    if (m_sequential_print_clearance_first_displacement) {
        m_sequential_print_clearance.m_hull_2d_cache.clear();
        float shrink_factor = static_cast<float>(scale_(0.5 * fff_print()->config().extruder_clearance_radius.value - EPSILON));
        double mitter_limit = scale_(0.1);
        m_sequential_print_clearance.m_hull_2d_cache.reserve(m_model->objects.size());
        for (size_t i = 0; i < m_model->objects.size(); ++i) {
            ModelObject* model_object = m_model->objects[i];
            ModelInstance* model_instance0 = model_object->instances.front();
            Polygon hull_no_offset = model_object->convex_hull_2d(Geometry::assemble_transform({ 0.0, 0.0, model_instance0->get_offset().z() }, model_instance0->get_rotation(),
                model_instance0->get_scaling_factor(), model_instance0->get_mirror()));
            auto tmp = offset(hull_no_offset,
                // Shrink the extruder_clearance_radius a tiny bit, so that if the object arrangement algorithm placed the objects
                // exactly by satisfying the extruder_clearance_radius, this test will not trigger collision.
                shrink_factor,
                jtRound, mitter_limit);
            Polygon hull_2d = !tmp.empty() ? tmp.front() : hull_no_offset;// tmp may be empty due to clipper's bug, see STUDIO-2452

            Pointf3s& cache_hull_2d = m_sequential_print_clearance.m_hull_2d_cache.emplace_back(Pointf3s());
            cache_hull_2d.reserve(hull_2d.points.size());
            for (const Point& p : hull_2d.points) {
                cache_hull_2d.emplace_back(unscale<double>(p.x()), unscale<double>(p.y()), 0.0);
            }
        }
        m_sequential_print_clearance_first_displacement = false;
    }

    // calculates instances 2d hulls (see also: Print::sequential_print_horizontal_clearance_valid())
    //BBS: add the height logic
    PartPlate* plate = wxGetApp().plater()->get_partplate_list().get_curr_plate();
    Polygons polygons;
    std::vector<std::pair<Polygon, float>> height_polygons;
    polygons.reserve(instances_count);
    height_polygons.reserve(instances_count);
    std::vector<struct height_info> convex_and_bounding_boxes;
    struct height_info
    {
        double         instance_height;
        BoundingBox    bounding_box;
        Polygon        hull_polygon;
    };
    for (size_t i = 0; i < instance_transforms.size(); ++i) {
        const auto& instances = instance_transforms[i];
        double rotation_z0 = instances.front()->get_rotation().z();
        int index = 0;
        for (const auto& instance : instances) {
            Geometry::Transformation transformation;
            const Vec3d& offset = instance->get_offset();
            transformation.set_offset({ offset.x(), offset.y(), 0.0 });
            transformation.set_rotation(Z, instance->get_rotation().z() - rotation_z0);
            const Transform3d& trafo = transformation.get_matrix();
            const Pointf3s& hull_2d = m_sequential_print_clearance.m_hull_2d_cache[i];
            Points inst_pts;
            inst_pts.reserve(hull_2d.size());
            for (size_t j = 0; j < hull_2d.size(); ++j) {
                const Vec3d p = trafo * hull_2d[j];
                inst_pts.emplace_back(scaled<double>(p.x()), scaled<double>(p.y()));
            }
            Polygon convex_hull(std::move(inst_pts));
            BoundingBox bouding_box = convex_hull.bounding_box();
            BoundingBox plate_bb = plate->get_bounding_box_crd();
            double instance_height = m_model->objects[i]->get_instance_max_z(index++);
            //skip the object for not current plate
            if (!plate_bb.overlap(bouding_box))
                continue;
            convex_and_bounding_boxes.push_back({instance_height, bouding_box, convex_hull});
            polygons.emplace_back(std::move(convex_hull));
        }
    }

    //sort the print instance
    std::sort(convex_and_bounding_boxes.begin(), convex_and_bounding_boxes.end(),
        [](auto &l, auto &r) {
            auto ly1 = l.bounding_box.min.y();
            auto ly2 = l.bounding_box.max.y();
            auto ry1 = r.bounding_box.min.y();
            auto ry2 = r.bounding_box.max.y();
            auto inter_min = std::max(ly1, ry1);
            auto inter_max = std::min(ly2, ry2);
            auto lx = l.bounding_box.min.x();
            auto rx = r.bounding_box.min.x();
            if (inter_max - inter_min > 0)
                return (lx < rx) || ((lx == rx)&&(ly1 < ry1));
            else
                return (ly1 < ry1);
        });

    /*bool has_interlaced_objects = false;
    for (int k = 0; k < bounding_box_count; k++)
    {
        Polygon& convex = convex_and_bounding_boxes[k].hull_polygon;
        BoundingBox& bbox = convex_and_bounding_boxes[k].bounding_box;
        auto iy1 = bbox.min.y();
        auto iy2 = bbox.max.y();

        for (int i = k+1; i < bounding_box_count; i++)
        {
            Polygon&     next_convex = convex_and_bounding_boxes[i].hull_polygon;
            BoundingBox& next_bbox   = convex_and_bounding_boxes[i].bounding_box;
            auto py1 = next_bbox.min.y();
            auto py2 = next_bbox.max.y();
            auto inter_min = std::max(iy1, py1); // min y of intersection
            auto inter_max = std::min(iy2, py2); // max y of intersection. length=max_y-min_y>0 means intersection exists
            if (inter_max - inter_min > 0) {
                has_interlaced_objects = true;
                break;
            }
        }
        if (has_interlaced_objects)
            break;
    }*/

    int bounding_box_count = convex_and_bounding_boxes.size();
    double printable_height = fff_print()->config().printable_height;
    double hc1 = fff_print()->config().extruder_clearance_height_to_lid;
    double hc2 = fff_print()->config().extruder_clearance_height_to_rod;
    for (int k = 0; k < bounding_box_count; k++)
    {
        Polygon& convex = convex_and_bounding_boxes[k].hull_polygon;
        BoundingBox& bbox = convex_and_bounding_boxes[k].bounding_box;
        auto iy1 = bbox.min.y();
        auto iy2 = bbox.max.y();
        double height = (k == (bounding_box_count - 1))?printable_height:hc1;

        /*if (has_interlaced_objects) {
            if ((k < (bounding_box_count - 1)) && (convex_and_bounding_boxes[k].instance_height > hc2)) {
                height_polygons.emplace_back(std::make_pair(convex, hc2));
            }
        }
        else {
            if ((k < (bounding_box_count - 1)) && (convex_and_bounding_boxes[k].instance_height > hc1)) {
                height_polygons.emplace_back(std::make_pair(convex, hc1));
            }
        }*/

        for (int i = k+1; i < bounding_box_count; i++)
        {
            Polygon&     next_convex = convex_and_bounding_boxes[i].hull_polygon;
            BoundingBox& next_bbox   = convex_and_bounding_boxes[i].bounding_box;
            auto py1 = next_bbox.min.y();
            auto py2 = next_bbox.max.y();
            auto inter_min = std::max(iy1, py1); // min y of intersection
            auto inter_max = std::min(iy2, py2); // max y of intersection. length=max_y-min_y>0 means intersection exists
            if (inter_max - inter_min > 0) {
                height = hc2;
                break;
            }
        }
        if (height < convex_and_bounding_boxes[k].instance_height)
            height_polygons.emplace_back(std::make_pair(convex, height));
    }

    // sends instances 2d hulls to be rendered
    set_sequential_print_clearance_visible(true);
    set_sequential_print_clearance_render_fill(false);
    set_sequential_print_clearance_polygons(polygons, height_polygons);
}

bool GLCanvas3D::is_object_sinking(int object_idx) const
{
    for (const GLVolume* v : m_volumes.volumes) {
        if (v->object_idx() == object_idx && (v->is_sinking() || (!v->is_modifier && v->is_below_printbed())))
            return true;
    }
    return false;
}

bool GLCanvas3D::_is_shown_on_screen() const
{
    return (m_canvas != nullptr) ? m_canvas->IsShownOnScreen() : false;
}

// Getter for the const char*[]
static bool string_getter(const bool is_undo, int idx, const char** out_text)
{
    return wxGetApp().plater()->undo_redo_string_getter(is_undo, idx, out_text);
}

// Getter for the const char*[] for the search list
static bool search_string_getter(int idx, const char** label, const char** tooltip)
{
    return wxGetApp().plater()->search_string_getter(idx, label, tooltip);
}

//BBS: GUI refactor: adjust main toolbar position
bool GLCanvas3D::_render_orient_menu(float left, float right, float bottom, float top)
{
    ImGuiWrapper* imgui = wxGetApp().imgui();

    auto canvas_w = float(get_canvas_size().get_width());
    auto canvas_h = float(get_canvas_size().get_height());
    //BBS: GUI refactor: move main toolbar to the right
    //original use center as {0.0}, and top is (canvas_h/2), bottom is (-canvas_h/2), also plus inv_camera
    //now change to left_up as {0,0}, and top is 0, bottom is canvas_h
#if BBS_TOOLBAR_ON_TOP
    const float x = left * float(wxGetApp().plater()->get_camera().get_zoom()) + 0.5f * canvas_w;
    ImGuiWrapper::push_toolbar_style(get_scale());
    imgui->set_next_window_pos(x, m_main_toolbar.get_height(), ImGuiCond_Always, 0.5f, 0.0f);
#else
    const float x = canvas_w - m_main_toolbar.get_width();
    const float y = 0.5f * canvas_h - top * float(wxGetApp().plater()->get_camera().get_zoom());
    imgui->set_next_window_pos(x, y, ImGuiCond_Always, 1.0f, 0.0f);
#endif

    imgui->begin(_L("Auto Orientation options"), ImGuiWindowFlags_NoMove | ImGuiWindowFlags_AlwaysAutoResize | ImGuiWindowFlags_NoCollapse);

    OrientSettings settings = get_orient_settings();
    OrientSettings& settings_out = get_orient_settings();

    auto& appcfg = wxGetApp().app_config;
    PrinterTechnology ptech = current_printer_technology();

    bool settings_changed = false;
    float angle_min = 45.f;
    std::string angle_key = "overhang_angle", rot_key = "enable_rotation";
    std::string key_min_area = "min_area";
    std::string postfix = "_fff";

    if (ptech == ptSLA) {
        angle_min = 45.f;
        postfix = "_sla";
    }


    angle_key += postfix;
    rot_key += postfix;

    //if (imgui->slider_float(_L("Overhang Angle"), &settings.overhang_angle, angle_min, 90.0f, "%5.2f") || angle_min > settings.overhang_angle) {
    //    settings.overhang_angle = std::max(angle_min, settings.overhang_angle);
    //    settings_out.overhang_angle = settings.overhang_angle;
    //    appcfg->set("orient", angle_key, std::to_string(settings_out.overhang_angle));
    //    settings_changed = true;
    //}

    if (imgui->checkbox(_L("Enable rotation"), settings.enable_rotation)) {
        settings_out.enable_rotation = settings.enable_rotation;
        appcfg->set("orient", rot_key, settings_out.enable_rotation ? "1" : "0");
        settings_changed = true;
    }

    if (imgui->checkbox(_L("Optimize support interface area"), settings.min_area)) {
        settings_out.min_area = settings.min_area;
        appcfg->set("orient", key_min_area, settings_out.min_area ? "1" : "0");
        settings_changed = true;
    }

    ImGui::Separator();

    if (imgui->button(_L("Orient"))) {
        wxGetApp().plater()->set_prepare_state(Job::PREPARE_STATE_DEFAULT);
        wxGetApp().plater()->orient();
    }

    ImGui::SameLine();

    if (imgui->button(_L("Reset"))) {
        settings_out = OrientSettings{};
        settings_out.overhang_angle = 60.f;
        appcfg->set("orient", angle_key, std::to_string(settings_out.overhang_angle));
        appcfg->set("orient", rot_key, settings_out.enable_rotation ? "1" : "0");
        appcfg->set("orient", key_min_area, settings_out.min_area? "1" : "0");
        settings_changed = true;
    }

    imgui->end();
    ImGuiWrapper::pop_toolbar_style();
    return settings_changed;
}

//BBS: GUI refactor: adjust main toolbar position
bool GLCanvas3D::_render_arrange_menu(float left, float right, float bottom, float top)
{
    ImGuiWrapper *imgui = wxGetApp().imgui();

    auto canvas_w = float(get_canvas_size().get_width());
    auto canvas_h = float(get_canvas_size().get_height());
    //BBS: GUI refactor: move main toolbar to the right
    //original use center as {0.0}, and top is (canvas_h/2), bottom is (-canvas_h/2), also plus inv_camera
    //now change to left_up as {0,0}, and top is 0, bottom is canvas_h
#if BBS_TOOLBAR_ON_TOP
    float zoom = (float)wxGetApp().plater()->get_camera().get_zoom();
    float left_pos = m_main_toolbar.get_item("arrange")->render_left_pos;
    const float x = 0.5 * canvas_w + left_pos * zoom;
    imgui->set_next_window_pos(x, m_main_toolbar.get_height(), ImGuiCond_Always, 0.0f, 0.0f);

#else
    const float x = canvas_w - m_main_toolbar.get_width();
    const float y = 0.5f * canvas_h - top * float(wxGetApp().plater()->get_camera().get_zoom());
    imgui->set_next_window_pos(x, y, ImGuiCond_Always, 1.0f, 0.0f);
#endif

    //BBS
    ImGuiWrapper::push_toolbar_style(get_scale());

    imgui->begin(_L("Arrange options"), ImGuiWindowFlags_NoMove | ImGuiWindowFlags_AlwaysAutoResize | ImGuiWindowFlags_NoCollapse | ImGuiWindowFlags_NoTitleBar);

    ArrangeSettings settings = get_arrange_settings();
    ArrangeSettings &settings_out = get_arrange_settings();
    const float slider_icon_width = imgui->get_slider_icon_size().x;
    const float cursor_slider_left = imgui->calc_text_size(_L("Spacing")).x + imgui->scaled(1.5f);
    const float minimal_slider_width = imgui->scaled(4.f);
    float window_width  = minimal_slider_width + 2 * slider_icon_width;
    auto &appcfg = wxGetApp().app_config;
    PrinterTechnology ptech = current_printer_technology();

    bool settings_changed = false;
    float dist_min = 0.1f;  // should be larger than 0 so objects won't touch
    std::string dist_key = "min_object_distance", rot_key = "enable_rotation";
    std::string bed_shrink_x_key = "bed_shrink_x", bed_shrink_y_key = "bed_shrink_y";
    std::string multi_material_key = "allow_multi_materials_on_same_plate";
    std::string avoid_extrusion_key = "avoid_extrusion_cali_region";
    std::string postfix;
    //BBS:
    bool seq_print = false;

    if (ptech == ptSLA) {
        dist_min     = 0.1f;
        postfix      = "_sla";
    } else if (ptech == ptFFF) {
        auto co_opt = m_config->option<ConfigOptionEnum<PrintSequence>>("print_sequence");
        if (co_opt && (co_opt->value == PrintSequence::ByObject)) {
            dist_min     = float(min_object_distance(*m_config));
            postfix      = "_fff_seq_print";
            //BBS:
            seq_print = true;
        } else {
            dist_min     = 0.1f;
            postfix     = "_fff";
        }
    }

    dist_key += postfix;
    rot_key  += postfix;
    bed_shrink_x_key += postfix;
    bed_shrink_y_key += postfix;

    ImGui::AlignTextToFramePadding();
    imgui->text(_L("Spacing"));
    ImGui::SameLine(1.2 * cursor_slider_left);
    ImGui::PushItemWidth(window_width - slider_icon_width);
    bool b_Spacing = imgui->bbl_slider_float_style("##Spacing", &settings.distance, dist_min, 100.0f, "%5.2f") || dist_min > settings.distance;
    ImGui::SameLine(window_width - slider_icon_width + 1.3 * cursor_slider_left);
    ImGui::PushItemWidth(1.5 * slider_icon_width);
    bool b_spacing_input = ImGui::BBLDragFloat("##spacing_input", &settings.distance, 0.05f, 0.0f, 0.0f, "%.2f");
    if (b_Spacing || b_spacing_input)
    {
        settings.distance = std::max(dist_min, settings.distance);
        settings_out.distance = settings.distance;
        appcfg->set("arrange", dist_key.c_str(), float_to_string_decimal_point(settings_out.distance));
        settings_changed = true;
    }
    ImGui::Separator();
    if (imgui->bbl_checkbox(_L("Auto rotate for arrangement"), settings.enable_rotation)) {
        settings_out.enable_rotation = settings.enable_rotation;
        appcfg->set("arrange", rot_key.c_str(), settings_out.enable_rotation);
        settings_changed = true;
    }

    if (imgui->bbl_checkbox(_L("Allow multiple materials on same plate"), settings.allow_multi_materials_on_same_plate)) {
        settings_out.allow_multi_materials_on_same_plate = settings.allow_multi_materials_on_same_plate;
        appcfg->set("arrange", multi_material_key.c_str(), settings_out.allow_multi_materials_on_same_plate );
        settings_changed = true;
    }

    // only show this option if the printer has micro Lidar and can do first layer scan
    DynamicPrintConfig &current_config = wxGetApp().preset_bundle->printers.get_edited_preset().config;
    PresetBundle* preset_bundle = wxGetApp().preset_bundle;
    const bool has_lidar = preset_bundle->printers.get_edited_preset().has_lidar(preset_bundle);
    auto                op             = current_config.option("scan_first_layer");
    if (has_lidar && op && op->getBool()) {
        if (imgui->bbl_checkbox(_L("Avoid extrusion calibration region"), settings.avoid_extrusion_cali_region)) {
            settings_out.avoid_extrusion_cali_region = settings.avoid_extrusion_cali_region;
            appcfg->set("arrange", avoid_extrusion_key.c_str(), settings_out.avoid_extrusion_cali_region ? "1" : "0");
            settings_changed = true;
        }
    } else {
        settings_out.avoid_extrusion_cali_region = false;
    }

    ImGui::Separator();
    ImGui::PushStyleVar(ImGuiStyleVar_ItemSpacing, ImVec2(15.0f, 10.0f));
    if (imgui->button(_L("Arrange"))) {
        wxGetApp().plater()->set_prepare_state(Job::PREPARE_STATE_DEFAULT);
        wxGetApp().plater()->arrange();
    }

    ImGui::SameLine();

    if (imgui->button(_L("Reset"))) {
        settings_out = ArrangeSettings{};
        settings_out.distance = std::max(dist_min, settings_out.distance);
        //BBS: add specific arrange settings
        if (seq_print) settings_out.is_seq_print = true;
        appcfg->set("arrange", dist_key.c_str(), float_to_string_decimal_point(settings_out.distance));
        appcfg->set("arrange", rot_key.c_str(), settings_out.enable_rotation? "1" : "0");
        settings_changed = true;
    }
    ImGui::PopStyleVar(1);
    imgui->end();

    //BBS
    ImGuiWrapper::pop_toolbar_style();

    return settings_changed;
}

#define ENABLE_THUMBNAIL_GENERATOR_DEBUG_OUTPUT 0
#if ENABLE_THUMBNAIL_GENERATOR_DEBUG_OUTPUT
static void debug_output_thumbnail(const ThumbnailData& thumbnail_data)
{
    // debug export of generated image
    wxImage image(thumbnail_data.width, thumbnail_data.height);
    image.InitAlpha();

    for (unsigned int r = 0; r < thumbnail_data.height; ++r)
    {
        unsigned int rr = (thumbnail_data.height - 1 - r) * thumbnail_data.width;
        for (unsigned int c = 0; c < thumbnail_data.width; ++c)
        {
            unsigned char* px = (unsigned char*)thumbnail_data.pixels.data() + 4 * (rr + c);
            image.SetRGB((int)c, (int)r, px[0], px[1], px[2]);
            image.SetAlpha((int)c, (int)r, px[3]);
        }
    }

    image.SaveFile("C:/bambu/test/test.png", wxBITMAP_TYPE_PNG);
}
#endif // ENABLE_THUMBNAIL_GENERATOR_DEBUG_OUTPUT

void GLCanvas3D::render_thumbnail_internal(ThumbnailData& thumbnail_data, const ThumbnailsParams& thumbnail_params,
    PartPlateList& partplate_list, ModelObjectPtrs& model_objects, const GLVolumeCollection& volumes, std::vector<std::array<float, 4>>& extruder_colors,
    GLShaderProgram* shader, Camera::EType camera_type, bool use_top_view, bool for_picking)
{
    //BBS modify visible calc function
    int plate_idx = thumbnail_params.plate_id;
    PartPlate* plate = partplate_list.get_plate(plate_idx);
    BoundingBoxf3 plate_build_volume = plate->get_build_volume();
    plate_build_volume.min(0) -= Slic3r::BuildVolume::SceneEpsilon;
    plate_build_volume.min(1) -= Slic3r::BuildVolume::SceneEpsilon;
    plate_build_volume.min(2) -= Slic3r::BuildVolume::SceneEpsilon;
    plate_build_volume.max(0) += Slic3r::BuildVolume::SceneEpsilon;
    plate_build_volume.max(1) += Slic3r::BuildVolume::SceneEpsilon;
    plate_build_volume.max(2) += Slic3r::BuildVolume::SceneEpsilon;
    /*if (m_config != nullptr) {
        double h = m_config->opt_float("printable_height");
        plate_build_volume.min(2) = std::min(plate_build_volume.min(2), -h);
        plate_build_volume.max(2) = std::max(plate_build_volume.max(2), h);
    }*/

    auto is_visible = [plate_idx, plate_build_volume](const GLVolume& v) {
        bool ret = v.printable;
        if (plate_idx >= 0) {
            bool contained = false;
            BoundingBoxf3 plate_bbox = plate_build_volume;
            plate_bbox.min(2) = -1e10;
            const BoundingBoxf3& volume_bbox = v.transformed_convex_hull_bounding_box();
            if (plate_bbox.contains(volume_bbox) && (volume_bbox.max(2) > 0)) {
                contained = true;
            }
            ret &= contained;
        }
        else {
            ret &= (!v.shader_outside_printer_detection_enabled || !v.is_outside);
        }
        return ret;
    };

    static std::array<float, 4> curr_color;
    static const std::array<float, 4> orange = { 0.923f, 0.504f, 0.264f, 1.0f };
    static const std::array<float, 4> gray   = { 0.64f, 0.64f, 0.64f, 1.0f };

    GLVolumePtrs visible_volumes;

    for (GLVolume* vol : volumes.volumes) {
        if (!vol->is_modifier && !vol->is_wipe_tower && (!thumbnail_params.parts_only || vol->composite_id.volume_id >= 0)) {
            if (is_visible(*vol)) {
                visible_volumes.emplace_back(vol);
            }
        }
    }

    BOOST_LOG_TRIVIAL(info) << boost::format("render_thumbnail: plate_idx %1% volumes size %2%, shader %3%, use_top_view=%4%, for_picking=%5%") % plate_idx % visible_volumes.size() %shader %use_top_view %for_picking;
    //BoundingBoxf3 volumes_box = plate_build_volume;
    BoundingBoxf3 volumes_box;
    volumes_box.min.z() = 0;
    volumes_box.max.z() = 0;
    if (!visible_volumes.empty()) {
        for (const GLVolume* vol : visible_volumes) {
            volumes_box.merge(vol->transformed_bounding_box());
        }
    }
    volumes_box.min.z() = -Slic3r::BuildVolume::SceneEpsilon;
    double width = volumes_box.max.x() - volumes_box.min.x();
    double depth = volumes_box.max.y() - volumes_box.min.y();
    double height = volumes_box.max.z() - volumes_box.min.z();
    volumes_box.max.x() = volumes_box.max.x() + width * 0.1f;
    volumes_box.min.x() = volumes_box.min.x() - width * 0.1f;
    volumes_box.max.y() = volumes_box.max.y() + depth * 0.1f;
    volumes_box.min.y() = volumes_box.min.y() - depth * 0.1f;
    volumes_box.max.z() = volumes_box.max.z() + height * 0.1f;
    volumes_box.min.z() = volumes_box.min.z() - height * 0.1f;

    Camera camera;
    camera.set_type(camera_type);
    //BBS modify scene box to plate scene bounding box
    //plate_build_volume.min(2) = - plate_build_volume.max(2);
    camera.set_scene_box(plate_build_volume);
    camera.apply_viewport(0, 0, thumbnail_data.width, thumbnail_data.height);

    //BoundingBoxf3 plate_box = plate->get_bounding_box(false);
    //plate_box.min.z() = 0.0;
    //plate_box.max.z() = 0.0;

    if (use_top_view) {
        float center_x = (plate_build_volume.max(0) + plate_build_volume.min(0))/2;
        float center_y = (plate_build_volume.max(1) + plate_build_volume.min(1))/2;
        float distance_z = plate_build_volume.max(2) - plate_build_volume.min(2);
        Vec3d center(center_x, center_y, 0.f);
        double zoom_ratio, scale_x, scale_y;

        scale_x = ((double)thumbnail_data.width)/(plate_build_volume.max(0) - plate_build_volume.min(0));
        scale_y = ((double)thumbnail_data.height)/(plate_build_volume.max(1) - plate_build_volume.min(1));
        zoom_ratio = (scale_x <= scale_y)?scale_x:scale_y;
        camera.look_at(center + distance_z * Vec3d::UnitZ(), center, Vec3d::UnitY());
        camera.set_zoom(zoom_ratio);
        //camera.select_view("top");
    }
    else {
<<<<<<< HEAD
        camera.zoom_to_box(volumes_box);
        const Vec3d& target = camera.get_target();
        double distance = camera.get_distance();
        camera.select_view("iso");
        camera.apply_view_matrix();

        camera.apply_projection(plate_build_volume);
=======
        //camera.zoom_to_box(volumes_box);

        //const Vec3d& target = camera.get_target();
        //double distance = camera.get_distance();
        //camera.look_at(target - 0.707 * distance * Vec3d::UnitY() + 0.3 * distance * Vec3d::UnitZ(), target, Vec3d::UnitY() + Vec3d::UnitZ());

        //BBS: use original iso view for thumbnail
        camera.select_view("iso");
        camera.zoom_to_box(volumes_box);
>>>>>>> 2f9434a8
    }

    camera.apply_view_matrix();

    camera.apply_projection(plate_build_volume);

    //GLShaderProgram* shader = wxGetApp().get_shader("gouraud_light");
    if (!for_picking && (shader == nullptr)) {
        BOOST_LOG_TRIVIAL(info) <<  boost::format("render_thumbnail with no picking: shader is null, return directly");
        return;
    }

    //if (thumbnail_params.transparent_background)
<<<<<<< HEAD
    glsafe(::glClearColor(0.f, 0.f, 0.f, 0.f));

=======
    if (for_picking)
        glsafe(::glClearColor(0.f, 0.f, 0.f, 0.f));
    else {
        //glsafe(::glClearColor(0.906f, 0.906f, 0.906f, 1.0f));
        //glsafe(::glClearColor(0.50f, 0.5f, 0.5f, 1.0f));
        //glsafe(::glClearColor(0.121568f, 0.121568f, 0.121568f, 1.0f));
        //glsafe(::glClearColor(0.17647f, 0.17647f, 0.17647f, 1.0f));
        //glsafe(::glClearColor(0.906f, 0.906f, 0.906f, 1.0f));
        //glsafe(::glClearColor(0.37647f, 0.37647f, 0.37647f, 0.5f)); too lite
        glsafe(::glClearColor(0.0f, 0.0f, 0.0f, 0.0f));
    }
>>>>>>> 2f9434a8

    glsafe(::glClear(GL_COLOR_BUFFER_BIT | GL_DEPTH_BUFFER_BIT));
    glsafe(::glEnable(GL_DEPTH_TEST));

    if (for_picking) {
        //if (OpenGLManager::can_multisample())
              // This flag is often ignored by NVIDIA drivers if rendering into a screen buffer.
        //    glsafe(::glDisable(GL_MULTISAMPLE));

        glsafe(::glDisable(GL_BLEND));

        static const GLfloat INV_255 = 1.0f / 255.0f;

        // do not cull backfaces to show broken geometry, if any
        glsafe(::glDisable(GL_CULL_FACE));

        //glsafe(::glEnableClientState(GL_VERTEX_ARRAY));
        //glsafe(::glEnableClientState(GL_NORMAL_ARRAY));

        for (GLVolume* vol : visible_volumes) {
            // Object picking mode. Render the object with a color encoding the object index.
            // we reserve color = (0,0,0) for occluders (as the printbed)
            // so we shift volumes' id by 1 to get the proper color
            //BBS: remove the bed picking logic
            unsigned int id = vol->model_object_ID;
            //unsigned int id = 1 + volume.second.first;
            unsigned int r = (id & (0x000000FF << 0)) >> 0;
            unsigned int g = (id & (0x000000FF << 8)) >> 8;
            unsigned int b = (id & (0x000000FF << 16)) >> 16;
            unsigned int a = 0xFF;
            glsafe(::glColor4f((GLfloat)r * INV_255, (GLfloat)g * INV_255, (GLfloat)b * INV_255, (GLfloat)a * INV_255));
            /*curr_color[0] = (GLfloat)r * INV_255;
            curr_color[1] = (GLfloat)g * INV_255;
            curr_color[2] = (GLfloat)b * INV_255;
            curr_color[3] = (GLfloat)a * INV_255;
            shader->set_uniform("uniform_color", curr_color);*/

            bool is_active = vol->is_active;
            vol->is_active = true;
            vol->simple_render(nullptr,  model_objects, extruder_colors);
            vol->is_active = is_active;
        }

        //glsafe(::glDisableClientState(GL_NORMAL_ARRAY));
        //glsafe(::glDisableClientState(GL_VERTEX_ARRAY));

        glsafe(::glEnable(GL_CULL_FACE));

        //if (OpenGLManager::can_multisample())
        //    glsafe(::glEnable(GL_MULTISAMPLE));
    }
    else {
        shader->start_using();
        shader->set_uniform("emission_factor", 0.1f);
        for (GLVolume* vol : visible_volumes) {
            //BBS set render color for thumbnails
            curr_color[0] = vol->color[0];
            curr_color[1] = vol->color[1];
            curr_color[2] = vol->color[2];
            curr_color[3] = vol->color[3];

            std::array<float, 4> new_color = adjust_color_for_rendering(curr_color);
            shader->set_uniform("uniform_color", new_color);
            shader->set_uniform("volume_world_matrix", vol->world_matrix());
            //BBS set all volume to orange
            //shader->set_uniform("uniform_color", orange);
            /*if (plate_idx > 0) {
                shader->set_uniform("uniform_color", orange);
            }
            else {
                shader->set_uniform("uniform_color", (vol->printable && !vol->is_outside) ? orange : gray);
            }*/
            // the volume may have been deactivated by an active gizmo
            bool is_active = vol->is_active;
            vol->is_active = true;
            vol->simple_render(shader,  model_objects, extruder_colors);
            vol->is_active = is_active;
        }
        shader->stop_using();
    }

    glsafe(::glDisable(GL_DEPTH_TEST));

    //don't render plate in thumbnail
    //plate->render( false, true, true);

    // restore background color
    //if (thumbnail_params.transparent_background)
    //    glsafe(::glClearColor(1.0f, 1.0f, 1.0f, 1.0f));
    BOOST_LOG_TRIVIAL(info) << boost::format("render_thumbnail: finished");
}

void GLCanvas3D::render_thumbnail_framebuffer(ThumbnailData& thumbnail_data, unsigned int w, unsigned int h, const ThumbnailsParams& thumbnail_params,
    PartPlateList& partplate_list, ModelObjectPtrs& model_objects, const GLVolumeCollection& volumes, std::vector<std::array<float, 4>>& extruder_colors,
    GLShaderProgram* shader, Camera::EType camera_type, bool use_top_view, bool for_picking)
{
    thumbnail_data.set(w, h);
    if (!thumbnail_data.is_valid())
        return;

    bool multisample = OpenGLManager::can_multisample();
    if (for_picking)
        multisample = false;
    //if (!multisample)
    //    glsafe(::glEnable(GL_MULTISAMPLE));

    GLint max_samples;
    glsafe(::glGetIntegerv(GL_MAX_SAMPLES, &max_samples));
    GLsizei num_samples = max_samples / 2;

    GLuint render_fbo;
    glsafe(::glGenFramebuffers(1, &render_fbo));
    glsafe(::glBindFramebuffer(GL_FRAMEBUFFER, render_fbo));

    BOOST_LOG_TRIVIAL(info) << boost::format("render_thumbnail prepare: w %1%, h %2%, max_samples  %3%, render_fbo %4%") %w %h %max_samples % render_fbo;
    GLuint render_tex = 0;
    GLuint render_tex_buffer = 0;
    if (multisample) {
        // use renderbuffer instead of texture to avoid the need to use glTexImage2DMultisample which is available only since OpenGL 3.2
        glsafe(::glGenRenderbuffers(1, &render_tex_buffer));
        glsafe(::glBindRenderbuffer(GL_RENDERBUFFER, render_tex_buffer));
        glsafe(::glRenderbufferStorageMultisample(GL_RENDERBUFFER, num_samples, GL_RGBA8, w, h));
        glsafe(::glFramebufferRenderbuffer(GL_FRAMEBUFFER, GL_COLOR_ATTACHMENT0, GL_RENDERBUFFER, render_tex_buffer));
    }
    else {
        glsafe(::glGenTextures(1, &render_tex));
        glsafe(::glBindTexture(GL_TEXTURE_2D, render_tex));
        glsafe(::glTexImage2D(GL_TEXTURE_2D, 0, GL_RGBA8, w, h, 0, GL_RGBA, GL_UNSIGNED_BYTE, nullptr));
        glsafe(::glTexParameteri(GL_TEXTURE_2D, GL_TEXTURE_MIN_FILTER, GL_LINEAR));
        glsafe(::glTexParameteri(GL_TEXTURE_2D, GL_TEXTURE_MAG_FILTER, GL_LINEAR));
        glsafe(::glFramebufferTexture2D(GL_FRAMEBUFFER, GL_COLOR_ATTACHMENT0, GL_TEXTURE_2D, render_tex, 0));
    }

    GLuint render_depth;
    glsafe(::glGenRenderbuffers(1, &render_depth));
    glsafe(::glBindRenderbuffer(GL_RENDERBUFFER, render_depth));
    if (multisample)
        glsafe(::glRenderbufferStorageMultisample(GL_RENDERBUFFER, num_samples, GL_DEPTH_COMPONENT24, w, h));
    else
        glsafe(::glRenderbufferStorage(GL_RENDERBUFFER, GL_DEPTH_COMPONENT, w, h));

    glsafe(::glFramebufferRenderbuffer(GL_FRAMEBUFFER, GL_DEPTH_ATTACHMENT, GL_RENDERBUFFER, render_depth));

    GLenum drawBufs[] = { GL_COLOR_ATTACHMENT0 };
    glsafe(::glDrawBuffers(1, drawBufs));

    if (::glCheckFramebufferStatus(GL_FRAMEBUFFER) == GL_FRAMEBUFFER_COMPLETE) {
        render_thumbnail_internal(thumbnail_data, thumbnail_params, partplate_list, model_objects, volumes, extruder_colors, shader, camera_type, use_top_view, for_picking);

        if (multisample) {
            GLuint resolve_fbo;
            glsafe(::glGenFramebuffers(1, &resolve_fbo));
            glsafe(::glBindFramebuffer(GL_FRAMEBUFFER, resolve_fbo));

            GLuint resolve_tex;
            glsafe(::glGenTextures(1, &resolve_tex));
            glsafe(::glBindTexture(GL_TEXTURE_2D, resolve_tex));
            glsafe(::glTexImage2D(GL_TEXTURE_2D, 0, GL_RGBA8, w, h, 0, GL_RGBA, GL_UNSIGNED_BYTE, nullptr));
            glsafe(::glTexParameteri(GL_TEXTURE_2D, GL_TEXTURE_MIN_FILTER, GL_LINEAR));
            glsafe(::glTexParameteri(GL_TEXTURE_2D, GL_TEXTURE_MAG_FILTER, GL_LINEAR));
            glsafe(::glFramebufferTexture2D(GL_FRAMEBUFFER, GL_COLOR_ATTACHMENT0, GL_TEXTURE_2D, resolve_tex, 0));

            glsafe(::glDrawBuffers(1, drawBufs));

            if (::glCheckFramebufferStatus(GL_FRAMEBUFFER) == GL_FRAMEBUFFER_COMPLETE) {
                glsafe(::glBindFramebuffer(GL_READ_FRAMEBUFFER, render_fbo));
                glsafe(::glBindFramebuffer(GL_DRAW_FRAMEBUFFER, resolve_fbo));
                glsafe(::glBlitFramebuffer(0, 0, w, h, 0, 0, w, h, GL_COLOR_BUFFER_BIT, GL_LINEAR));

                glsafe(::glBindFramebuffer(GL_READ_FRAMEBUFFER, resolve_fbo));
                glsafe(::glReadPixels(0, 0, w, h, GL_RGBA, GL_UNSIGNED_BYTE, (void*)thumbnail_data.pixels.data()));
            }

            glsafe(::glDeleteTextures(1, &resolve_tex));
            glsafe(::glDeleteFramebuffers(1, &resolve_fbo));
        }
        else
            glsafe(::glReadPixels(0, 0, w, h, GL_RGBA, GL_UNSIGNED_BYTE, (void*)thumbnail_data.pixels.data()));

#if ENABLE_THUMBNAIL_GENERATOR_DEBUG_OUTPUT
        debug_output_thumbnail(thumbnail_data);
#endif // ENABLE_THUMBNAIL_GENERATOR_DEBUG_OUTPUT
    }
    else {
        BOOST_LOG_TRIVIAL(info) << boost::format("render_thumbnail prepare: GL_FRAMEBUFFER not complete");
    }

    glsafe(::glBindFramebuffer(GL_FRAMEBUFFER, 0));
    glsafe(::glDeleteRenderbuffers(1, &render_depth));
    if (render_tex_buffer != 0)
        glsafe(::glDeleteRenderbuffers(1, &render_tex_buffer));
    if (render_tex != 0)
        glsafe(::glDeleteTextures(1, &render_tex));
    glsafe(::glDeleteFramebuffers(1, &render_fbo));

    //if (!multisample)
    //    glsafe(::glDisable(GL_MULTISAMPLE));
    BOOST_LOG_TRIVIAL(info) << boost::format("render_thumbnail prepare: finished");
}

void GLCanvas3D::render_thumbnail_framebuffer_ext(ThumbnailData& thumbnail_data, unsigned int w, unsigned int h, const ThumbnailsParams& thumbnail_params,
    PartPlateList& partplate_list, ModelObjectPtrs& model_objects, const GLVolumeCollection& volumes, std::vector<std::array<float, 4>>& extruder_colors,
    GLShaderProgram* shader, Camera::EType camera_type, bool use_top_view, bool for_picking)
{
    thumbnail_data.set(w, h);
    if (!thumbnail_data.is_valid())
        return;

    bool multisample = OpenGLManager::can_multisample();
    if (for_picking)
        multisample = false;
    //if (!multisample)
    //    glsafe(::glEnable(GL_MULTISAMPLE));

    GLint max_samples;
    glsafe(::glGetIntegerv(GL_MAX_SAMPLES_EXT, &max_samples));
    GLsizei num_samples = max_samples / 2;

    GLuint render_fbo;
    glsafe(::glGenFramebuffersEXT(1, &render_fbo));
    glsafe(::glBindFramebufferEXT(GL_FRAMEBUFFER_EXT, render_fbo));

    GLuint render_tex = 0;
    GLuint render_tex_buffer = 0;
    if (multisample) {
        // use renderbuffer instead of texture to avoid the need to use glTexImage2DMultisample which is available only since OpenGL 3.2
        glsafe(::glGenRenderbuffersEXT(1, &render_tex_buffer));
        glsafe(::glBindRenderbufferEXT(GL_RENDERBUFFER_EXT, render_tex_buffer));
        glsafe(::glRenderbufferStorageMultisampleEXT(GL_RENDERBUFFER_EXT, num_samples, GL_RGBA8, w, h));
        glsafe(::glFramebufferRenderbufferEXT(GL_FRAMEBUFFER_EXT, GL_COLOR_ATTACHMENT0_EXT, GL_RENDERBUFFER_EXT, render_tex_buffer));
    }
    else {
        glsafe(::glGenTextures(1, &render_tex));
        glsafe(::glBindTexture(GL_TEXTURE_2D, render_tex));
        glsafe(::glTexImage2D(GL_TEXTURE_2D, 0, GL_RGBA8, w, h, 0, GL_RGBA, GL_UNSIGNED_BYTE, nullptr));
        glsafe(::glTexParameteri(GL_TEXTURE_2D, GL_TEXTURE_MIN_FILTER, GL_LINEAR));
        glsafe(::glTexParameteri(GL_TEXTURE_2D, GL_TEXTURE_MAG_FILTER, GL_LINEAR));
        glsafe(::glFramebufferTexture2D(GL_FRAMEBUFFER_EXT, GL_COLOR_ATTACHMENT0_EXT, GL_TEXTURE_2D, render_tex, 0));
    }

    GLuint render_depth;
    glsafe(::glGenRenderbuffersEXT(1, &render_depth));
    glsafe(::glBindRenderbufferEXT(GL_RENDERBUFFER_EXT, render_depth));
    if (multisample)
        glsafe(::glRenderbufferStorageMultisampleEXT(GL_RENDERBUFFER_EXT, num_samples, GL_DEPTH_COMPONENT24, w, h));
    else
        glsafe(::glRenderbufferStorageEXT(GL_RENDERBUFFER_EXT, GL_DEPTH_COMPONENT, w, h));

    glsafe(::glFramebufferRenderbufferEXT(GL_FRAMEBUFFER_EXT, GL_DEPTH_ATTACHMENT_EXT, GL_RENDERBUFFER_EXT, render_depth));

    GLenum drawBufs[] = { GL_COLOR_ATTACHMENT0 };
    glsafe(::glDrawBuffers(1, drawBufs));

    if (::glCheckFramebufferStatusEXT(GL_FRAMEBUFFER_EXT) == GL_FRAMEBUFFER_COMPLETE_EXT) {
        render_thumbnail_internal(thumbnail_data, thumbnail_params, partplate_list,  model_objects, volumes, extruder_colors, shader, camera_type, use_top_view, for_picking);

        if (multisample) {
            GLuint resolve_fbo;
            glsafe(::glGenFramebuffersEXT(1, &resolve_fbo));
            glsafe(::glBindFramebufferEXT(GL_FRAMEBUFFER_EXT, resolve_fbo));

            GLuint resolve_tex;
            glsafe(::glGenTextures(1, &resolve_tex));
            glsafe(::glBindTexture(GL_TEXTURE_2D, resolve_tex));
            glsafe(::glTexImage2D(GL_TEXTURE_2D, 0, GL_RGBA8, w, h, 0, GL_RGBA, GL_UNSIGNED_BYTE, nullptr));
            glsafe(::glTexParameteri(GL_TEXTURE_2D, GL_TEXTURE_MIN_FILTER, GL_LINEAR));
            glsafe(::glTexParameteri(GL_TEXTURE_2D, GL_TEXTURE_MAG_FILTER, GL_LINEAR));
            glsafe(::glFramebufferTexture2DEXT(GL_FRAMEBUFFER_EXT, GL_COLOR_ATTACHMENT0_EXT, GL_TEXTURE_2D, resolve_tex, 0));

            glsafe(::glDrawBuffers(1, drawBufs));

            if (::glCheckFramebufferStatusEXT(GL_FRAMEBUFFER_EXT) == GL_FRAMEBUFFER_COMPLETE_EXT) {
                glsafe(::glBindFramebufferEXT(GL_READ_FRAMEBUFFER_EXT, render_fbo));
                glsafe(::glBindFramebufferEXT(GL_DRAW_FRAMEBUFFER_EXT, resolve_fbo));
                glsafe(::glBlitFramebufferEXT(0, 0, w, h, 0, 0, w, h, GL_COLOR_BUFFER_BIT, GL_LINEAR));

                glsafe(::glBindFramebufferEXT(GL_READ_FRAMEBUFFER_EXT, resolve_fbo));
                glsafe(::glReadPixels(0, 0, w, h, GL_RGBA, GL_UNSIGNED_BYTE, (void*)thumbnail_data.pixels.data()));
            }

            glsafe(::glDeleteTextures(1, &resolve_tex));
            glsafe(::glDeleteFramebuffersEXT(1, &resolve_fbo));
        }
        else
            glsafe(::glReadPixels(0, 0, w, h, GL_RGBA, GL_UNSIGNED_BYTE, (void*)thumbnail_data.pixels.data()));

#if ENABLE_THUMBNAIL_GENERATOR_DEBUG_OUTPUT
        debug_output_thumbnail(thumbnail_data);
#endif // ENABLE_THUMBNAIL_GENERATOR_DEBUG_OUTPUT
    }

    glsafe(::glBindFramebufferEXT(GL_FRAMEBUFFER_EXT, 0));
    glsafe(::glDeleteRenderbuffersEXT(1, &render_depth));
    if (render_tex_buffer != 0)
        glsafe(::glDeleteRenderbuffersEXT(1, &render_tex_buffer));
    if (render_tex != 0)
        glsafe(::glDeleteTextures(1, &render_tex));
    glsafe(::glDeleteFramebuffersEXT(1, &render_fbo));

    //if (!multisample)
    //    glsafe(::glDisable(GL_MULTISAMPLE));
}

void GLCanvas3D::render_thumbnail_legacy(ThumbnailData& thumbnail_data, unsigned int w, unsigned int h, const ThumbnailsParams& thumbnail_params, PartPlateList &partplate_list, ModelObjectPtrs& model_objects, const GLVolumeCollection& volumes, std::vector<std::array<float, 4>>& extruder_colors, GLShaderProgram* shader, Camera::EType camera_type)
{
    // check that thumbnail size does not exceed the default framebuffer size
    const Size& cnv_size = get_canvas_size();
    unsigned int cnv_w = (unsigned int)cnv_size.get_width();
    unsigned int cnv_h = (unsigned int)cnv_size.get_height();
    if (w > cnv_w || h > cnv_h) {
        float ratio = std::min((float)cnv_w / (float)w, (float)cnv_h / (float)h);
        w = (unsigned int)(ratio * (float)w);
        h = (unsigned int)(ratio * (float)h);
    }

    thumbnail_data.set(w, h);
    if (!thumbnail_data.is_valid())
        return;

    render_thumbnail_internal(thumbnail_data, thumbnail_params, partplate_list,  model_objects, volumes, extruder_colors, shader, camera_type);

    glsafe(::glReadPixels(0, 0, w, h, GL_RGBA, GL_UNSIGNED_BYTE, (void*)thumbnail_data.pixels.data()));
#if ENABLE_THUMBNAIL_GENERATOR_DEBUG_OUTPUT
    debug_output_thumbnail(thumbnail_data);
#endif // ENABLE_THUMBNAIL_GENERATOR_DEBUG_OUTPUT

    // restore the default framebuffer size to avoid flickering on the 3D scene
    //wxGetApp().plater()->get_camera().apply_viewport(0, 0, cnv_size.get_width(), cnv_size.get_height());
}

//BBS: GUI refractor

void GLCanvas3D::_switch_toolbars_icon_filename()
{
    BackgroundTexture::Metadata background_data;
    background_data.filename = m_is_dark ? "toolbar_background_dark.png" : "toolbar_background.png";
    background_data.left = 16;
    background_data.top = 16;
    background_data.right = 16;
    background_data.bottom = 16;
    m_main_toolbar.init(background_data);
    m_assemble_view_toolbar.init(background_data);
    m_separator_toolbar.init(background_data);
    wxGetApp().plater()->get_collapse_toolbar().init(background_data);

    // main toolbar
    {
        GLToolbarItem* item;
        item = m_main_toolbar.get_item("add");
        item->set_icon_filename(m_is_dark ? "toolbar_open_dark.svg" : "toolbar_open.svg");

        item = m_main_toolbar.get_item("addplate");
        item->set_icon_filename(m_is_dark ? "toolbar_add_plate_dark.svg" : "toolbar_add_plate.svg");

        item = m_main_toolbar.get_item("orient");
        item->set_icon_filename(m_is_dark ? "toolbar_orient_dark.svg" : "toolbar_orient.svg");

        item = m_main_toolbar.get_item("addplate");
        item->set_icon_filename(m_is_dark ? "toolbar_add_plate_dark.svg" : "toolbar_add_plate.svg");

        item = m_main_toolbar.get_item("arrange");
        item->set_icon_filename(m_is_dark ? "toolbar_arrange_dark.svg" : "toolbar_arrange.svg");

        item = m_main_toolbar.get_item("splitobjects");
        item->set_icon_filename(m_is_dark ? "split_objects_dark.svg" : "split_objects.svg");

        item = m_main_toolbar.get_item("splitvolumes");
        item->set_icon_filename(m_is_dark ? "split_parts_dark.svg" : "split_parts.svg");

        item = m_main_toolbar.get_item("layersediting");
        item->set_icon_filename(m_is_dark ? "toolbar_variable_layer_height_dark.svg" : "toolbar_variable_layer_height.svg");
    }

    // assemble view toolbar
    {
        GLToolbarItem* item;
        item = m_assemble_view_toolbar.get_item("assembly_view");
        item->set_icon_filename(m_is_dark ? "toolbar_assemble_dark.svg" : "toolbar_assemble.svg");
    }
}
bool GLCanvas3D::_init_toolbars()
{
    if (!_init_main_toolbar())
        return false;

    //BBS: GUI refractor
    if (!_init_assemble_view_toolbar())
        return false;

    if (!_init_return_toolbar())
        return false;

    if (!_init_separator_toolbar())
        return false;

    if (!_init_select_plate_toolbar())
        return false;

#if 0
    if (!_init_view_toolbar())
        return false;
#endif

    if (!_init_collapse_toolbar())
        return false;

    return true;
}

//BBS: GUI refactor: GLToolbar
bool GLCanvas3D::_init_main_toolbar()
{
    if (!m_main_toolbar.is_enabled())
        return true;

    BackgroundTexture::Metadata background_data;
    background_data.filename = m_is_dark ? "toolbar_background_dark.png" : "toolbar_background.png";
    background_data.left = 16;
    background_data.top = 16;
    background_data.right = 16;
    background_data.bottom = 16;

    if (!m_main_toolbar.init(background_data))
    {
        // unable to init the toolbar texture, disable it
        m_main_toolbar.set_enabled(false);
        return true;
    }
    // init arrow
    BackgroundTexture::Metadata arrow_data;
    arrow_data.filename = "toolbar_arrow.svg";
    arrow_data.left = 0;
    arrow_data.top = 0;
    arrow_data.right = 0;
    arrow_data.bottom = 0;
    if (!m_main_toolbar.init_arrow(arrow_data))
    {
        BOOST_LOG_TRIVIAL(error) << "Main toolbar failed to load arrow texture.";
    }
    // m_gizmos is created at constructor, thus we can init arrow here.
    if (!m_gizmos.init_arrow(arrow_data))
    {
        BOOST_LOG_TRIVIAL(error) << "Gizmos manager failed to load arrow texture.";
    }

    m_main_toolbar.set_layout_type(GLToolbar::Layout::Horizontal);
    //BBS: main toolbar is at the top and left, we don't need the rounded-corner effect at the right side and the top side
    m_main_toolbar.set_horizontal_orientation(GLToolbar::Layout::HO_Right);
    m_main_toolbar.set_vertical_orientation(GLToolbar::Layout::VO_Top);
    m_main_toolbar.set_border(5.0f);
    m_main_toolbar.set_separator_size(5);
    m_main_toolbar.set_gap_size(4);

    m_main_toolbar.del_all_item();

    GLToolbarItem::Data item;

    item.name = "add";
    item.icon_filename = m_is_dark ? "toolbar_open_dark.svg" : "toolbar_open.svg";
    item.tooltip = _utf8(L("Add")) + " [" + GUI::shortkey_ctrl_prefix() + "I]";
    item.sprite_id = 0;
    item.left.action_callback = [this]() { if (m_canvas != nullptr) wxPostEvent(m_canvas, SimpleEvent(EVT_GLTOOLBAR_ADD)); };
    item.enabling_callback = []()->bool {return wxGetApp().plater()->can_add_model(); };
    if (!m_main_toolbar.add_item(item))
        return false;

    item.name = "addplate";
    item.icon_filename = m_is_dark ? "toolbar_add_plate_dark.svg" : "toolbar_add_plate.svg";
    item.tooltip = _utf8(L("Add plate"));
    item.sprite_id++;
    item.left.action_callback = [this]() { if (m_canvas != nullptr) wxPostEvent(m_canvas, SimpleEvent(EVT_GLTOOLBAR_ADD_PLATE)); };
    item.enabling_callback = []()->bool {return wxGetApp().plater()->can_add_plate(); };
    if (!m_main_toolbar.add_item(item))
        return false;

    item.name = "orient";
    item.icon_filename = m_is_dark ? "toolbar_orient_dark.svg" : "toolbar_orient.svg";
    item.tooltip = _utf8(L("Auto orient"));
    item.sprite_id++;
    item.left.render_callback = nullptr;
    item.enabling_callback = []()->bool { return wxGetApp().plater()->can_arrange(); };
    item.left.toggable = false;  // allow right mouse click
    //BBS: GUI refactor: adjust the main toolbar position
    item.left.action_callback = [this]() {
        if (m_canvas != nullptr)
        {
            wxGetApp().plater()->set_prepare_state(Job::PREPARE_STATE_DEFAULT);
            wxGetApp().plater()->orient();
            //BBS do not show orient menu
            //_render_orient_menu(left, right, bottom, top);
            NetworkAgent* agent = GUI::wxGetApp().getAgent();
            if (agent) agent->track_update_property("auto_orient", std::to_string(++auto_orient_count));
        }
    };
    if (!m_main_toolbar.add_item(item))
        return false;

    item.name = "arrange";
    item.icon_filename = m_is_dark ? "toolbar_arrange_dark.svg" : "toolbar_arrange.svg";
    item.tooltip = _utf8(L("Arrange all objects")) + " [A]\n" + _utf8(L("Arrange objects on selected plates")) + " [Shift+A]";
    item.sprite_id++;
    item.left.action_callback = [this]() {
        if (m_canvas != nullptr) {
            NetworkAgent* agent = GUI::wxGetApp().getAgent();
            if (agent) agent->track_update_property("auto_arrange", std::to_string(++auto_arrange_count));
        }
    };
    item.enabling_callback = []()->bool { return wxGetApp().plater()->can_arrange(); };
    item.left.toggable = true;
    //BBS: GUI refactor: adjust the main toolbar position
    item.left.render_callback = [this](float left, float right, float bottom, float top) {
        if (m_canvas != nullptr)
        {
            _render_arrange_menu(left, right, bottom, top);
            //_render_arrange_menu(0.5f * (left + right));
        }
    };
    if (!m_main_toolbar.add_item(item))
        return false;

    item.right.toggable = false;
    item.right.render_callback = GLToolbarItem::Default_Render_Callback;

    if (!m_main_toolbar.add_separator())
        return false;

    item.name = "splitobjects";
    item.icon_filename = m_is_dark ? "split_objects_dark.svg" : "split_objects.svg";
    item.tooltip = _utf8(L("Split to objects"));
    item.sprite_id++;
    item.left.render_callback = nullptr;
    item.left.action_callback = [this]() {
        if (m_canvas != nullptr) {
            wxPostEvent(m_canvas, SimpleEvent(EVT_GLTOOLBAR_SPLIT_OBJECTS));
            NetworkAgent* agent = GUI::wxGetApp().getAgent();
            if (agent) agent->track_update_property("split_to_objects", std::to_string(++split_to_objects_count));
        }
    };
    item.visibility_callback = GLToolbarItem::Default_Visibility_Callback;
    item.enabling_callback = []()->bool { return wxGetApp().plater()->can_split_to_objects(); };
    if (!m_main_toolbar.add_item(item))
        return false;

    item.name = "splitvolumes";
    item.icon_filename = m_is_dark ? "split_parts_dark.svg" : "split_parts.svg";
    item.tooltip = _utf8(L("Split to parts"));
    item.sprite_id++;
    item.left.action_callback = [this]() {
        if (m_canvas != nullptr) {
            wxPostEvent(m_canvas, SimpleEvent(EVT_GLTOOLBAR_SPLIT_VOLUMES));
            NetworkAgent* agent = GUI::wxGetApp().getAgent();
            if (agent) agent->track_update_property("split_to_part", std::to_string(++split_to_part_count));
        }
    };
    item.visibility_callback = GLToolbarItem::Default_Visibility_Callback;
    item.enabling_callback = []()->bool { return wxGetApp().plater()->can_split_to_volumes(); };
    if (!m_main_toolbar.add_item(item))
        return false;

    item.name = "layersediting";
    item.icon_filename = m_is_dark ? "toolbar_variable_layer_height_dark.svg" : "toolbar_variable_layer_height.svg";
    item.tooltip = _utf8(L("Variable layer height"));
    item.sprite_id++;
    item.left.action_callback = [this]() {
        if (m_canvas != nullptr) {
            wxPostEvent(m_canvas, SimpleEvent(EVT_GLTOOLBAR_LAYERSEDITING));
            NetworkAgent* agent = GUI::wxGetApp().getAgent();
            if (agent) agent->track_update_property("custom_height", std::to_string(++custom_height_count));
        }
    };
    item.visibility_callback = [this]()->bool {
        bool res = current_printer_technology() == ptFFF;
        // turns off if changing printer technology
        if (!res && m_main_toolbar.is_item_visible("layersediting") && m_main_toolbar.is_item_pressed("layersediting"))
            force_main_toolbar_left_action(get_main_toolbar_item_id("layersediting"));

        return res;
    };
    item.enabling_callback = []()->bool { return wxGetApp().plater()->can_layers_editing(); };
    if (!m_main_toolbar.add_item(item))
        return false;

    return true;
}

//BBS: GUI refactor: GLToolbar
bool GLCanvas3D::_init_select_plate_toolbar()
{
    std::string path = resources_dir() + "/images/";
    IMToolbarItem* item = new IMToolbarItem();
    bool result = item->image_texture.load_from_svg_file(path + "im_all_plates_stats.svg", false, false, false, 128);
    result = result && item->image_texture_transparent.load_from_svg_file(path + "im_all_plates_stats_transparent.svg", false, false, false, 128);
    m_sel_plate_toolbar.m_all_plates_stats_item = item;
    return result;
}

void GLCanvas3D::_update_select_plate_toolbar_stats_item(bool force_selected) {
    PartPlateList& plate_list = wxGetApp().plater()->get_partplate_list();
    if (plate_list.get_nonempty_plate_list().size() > 1)
        m_sel_plate_toolbar.show_stats_item = true;
    else
        m_sel_plate_toolbar.show_stats_item = false;

    if (force_selected && m_sel_plate_toolbar.show_stats_item)
        m_sel_plate_toolbar.m_all_plates_stats_item->selected = true;
}

bool GLCanvas3D::_update_imgui_select_plate_toolbar()
{
    bool result = true;
    if (!m_sel_plate_toolbar.is_enabled()) return false;

    _update_select_plate_toolbar_stats_item();

    m_sel_plate_toolbar.del_all_item();

    PartPlateList& plate_list = wxGetApp().plater()->get_partplate_list();
    for (int i = 0; i < plate_list.get_plate_count(); i++) {
        IMToolbarItem* item = new IMToolbarItem();
        PartPlate* plate = plate_list.get_plate(i);
        if (plate && plate->thumbnail_data.is_valid()) {
            PartPlate* plate = plate_list.get_plate(i);
            item->image_data = plate->thumbnail_data.pixels;
            item->image_width = plate->thumbnail_data.width;
            item->image_height = plate->thumbnail_data.height;
            result = item->generate_texture();
        }
        m_sel_plate_toolbar.m_items.push_back(item);
    }

    m_sel_plate_toolbar.is_display_scrollbar = false;
    return result;
}

//BBS: GUI refactor
//init the assemble view toolbar on the top
bool GLCanvas3D::_init_assemble_view_toolbar()
{
    BOOST_LOG_TRIVIAL(info) << __FUNCTION__ << ": enter,  m_assemble_view_toolbar.is_enabled=" << m_assemble_view_toolbar.is_enabled() << "\n";
    if (!m_assemble_view_toolbar.is_enabled())
        return true;

    BackgroundTexture::Metadata background_data;
    background_data.filename = m_is_dark ? "toolbar_background_dark.png" : "toolbar_background.png";
    background_data.left = 16;
    background_data.top = 16;
    background_data.right = 16;
    background_data.bottom = 16;

    if (!m_assemble_view_toolbar.init(background_data))
    {
        // unable to init the toolbar texture, disable it
        m_assemble_view_toolbar.set_enabled(false);
        return true;
    }

    m_assemble_view_toolbar.set_layout_type(GLToolbar::Layout::Horizontal);
    //BBS: assemble toolbar is at the top and right, we don't need the rounded-corner effect at the left side and the top side
    m_assemble_view_toolbar.set_horizontal_orientation(GLToolbar::Layout::HO_Left);
    m_assemble_view_toolbar.set_vertical_orientation(GLToolbar::Layout::VO_Top);
    m_assemble_view_toolbar.set_border(5.0f);
    m_assemble_view_toolbar.set_separator_size(10);
    m_assemble_view_toolbar.set_gap_size(4);

    m_assemble_view_toolbar.del_all_item();

    GLToolbarItem::Data item;
    item.name = "assembly_view";
    item.icon_filename = m_is_dark ? "toolbar_assemble_dark.svg" : "toolbar_assemble.svg";
    item.tooltip = _utf8(L("Assembly View"));
    item.sprite_id = 1;
    item.left.toggable = false;
    item.left.action_callback = [this]() {
        if (m_canvas != nullptr) {
            wxPostEvent(m_canvas, SimpleEvent(EVT_GLVIEWTOOLBAR_ASSEMBLE)); m_gizmos.reset_all_states(); wxGetApp().plater()->get_assmeble_canvas3D()->get_gizmos_manager().reset_all_states();
            NetworkAgent* agent = GUI::wxGetApp().getAgent();
            if (agent) agent->track_update_property("custom_painting", std::to_string(++custom_painting_count));
        }
    };
    item.left.render_callback = GLToolbarItem::Default_Render_Callback;
    item.visible = true;
    item.visibility_callback = [this]()->bool { return true; };
    item.enabling_callback = [this]()->bool {
        return wxGetApp().plater()->has_assmeble_view();
    };
    if (!m_assemble_view_toolbar.add_item(item))
        return false;

    BOOST_LOG_TRIVIAL(info) << __FUNCTION__ << ": Finished Successfully\n";
    return true;
}

bool GLCanvas3D::_init_return_toolbar()
{
    if (!m_return_toolbar.is_enabled())
        return true;

    return m_return_toolbar.init();
}

bool GLCanvas3D::_init_separator_toolbar()
{
    if (!m_separator_toolbar.is_enabled())
        return true;

    BackgroundTexture::Metadata background_data;
    background_data.filename = m_is_dark ? "toolbar_background_dark.png" : "toolbar_background.png";
    background_data.left = 0;
    background_data.top = 0;
    background_data.right = 0;
    background_data.bottom = 0;

    if (!m_separator_toolbar.init(background_data))
    {
        // unable to init the toolbar texture, disable it
        m_separator_toolbar.set_enabled(false);
        return true;
    }

    m_separator_toolbar.set_layout_type(GLToolbar::Layout::Horizontal);
    //BBS: assemble toolbar is at the top and right, we don't need the rounded-corner effect at the left side and the top side
    m_separator_toolbar.set_horizontal_orientation(GLToolbar::Layout::HO_Left);
    m_separator_toolbar.set_vertical_orientation(GLToolbar::Layout::VO_Top);
    m_separator_toolbar.set_border(5.0f);

    m_separator_toolbar.del_all_item();

    GLToolbarItem::Data sperate_item;
    sperate_item.name = "start_seperator";
    sperate_item.icon_filename = "seperator.svg";
    sperate_item.sprite_id = 0;
    sperate_item.left.action_callback = [this]() {};
    sperate_item.visibility_callback = []()->bool { return true; };
    sperate_item.enabling_callback = []()->bool { return false; };
    if (!m_separator_toolbar.add_item(sperate_item))
        return false;

     return true;
}


// BBS
#if 0
bool GLCanvas3D::_init_view_toolbar()
{
    return wxGetApp().plater()->init_view_toolbar();
}
#endif

bool GLCanvas3D::_init_collapse_toolbar()
{
    return wxGetApp().plater()->init_collapse_toolbar();
}

bool GLCanvas3D::_set_current()
{
    return m_context != nullptr && m_canvas->SetCurrent(*m_context);
}

void GLCanvas3D::_resize(unsigned int w, unsigned int h)
{
    if (m_canvas == nullptr && m_context == nullptr)
        return;

    const std::array<unsigned int, 2> new_size = { w, h };
    if (m_old_size == new_size)
        return;

    m_old_size = new_size;

    auto* imgui = wxGetApp().imgui();
    imgui->set_display_size(static_cast<float>(w), static_cast<float>(h));

    //BBS reduce render
    if (m_last_w == w && m_last_h == h) {
        return;
    }

    m_last_w = w;
    m_last_h = h;

    const float font_size = 1.5f * wxGetApp().em_unit();
#if ENABLE_RETINA_GL
    imgui->set_scaling(font_size, 1.0f, m_retina_helper->get_scale_factor());
#else
    imgui->set_scaling(font_size, m_canvas->GetContentScaleFactor(), 1.0f);
#endif

    this->request_extra_frame();

    // ensures that this canvas is current
    _set_current();
}

BoundingBoxf3 GLCanvas3D::_max_bounding_box(bool include_gizmos, bool include_bed_model, bool include_plates) const
{
    BoundingBoxf3 bb = volumes_bounding_box();

    // The following is a workaround for gizmos not being taken in account when calculating the tight camera frustrum
    // A better solution would ask the gizmo manager for the bounding box of the current active gizmo, if any
    if (include_gizmos && m_gizmos.is_running())
    {
        BoundingBoxf3 sel_bb = m_selection.get_bounding_box();
        Vec3d sel_bb_center = sel_bb.center();
        Vec3d extend_by = sel_bb.max_size() * Vec3d::Ones();
        bb.merge(BoundingBoxf3(sel_bb_center - extend_by, sel_bb_center + extend_by));
    }

    bb.merge(include_bed_model ? m_bed.extended_bounding_box() : m_bed.build_volume().bounding_volume());
    if (include_plates) {
        bb.merge(wxGetApp().plater()->get_partplate_list().get_bounding_box());
    }

    if (!m_main_toolbar.is_enabled()) {
        const BoundingBoxf3& toolpath_bb = m_gcode_viewer.get_max_bounding_box();
        if (toolpath_bb.max_size() > 0.f)
            bb.merge(toolpath_bb);
        else
            bb.merge(m_gcode_viewer.get_shell_bounding_box());
    }

    if ((m_canvas_type == CanvasView3D) && (fff_print()->config().print_sequence == PrintSequence::ByObject)) {
        float height_to_lid, height_to_rod;
        wxGetApp().plater()->get_partplate_list().get_height_limits(height_to_lid, height_to_rod);
        bb.max.z() = std::max(bb.max.z(), (double)height_to_lid);
    }

    return bb;
}

void GLCanvas3D::_zoom_to_box(const BoundingBoxf3& box, double margin_factor)
{
    wxGetApp().plater()->get_camera().zoom_to_box(box, margin_factor);
    m_dirty = true;
}

void GLCanvas3D::_update_camera_zoom(double zoom)
{
    wxGetApp().plater()->get_camera().update_zoom(zoom);
    m_dirty = true;
}

void GLCanvas3D::_refresh_if_shown_on_screen()
{
    if (_is_shown_on_screen()) {
        const Size& cnv_size = get_canvas_size();
        _resize((unsigned int)cnv_size.get_width(), (unsigned int)cnv_size.get_height());

        // Because of performance problems on macOS, where PaintEvents are not delivered
        // frequently enough, we call render() here directly when we can.
        render();
    }
}

void GLCanvas3D::_picking_pass()
{
    std::vector<int>* hover_volume_idxs = const_cast<std::vector<int>*>(&m_hover_volume_idxs);
    std::vector<int>* hover_plate_idxs = const_cast<std::vector<int>*>(&m_hover_plate_idxs);

    if (m_picking_enabled && !m_mouse.dragging && m_mouse.position != Vec2d(DBL_MAX, DBL_MAX)) {
        hover_volume_idxs->clear();
        hover_plate_idxs->clear();

        // Render the object for picking.
        // FIXME This cannot possibly work in a multi - sampled context as the color gets mangled by the anti - aliasing.
        // Better to use software ray - casting on a bounding - box hierarchy.

        if (m_multisample_allowed)
        	// This flag is often ignored by NVIDIA drivers if rendering into a screen buffer.
            glsafe(::glDisable(GL_MULTISAMPLE));

        glsafe(::glDisable(GL_BLEND));
        glsafe(::glEnable(GL_DEPTH_TEST));

        glsafe(::glClear(GL_COLOR_BUFFER_BIT | GL_DEPTH_BUFFER_BIT));

        //BBS: only render plate in view 3D
        if (m_canvas_type == ECanvasType::CanvasView3D) {
            _render_plates_for_picking();
        }

        m_camera_clipping_plane = m_gizmos.get_clipping_plane();
        if (m_camera_clipping_plane.is_active()) {
            ::glClipPlane(GL_CLIP_PLANE0, (GLdouble*)m_camera_clipping_plane.get_data());
            ::glEnable(GL_CLIP_PLANE0);
        }
        _render_volumes_for_picking();
        if (m_camera_clipping_plane.is_active())
            ::glDisable(GL_CLIP_PLANE0);

        //BBS: remove the bed picking logic
        //_render_bed_for_picking(!wxGetApp().plater()->get_camera().is_looking_downward());

        m_gizmos.render_current_gizmo_for_picking_pass();

        if (m_multisample_allowed)
            glsafe(::glEnable(GL_MULTISAMPLE));

        int volume_id = -1;
        int gizmo_id = -1;

        GLubyte color[4] = { 0, 0, 0, 0 };
        const Size& cnv_size = get_canvas_size();
        bool inside = 0 <= m_mouse.position(0) && m_mouse.position(0) < cnv_size.get_width() && 0 <= m_mouse.position(1) && m_mouse.position(1) < cnv_size.get_height();
        if (inside) {
            glsafe(::glReadPixels(m_mouse.position(0), cnv_size.get_height() - m_mouse.position(1) - 1, 1, 1, GL_RGBA, GL_UNSIGNED_BYTE, (void*)color));
            if (picking_checksum_alpha_channel(color[0], color[1], color[2]) == color[3]) {
                // Only non-interpolated colors are valid, those have their lowest three bits zeroed.
                // we reserve color = (0,0,0) for occluders (as the printbed)
                // volumes' id are shifted by 1
                // see: _render_volumes_for_picking()
                //BBS: remove the bed picking logic
                //volume_id = color[0] + (color[1] << 8) + (color[2] << 16) - 1;
                volume_id = color[0] + (color[1] << 8) + (color[2] << 16);
                // gizmos' id are instead properly encoded by the color
                gizmo_id = color[0] + (color[1] << 8) + (color[2] << 16);
            }
        }
        else
            m_gizmos.set_hover_id(inside && (unsigned int)gizmo_id <= GLGizmoBase::BASE_ID ? ((int)GLGizmoBase::BASE_ID - gizmo_id) : -1);

        //BBS: add plate picking logic
        int plate_hover_id = PartPlate::PLATE_BASE_ID - volume_id;
        if (plate_hover_id >= 0 && plate_hover_id < PartPlateList::MAX_PLATES_COUNT * PartPlate::GRABBER_COUNT) {
            wxGetApp().plater()->get_partplate_list().set_hover_id(plate_hover_id);
            hover_plate_idxs->emplace_back(plate_hover_id);
            const_cast<GLGizmosManager*>(&m_gizmos)->set_hover_id(-1);
        }
        else {
            wxGetApp().plater()->get_partplate_list().reset_hover_id();
            if (0 <= volume_id && volume_id < (int)m_volumes.volumes.size()) {
                // do not add the volume id if any gizmo is active and CTRL is pressed
                if (m_gizmos.get_current_type() == GLGizmosManager::EType::Undefined || !wxGetKeyState(WXK_CONTROL))
                    hover_volume_idxs->emplace_back(volume_id);
                const_cast<GLGizmosManager*>(&m_gizmos)->set_hover_id(-1);
            }
            else
                const_cast<GLGizmosManager*>(&m_gizmos)->set_hover_id(inside && (unsigned int)volume_id <= GLGizmoBase::BASE_ID ? ((int)GLGizmoBase::BASE_ID - volume_id) : -1);
        }

        _update_volumes_hover_state();
    }
}

void GLCanvas3D::_rectangular_selection_picking_pass()
{
    m_gizmos.set_hover_id(-1);

    std::set<int> idxs;

    if (m_picking_enabled) {
        if (m_multisample_allowed)
        	// This flag is often ignored by NVIDIA drivers if rendering into a screen buffer.
            glsafe(::glDisable(GL_MULTISAMPLE));

        glsafe(::glDisable(GL_BLEND));
        glsafe(::glEnable(GL_DEPTH_TEST));

        glsafe(::glClear(GL_COLOR_BUFFER_BIT | GL_DEPTH_BUFFER_BIT));

        _render_volumes_for_picking();
        //BBS: remove the bed picking logic
        //_render_bed_for_picking(!wxGetApp().plater()->get_camera().is_looking_downward());

        if (m_multisample_allowed)
            glsafe(::glEnable(GL_MULTISAMPLE));

        int width = std::max((int)m_rectangle_selection.get_width(), 1);
        int height = std::max((int)m_rectangle_selection.get_height(), 1);
        int px_count = width * height;

        int left = (int)m_rectangle_selection.get_left();
        int top = get_canvas_size().get_height() - (int)m_rectangle_selection.get_top();
        if (left >= 0 && top >= 0) {
#define USE_PARALLEL 1
#if USE_PARALLEL
            struct Pixel
            {
                std::array<GLubyte, 4> data;
            	// Only non-interpolated colors are valid, those have their lowest three bits zeroed.
                bool valid() const { return picking_checksum_alpha_channel(data[0], data[1], data[2]) == data[3]; }
                // we reserve color = (0,0,0) for occluders (as the printbed)
                // volumes' id are shifted by 1
                // see: _render_volumes_for_picking()
                //BBS: remove the bed picking logic
                int id() const { return data[0] + (data[1] << 8) + (data[2] << 16); }
                //int id() const { return data[0] + (data[1] << 8) + (data[2] << 16) - 1; }
            };

            std::vector<Pixel> frame(px_count);
            glsafe(::glReadPixels(left, top, width, height, GL_RGBA, GL_UNSIGNED_BYTE, (void*)frame.data()));

            tbb::spin_mutex mutex;
            tbb::parallel_for(tbb::blocked_range<size_t>(0, frame.size(), (size_t)width),
                [this, &frame, &idxs, &mutex](const tbb::blocked_range<size_t>& range) {
                for (size_t i = range.begin(); i < range.end(); ++i)
                	if (frame[i].valid()) {
                    	int volume_id = frame[i].id();
                    	if (0 <= volume_id && volume_id < (int)m_volumes.volumes.size()) {
                        	mutex.lock();
                        	idxs.insert(volume_id);
                        	mutex.unlock();
                    	}
                	}
            });
#else
            std::vector<GLubyte> frame(4 * px_count);
            glsafe(::glReadPixels(left, top, width, height, GL_RGBA, GL_UNSIGNED_BYTE, (void*)frame.data()));

            for (int i = 0; i < px_count; ++i)
            {
                int px_id = 4 * i;
                int volume_id = frame[px_id] + (frame[px_id + 1] << 8) + (frame[px_id + 2] << 16);
                if (0 <= volume_id && volume_id < (int)m_volumes.volumes.size())
                    idxs.insert(volume_id);
            }
#endif // USE_PARALLEL
        }
    }

    m_hover_volume_idxs.assign(idxs.begin(), idxs.end());
    _update_volumes_hover_state();
}

void GLCanvas3D::_render_background() const
{
    bool use_error_color = false;
    if (wxGetApp().is_editor()) {
        use_error_color = m_dynamic_background_enabled &&
        (current_printer_technology() != ptSLA || !m_volumes.empty());

        if (!m_volumes.empty())
            use_error_color &= _is_any_volume_outside();
        else {
            //BBS: use current plater's bounding box
            //BoundingBoxf3 test_volume = (m_config != nullptr) ? print_volume(*m_config) : BoundingBoxf3();
            BoundingBoxf3 test_volume = (const_cast<GLCanvas3D*>(this))->_get_current_partplate_print_volume();
            const BoundingBoxf3& path_bounding_box = m_gcode_viewer.get_paths_bounding_box();
            if (empty(path_bounding_box))
                use_error_color = false;
            else
                //BBS: use previous result
                use_error_color = (test_volume.radius() > 0.0) ? m_toolpath_outside : false;
            //use_error_color &= (test_volume.radius() > 0.0) ? !test_volume.contains(path_bounding_box) : false;
        }
    }

    glsafe(::glPushMatrix());
    glsafe(::glLoadIdentity());
    glsafe(::glMatrixMode(GL_PROJECTION));
    glsafe(::glPushMatrix());
    glsafe(::glLoadIdentity());

    // Draws a bottom to top gradient over the complete screen.
    glsafe(::glDisable(GL_DEPTH_TEST));

    ::glBegin(GL_QUADS);

    float* background_color = m_is_dark ? DEFAULT_BG_LIGHT_COLOR_DARK : DEFAULT_BG_LIGHT_COLOR;
    float* error_background_color = m_is_dark ? ERROR_BG_LIGHT_COLOR_DARK : ERROR_BG_LIGHT_COLOR;

    if (use_error_color)
        ::glColor3fv(error_background_color);
    else
        ::glColor3fv(background_color);

    ::glVertex2f(-1.0f, -1.0f);
    ::glVertex2f(1.0f, -1.0f);

    if (use_error_color)
        ::glColor3fv(error_background_color);
    else
        ::glColor3fv(background_color);

    ::glVertex2f(1.0f, 1.0f);
    ::glVertex2f(-1.0f, 1.0f);
    glsafe(::glEnd());

    glsafe(::glEnable(GL_DEPTH_TEST));

    glsafe(::glPopMatrix());
    glsafe(::glMatrixMode(GL_MODELVIEW));
    glsafe(::glPopMatrix());
}

void GLCanvas3D::_render_bed(bool bottom, bool show_axes)
{
    float scale_factor = 1.0;
#if ENABLE_RETINA_GL
    scale_factor = m_retina_helper->get_scale_factor();
#endif // ENABLE_RETINA_GL

    /*
    bool show_texture = ! bottom ||
            (m_gizmos.get_current_type() != GLGizmosManager::FdmSupports
          && m_gizmos.get_current_type() != GLGizmosManager::SlaSupports
          && m_gizmos.get_current_type() != GLGizmosManager::Hollow
          && m_gizmos.get_current_type() != GLGizmosManager::Seam
          && m_gizmos.get_current_type() != GLGizmosManager::MmuSegmentation);
    */
    //bool show_texture = true;
    //BBS set axes mode
    m_bed.set_axes_mode(m_main_toolbar.is_enabled());
    m_bed.render(*this, bottom, scale_factor, show_axes);
}

void GLCanvas3D::_render_bed_for_picking(bool bottom)
{
    float scale_factor = 1.0;
#if ENABLE_RETINA_GL
    scale_factor = m_retina_helper->get_scale_factor();
#endif // ENABLE_RETINA_GL

    //m_bed.render_for_picking(*this, bottom, scale_factor);
}

void GLCanvas3D::_render_platelist(bool bottom, bool only_current, bool only_body, int hover_id, bool render_cali) const
{
    wxGetApp().plater()->get_partplate_list().render(bottom, only_current, only_body, hover_id, render_cali);
}

void GLCanvas3D::_render_plates_for_picking() const
{
    wxGetApp().plater()->get_partplate_list().render_for_picking_pass();
}

void GLCanvas3D::_render_plane() const
{
    ;//TODO render assemble plane
}

//BBS: add outline drawing logic
void GLCanvas3D::_render_objects(GLVolumeCollection::ERenderType type, bool with_outline)
{
    if (m_volumes.empty())
        return;

    glsafe(::glEnable(GL_DEPTH_TEST));

    m_camera_clipping_plane = m_gizmos.get_clipping_plane();

    if (m_picking_enabled)
        // Update the layer editing selection to the first object selected, update the current object maximum Z.
        m_layers_editing.select_object(*m_model, this->is_layers_editing_enabled() ? m_selection.get_object_idx() : -1);

    if (const BuildVolume &build_volume = m_bed.build_volume(); build_volume.valid()) {
        switch (build_volume.type()) {
        case BuildVolume_Type::Rectangle: {
            const BoundingBox3Base<Vec3d> bed_bb = build_volume.bounding_volume().inflated(BuildVolume::SceneEpsilon);
            m_volumes.set_print_volume({ 0, // Rectangle
                { float(bed_bb.min.x()), float(bed_bb.min.y()), float(bed_bb.max.x()), float(bed_bb.max.y()) },
                { 0.0f, float(build_volume.printable_height()) } });
            break;
        }
        case BuildVolume_Type::Circle: {
            m_volumes.set_print_volume({ 1, // Circle
                { unscaled<float>(build_volume.circle().center.x()), unscaled<float>(build_volume.circle().center.y()), unscaled<float>(build_volume.circle().radius + BuildVolume::SceneEpsilon), 0.0f },
                { 0.0f, float(build_volume.printable_height() + BuildVolume::SceneEpsilon) } });
            break;
        }
        default:
        case BuildVolume_Type::Convex:
        case BuildVolume_Type::Custom: {
            m_volumes.set_print_volume({ static_cast<int>(type),
                { -FLT_MAX, -FLT_MAX, FLT_MAX, FLT_MAX },
                { -FLT_MAX, FLT_MAX } }
            );
        }
        }
        if (m_requires_check_outside_state) {
            m_volumes.check_outside_state(build_volume, nullptr);
            m_requires_check_outside_state = false;
        }
    }

    if (m_use_clipping_planes)
        m_volumes.set_z_range(-m_clipping_planes[0].get_data()[3], m_clipping_planes[1].get_data()[3]);
    else
        m_volumes.set_z_range(-FLT_MAX, FLT_MAX);

    GLGizmosManager& gm = get_gizmos_manager();
    GLGizmoBase* current_gizmo = gm.get_current();
    if (m_canvas_type == CanvasAssembleView) {
        m_volumes.set_clipping_plane(m_gizmos.get_assemble_view_clipping_plane().get_data());
    }
    else if (current_gizmo && !current_gizmo->apply_clipping_plane()) {
        m_volumes.set_clipping_plane(ClippingPlane::ClipsNothing().get_data());
    }
    else {
        m_volumes.set_clipping_plane(m_camera_clipping_plane.get_data());
    }
    if (m_canvas_type == CanvasAssembleView)
        m_volumes.set_show_sinking_contours(false);
    else
        m_volumes.set_show_sinking_contours(!m_gizmos.is_hiding_instances());

    GLShaderProgram* shader = wxGetApp().get_shader("gouraud");
    ECanvasType canvas_type = this->m_canvas_type;
    if (shader != nullptr) {
        shader->start_using();

        switch (type)
        {
        default:
        case GLVolumeCollection::ERenderType::Opaque:
        {
            const GLGizmosManager& gm = get_gizmos_manager();
            if (dynamic_cast<GLGizmoPainterBase*>(gm.get_current()) == nullptr)
            {
                if (m_picking_enabled && m_layers_editing.is_enabled() && (m_layers_editing.last_object_id != -1) && (m_layers_editing.object_max_z() > 0.0f)) {
                    int object_id = m_layers_editing.last_object_id;
                    m_volumes.render(type, false, wxGetApp().plater()->get_camera().get_view_matrix(), [object_id](const GLVolume& volume) {
                        // Which volume to paint without the layer height profile shader?
                        return volume.is_active && (volume.is_modifier || volume.composite_id.object_id != object_id);
                        });
                    m_layers_editing.render_volumes(*this, m_volumes);
                }
                else {
                    /*if (wxGetApp().plater()->is_wireframe_enabled()) {
                        if (wxGetApp().plater()->is_show_wireframe())
                            shader->set_uniform("show_wireframe", true);
                        else
                            shader->set_uniform("show_wireframe", false);
                    }*/
                    //BBS:add assemble view related logic
                    // do not cull backfaces to show broken geometry, if any
                    m_volumes.render(type, m_picking_enabled, wxGetApp().plater()->get_camera().get_view_matrix(), [this, canvas_type](const GLVolume& volume) {
                        if (canvas_type == ECanvasType::CanvasAssembleView) {
                            return !volume.is_modifier && !volume.is_wipe_tower;
                        }
                        else {
                            return (m_render_sla_auxiliaries || volume.composite_id.volume_id >= 0);
                        }
                        }, with_outline);
                }
            }
            else {
                // In case a painting gizmo is open, it should render the painted triangles
                // before transparent objects are rendered. Otherwise they would not be
                // visible when inside modifier meshes etc.
//                GLGizmosManager::EType type = gm.get_current_type();
                if (dynamic_cast<GLGizmoPainterBase*>(gm.get_current())) {
                    shader->stop_using();
                    gm.render_painter_gizmo();
                    shader->start_using();
                }
            }

            break;
        }
        case GLVolumeCollection::ERenderType::Transparent:
        {
            /*if (wxGetApp().plater()->is_wireframe_enabled()) {
                if (wxGetApp().plater()->is_show_wireframe())
                    shader->set_uniform("show_wireframe", true);
                else
                    shader->set_uniform("show_wireframe", false);
            }*/
            //BBS:add assemble view related logic
            m_volumes.render(type, false, wxGetApp().plater()->get_camera().get_view_matrix(), [this, canvas_type](const GLVolume& volume) {
                if (canvas_type == ECanvasType::CanvasAssembleView) {
                    return !volume.is_modifier;
                }
                else {
                    return true;
                }
                }, with_outline);
            if (m_canvas_type == CanvasAssembleView && m_gizmos.m_assemble_view_data->model_objects_clipper()->get_position() > 0) {
                const GLGizmosManager& gm = get_gizmos_manager();
                shader->stop_using();
                gm.render_painter_assemble_view();
                shader->start_using();
            }
            break;
        }
        }

        /*if (wxGetApp().plater()->is_wireframe_enabled()) {
            shader->set_uniform("show_wireframe", false);
        }*/

        shader->stop_using();
    }

    m_camera_clipping_plane = ClippingPlane::ClipsNothing();
}

//BBS: GUI refactor: add canvas size as parameters
void GLCanvas3D::_render_gcode(int canvas_width, int canvas_height)
{
    m_gcode_viewer.render(canvas_width, canvas_height, SLIDER_RIGHT_MARGIN);
    IMSlider *layers_slider = m_gcode_viewer.get_layers_slider();
    IMSlider *moves_slider  = m_gcode_viewer.get_moves_slider();

    if (layers_slider->is_need_post_tick_event()) {
        auto evt = new wxCommandEvent(EVT_CUSTOMEVT_TICKSCHANGED, m_canvas->GetId());
        evt->SetInt((int)layers_slider->get_post_tick_event_type());
        wxPostEvent(m_canvas, *evt);
        layers_slider->reset_post_tick_event();
    }

    if (layers_slider->is_dirty()) {
        set_volumes_z_range({layers_slider->GetLowerValueD(), layers_slider->GetHigherValueD()});
        if (m_gcode_viewer.has_data()) {
            m_gcode_viewer.set_layers_z_range({static_cast<unsigned int>(layers_slider->GetLowerValue()), static_cast<unsigned int>(layers_slider->GetHigherValue())});
        }
        layers_slider->set_as_dirty(false);
        post_event(SimpleEvent(EVT_GLCANVAS_UPDATE));
        m_gcode_viewer.update_marker_curr_move();
    }

    if (moves_slider->is_dirty()) {
        moves_slider->set_as_dirty(false);
        m_gcode_viewer.update_sequential_view_current((moves_slider->GetLowerValueD() - 1.0), static_cast<unsigned int>(moves_slider->GetHigherValueD() - 1.0));
        post_event(SimpleEvent(EVT_GLCANVAS_UPDATE));
        m_gcode_viewer.update_marker_curr_move();
    }
}

void GLCanvas3D::_render_selection() const
{
    float scale_factor = 1.0;
#if ENABLE_RETINA_GL
    scale_factor = m_retina_helper->get_scale_factor();
#endif // ENABLE_RETINA_GL

    if (!m_gizmos.is_running())
        m_selection.render(scale_factor);
}

void GLCanvas3D::_render_sequential_clearance()
{
    if (m_gizmos.is_dragging())
        return;

    switch (m_gizmos.get_current_type())
    {
    case GLGizmosManager::EType::Flatten:
    case GLGizmosManager::EType::Cut:
    case GLGizmosManager::EType::Hollow:
    case GLGizmosManager::EType::SlaSupports:
    case GLGizmosManager::EType::FdmSupports:
    case GLGizmosManager::EType::Seam: { return; }
    default: { break; }
    }

    m_sequential_print_clearance.render();
}

#if ENABLE_RENDER_SELECTION_CENTER
void GLCanvas3D::_render_selection_center() const
{
    m_selection.render_center(m_gizmos.is_dragging());
}
#endif // ENABLE_RENDER_SELECTION_CENTER

void GLCanvas3D::_check_and_update_toolbar_icon_scale()
{
    // Don't update a toolbar scale, when we are on a Preview
    if (wxGetApp().plater()->is_preview_shown())
    {

#if ENABLE_RETINA_GL
        IMSlider* m_layers_slider = get_gcode_viewer().get_layers_slider();
        IMSlider* m_moves_slider = get_gcode_viewer().get_moves_slider();
        const float sc = m_retina_helper->get_scale_factor();
        m_layers_slider->set_scale(sc);
        m_moves_slider->set_scale(sc);
        m_gcode_viewer.set_scale(sc);

        auto* m_notification = wxGetApp().plater()->get_notification_manager();
        m_notification->set_scale(sc);

#endif
        return;
    }

    float scale = wxGetApp().toolbar_icon_scale();
    Size cnv_size = get_canvas_size();

    //BBS: GUI refactor: GLToolbar
    float size = GLToolbar::Default_Icons_Size * scale;
    //float main_size = GLGizmosManager::Default_Icons_Size * scale;

    // Set current size for all top toolbars. It will be used for next calculations
    GLToolbar& collapse_toolbar = wxGetApp().plater()->get_collapse_toolbar();
#if ENABLE_RETINA_GL
    const float sc = m_retina_helper->get_scale_factor() * scale;
    //BBS: GUI refactor: GLToolbar
    m_main_toolbar.set_scale(sc);
    m_assemble_view_toolbar.set_scale(sc);
    m_separator_toolbar.set_scale(sc);
    collapse_toolbar.set_scale(sc);
    size *= m_retina_helper->get_scale_factor();

    auto* m_notification = wxGetApp().plater()->get_notification_manager();
    m_notification->set_scale(sc);
#else
    //BBS: GUI refactor: GLToolbar
    m_main_toolbar.set_icons_size(GLGizmosManager::Default_Icons_Size * scale);
    m_assemble_view_toolbar.set_icons_size(size);
    m_separator_toolbar.set_icons_size(size);
    collapse_toolbar.set_icons_size(size);
#endif // ENABLE_RETINA_GL

    //BBS: GUI refactor: GLToolbar
#if BBS_TOOLBAR_ON_TOP
    float collapse_toolbar_width = collapse_toolbar.is_enabled() ? collapse_toolbar.get_width() : GLToolbar::Default_Icons_Size;

    float top_tb_width = m_main_toolbar.get_width() + m_gizmos.get_scaled_total_width() + m_assemble_view_toolbar.get_width() + m_separator_toolbar.get_width() + collapse_toolbar_width;
    int   items_cnt = m_main_toolbar.get_visible_items_cnt() + m_gizmos.get_selectable_icons_cnt() + m_assemble_view_toolbar.get_visible_items_cnt() + m_separator_toolbar.get_visible_items_cnt() + collapse_toolbar.get_visible_items_cnt();
    float noitems_width = top_tb_width - size * items_cnt; // width of separators and borders in top toolbars

    // calculate scale needed for items in all top toolbars
#ifdef __WINDOWS__
    cnv_size.set_width(cnv_size.get_width() + m_separator_toolbar.get_width() + collapse_toolbar_width);
#endif
    float new_h_scale = (cnv_size.get_width() - noitems_width) / (items_cnt * GLToolbar::Default_Icons_Size);

    //for protect
    if (new_h_scale <= 0) {
        new_h_scale = 1;
    }

    //use the same value as horizon
    float new_v_scale = new_h_scale;
#else
    float top_tb_width = = collapse_toolbar.get_width();
    int   items_cnt = collapse_toolbar.get_visible_items_cnt();
    float noitems_width = top_tb_width - size * items_cnt; // width of separators and borders in top toolbars

    // calculate scale needed for items in all top toolbars
    float new_h_scale = (cnv_size.get_width() - noitems_width) / (items_cnt * GLToolbar::Default_Icons_Size);

    //items_cnt = m_main_toolbar.get_visible_items_cnt() + m_gizmos.get_selectable_icons_cnt() + 3; // +3 means a place for top and view toolbars and separators in gizmos toolbar

    // calculate scale needed for items in the gizmos toolbar
    items_cnt = m_main_toolbar.get_visible_items_cnt() + m_gizmos.get_selectable_icons_cnt() + m_assemble_view_toolbar.get_visible_items_cnt();
    float new_v_scale = cnv_size.get_height() / (items_cnt * GLGizmosManager::Default_Icons_Size);
#endif

    // set minimum scale as a auto scale for the toolbars
    float new_scale = std::min(new_h_scale, new_v_scale);
#if ENABLE_RETINA_GL
    new_scale /= m_retina_helper->get_scale_factor();
#endif
    if (fabs(new_scale - scale) > 0.01) // scale is changed by 1% and more
        wxGetApp().set_auto_toolbar_icon_scale(new_scale);
}

void GLCanvas3D::_render_overlays()
{
    glsafe(::glDisable(GL_DEPTH_TEST));
    glsafe(::glPushMatrix());
    glsafe(::glLoadIdentity());
    // ensure that the textures are renderered inside the frustrum
    const Camera& camera = wxGetApp().plater()->get_camera();
    glsafe(::glTranslated(0.0, 0.0, -(camera.get_near_z() + 0.10)));
    // ensure that the overlay fits the frustrum near z plane
    double gui_scale = camera.get_gui_scale();
    glsafe(::glScaled(gui_scale, gui_scale, 1.0));

    _check_and_update_toolbar_icon_scale();

    _render_assemble_control();
    _render_assemble_info();

    // main toolbar and undoredo toolbar need to be both updated before rendering because both their sizes are needed
    // to correctly place them
#if ENABLE_RETINA_GL
    const float scale = m_retina_helper->get_scale_factor() * wxGetApp().toolbar_icon_scale(/*true*/);
    //BBS: GUI refactor: GLToolbar
    m_main_toolbar.set_scale(scale);
    m_assemble_view_toolbar.set_scale(scale);
    m_separator_toolbar.set_scale(scale);
    wxGetApp().plater()->get_collapse_toolbar().set_scale(scale);
    m_gizmos.set_overlay_scale(scale);
#else
    // BBS adjust display scale
    const float size = int(GLToolbar::Default_Icons_Size * wxGetApp().toolbar_icon_scale(/*true*/));
    const float gizmo_size = int(GLGizmosManager::Default_Icons_Size * wxGetApp().toolbar_icon_scale());
    //const float size = int(GLToolbar::Default_Icons_Size);
    //const float gizmo_size = int(GLGizmosManager::Default_Icons_Size);

    //BBS: GUI refactor: GLToolbar
    m_main_toolbar.set_icons_size(gizmo_size);
    m_assemble_view_toolbar.set_icons_size(gizmo_size);
    m_separator_toolbar.set_icons_size(gizmo_size);
    wxGetApp().plater()->get_collapse_toolbar().set_icons_size(size);
    m_gizmos.set_overlay_icon_size(gizmo_size);
#endif // ENABLE_RETINA_GL

    _render_separator_toolbar_right();
    _render_separator_toolbar_left();
    _render_main_toolbar();
    _render_collapse_toolbar();
    _render_assemble_view_toolbar();
    //BBS: GUI refactor: GLToolbar
    _render_imgui_select_plate_toolbar();
    _render_return_toolbar();
    // BBS
    //_render_view_toolbar();
    _render_paint_toolbar();

    //BBS: GUI refactor: GLToolbar
    //move gizmos behind of main
    _render_gizmos_overlay();

    if (m_layers_editing.last_object_id >= 0 && m_layers_editing.object_max_z() > 0.0f)
        m_layers_editing.render_overlay(*this);

	auto curr_plate = wxGetApp().plater()->get_partplate_list().get_curr_plate();
    auto curr_print_seq = curr_plate->get_real_print_seq();
    bool sequential_print = (curr_print_seq == PrintSequence::ByObject);
    std::vector<const ModelInstance*> sorted_instances;
    if (sequential_print) {
        const Print* print = fff_print();
        if (print) {
            for (const PrintObject *print_object : print->objects())
            {
                for (const PrintInstance &instance : print_object->instances())
                {
                    sorted_instances.emplace_back(instance.model_instance);
                }
            }
        }
        /*for (ModelObject* model_object : m_model->objects)
            for (ModelInstance* model_instance : model_object->instances) {
                sorted_instances.emplace_back(model_instance);
            }*/
    }
    m_labels.render(sorted_instances);

    glsafe(::glPopMatrix());
}

void GLCanvas3D::_render_style_editor()
{
    bool show_style_editor = true;
    ImGui::Begin("ImGui Style Editor", &show_style_editor);
    // You can pass in a reference ImGuiStyle structure to compare to, revert to and save to
    // (without a reference style pointer, we will use one compared locally as a reference)

    ImGui::PushItemWidth(ImGui::GetWindowWidth() * 0.50f);
    ImGui::ShowFontSelector("Fonts##Selector");
    ImGui::Separator();

    if (ImGui::BeginTabBar("##tabs", ImGuiTabBarFlags_None))
    {
        if (ImGui::BeginTabItem("Colors"))
        {
            static int output_dest = 0;
            static bool output_only_modified = false;
            if (ImGui::Button("Export"))
            {
                if (output_dest == 0)
                    ImGui::LogToClipboard();
                else
                    ImGui::LogToTTY();

                ImGui::LogText("RenderColors:" IM_NEWLINE);
                for (int i = 0; i < RenderCol_Count; i++)
                {
                    const ImVec4& col = RenderColor::colors[i];
                    const char* name = GetRenderColName(i);
                    if (!output_only_modified || memcmp(&col, &RenderColor::colors[i], sizeof(ImVec4)) != 0)
                        ImGui::LogText("RenderColor::colors[%s]%*s= ImVec4(%.2ff, %.2ff, %.2ff, %.2ff);" IM_NEWLINE,
                            name, 23 - (int)strlen(name), "", col.x, col.y, col.z, col.w);
                }
                ImGui::LogFinish();
            }
            ImGui::SameLine(); ImGui::SetNextItemWidth(120); ImGui::Combo("##output_type", &output_dest, "To Clipboard\0To TTY\0");
            ImGui::SameLine(); ImGui::Checkbox("Only Modified Colors", &output_only_modified);

            static ImGuiTextFilter filter;
            filter.Draw("Filter colors", ImGui::GetFontSize() * 16);

            static ImGuiColorEditFlags alpha_flags = 0;
            if (ImGui::RadioButton("Opaque", alpha_flags == ImGuiColorEditFlags_None)) { alpha_flags = ImGuiColorEditFlags_None; } ImGui::SameLine();
            if (ImGui::RadioButton("Alpha", alpha_flags == ImGuiColorEditFlags_AlphaPreview)) { alpha_flags = ImGuiColorEditFlags_AlphaPreview; } ImGui::SameLine();
            if (ImGui::RadioButton("Both", alpha_flags == ImGuiColorEditFlags_AlphaPreviewHalf)) { alpha_flags = ImGuiColorEditFlags_AlphaPreviewHalf; } ImGui::SameLine();
            ImGui::TextDisabled("(?)");
            if (ImGui::IsItemHovered())
            {
                ImGui::BeginTooltip();
                ImGui::PushTextWrapPos(ImGui::GetFontSize() * 35.0f);
                ImGui::TextUnformatted("In the color list:\n"
                "Left-click on color square to open color picker,\n"
                    "Right-click to open edit options menu.");
                ImGui::PopTextWrapPos();
                ImGui::EndTooltip();
            }
            ImGui::BeginChild("##colors", ImVec2(0, 0), true, ImGuiWindowFlags_AlwaysVerticalScrollbar | ImGuiWindowFlags_AlwaysHorizontalScrollbar | ImGuiWindowFlags_NavFlattened);
            ImGui::PushItemWidth(-160);
            for (int i = 0; i < RenderCol_Count; i++)
            {
                const char* name = GetRenderColName(i);
                if (!filter.PassFilter(name))
                    continue;
                ImGui::PushID(i);
                ImGui::ColorEdit4("##color", (float*)&RenderColor::colors[i], ImGuiColorEditFlags_AlphaBar | alpha_flags);
                // Tips: in a real user application, you may want to merge and use an icon font into the main font,
                // so instead of "Save"/"Revert" you'd use icons!
                // Read the FAQ and docs/FONTS.md about using icon fonts. It's really easy and super convenient!
                ImGui::SameLine(0.0f, 3.0f);
                if (ImGui::Button("Set")) {
                    GLVolume::update_render_colors();
                    PartPlate::update_render_colors();
                    GLGizmoBase::update_render_colors();
                    GLCanvas3D::update_render_colors();
                    Bed3D::update_render_colors();
                }
                ImGui::SameLine(0.0f, 3.0f);
                ImGui::TextUnformatted(name);
                ImGui::PopID();
            }
            ImGui::PopItemWidth();
            ImGui::EndChild();

            ImGui::EndTabItem();
        }

        ImGui::EndTabBar();
    }

    ImGui::PopItemWidth();
    ImGui::End();
}

void GLCanvas3D::_render_volumes_for_picking() const
{
    static const GLfloat INV_255 = 1.0f / 255.0f;

    // do not cull backfaces to show broken geometry, if any
    glsafe(::glDisable(GL_CULL_FACE));

    glsafe(::glEnableClientState(GL_VERTEX_ARRAY));
    glsafe(::glEnableClientState(GL_NORMAL_ARRAY));

    const Transform3d& view_matrix = wxGetApp().plater()->get_camera().get_view_matrix();
    for (size_t type = 0; type < 2; ++ type) {
        GLVolumeWithIdAndZList to_render = volumes_to_render(m_volumes.volumes, (type == 0) ? GLVolumeCollection::ERenderType::Opaque : GLVolumeCollection::ERenderType::Transparent, view_matrix);
        for (const GLVolumeWithIdAndZ& volume : to_render)
	        if (!volume.first->disabled && (volume.first->composite_id.volume_id >= 0 || m_render_sla_auxiliaries)) {
		        // Object picking mode. Render the object with a color encoding the object index.
                // we reserve color = (0,0,0) for occluders (as the printbed)
                // so we shift volumes' id by 1 to get the proper color
                //BBS: remove the bed picking logic
                unsigned int id = volume.second.first;
                //unsigned int id = 1 + volume.second.first;
                unsigned int r = (id & (0x000000FF << 0)) << 0;
		        unsigned int g = (id & (0x000000FF << 8)) >> 8;
		        unsigned int b = (id & (0x000000FF << 16)) >> 16;
		        unsigned int a = picking_checksum_alpha_channel(r, g, b);
                glsafe(::glColor4f((GLfloat)r * INV_255, (GLfloat)g * INV_255, (GLfloat)b * INV_255, (GLfloat)a * INV_255));
	            volume.first->render();
	        }
	}

    glsafe(::glDisableClientState(GL_NORMAL_ARRAY));
    glsafe(::glDisableClientState(GL_VERTEX_ARRAY));

    glsafe(::glEnable(GL_CULL_FACE));
}

void GLCanvas3D::_render_current_gizmo() const
{
    //BBS update inv_zoom
    GLGizmoBase::INV_ZOOM = (float)wxGetApp().plater()->get_camera().get_inv_zoom();
    m_gizmos.render_current_gizmo();
}

//BBS: GUI refactor: GLToolbar adjust
//move the size calc to GLCanvas
void GLCanvas3D::_render_gizmos_overlay()
{
/*#if ENABLE_RETINA_GL
//     m_gizmos.set_overlay_scale(m_retina_helper->get_scale_factor());
    const float scale = m_retina_helper->get_scale_factor()*wxGetApp().toolbar_icon_scale();
    m_gizmos.set_overlay_scale(scale); //! #ys_FIXME_experiment
#else
//     m_gizmos.set_overlay_scale(m_canvas->GetContentScaleFactor());
//     m_gizmos.set_overlay_scale(wxGetApp().em_unit()*0.1f);
    const float size = int(GLGizmosManager::Default_Icons_Size * wxGetApp().toolbar_icon_scale());
    m_gizmos.set_overlay_icon_size(size); //! #ys_FIXME_experiment
#endif /* __WXMSW__ */
    m_gizmos.render_overlay();

    if (m_gizmo_highlighter.m_render_arrow)
    {
        m_gizmos.render_arrow(*this, m_gizmo_highlighter.m_gizmo_type);
    }
}

//BBS: GUI refactor: GLToolbar adjust
//when rendering, {0, 0} is at the center, left-up is -0.5, 0.5, right-up is 0.5, -0.5
void GLCanvas3D::_render_main_toolbar()
{
    if (!m_main_toolbar.is_enabled())
        return;

    Size cnv_size = get_canvas_size();
    float inv_zoom = (float)wxGetApp().plater()->get_camera().get_inv_zoom();

#if BBS_TOOLBAR_ON_TOP
    GLToolbar& collapse_toolbar = wxGetApp().plater()->get_collapse_toolbar();
    float collapse_toolbar_width = collapse_toolbar.is_enabled() ? collapse_toolbar.get_width() : 0.0f;
    float gizmo_width = m_gizmos.get_scaled_total_width();
    float assemble_width = m_assemble_view_toolbar.get_width();
    float separator_width = m_separator_toolbar.get_width();
    float top = 0.5f * (float)cnv_size.get_height() * inv_zoom;
    float left = std::max(-0.5f * cnv_size.get_width(), -0.5f * (m_main_toolbar.get_width() + separator_width + gizmo_width + assemble_width - collapse_toolbar_width)) * inv_zoom;
#else
    float gizmo_height = m_gizmos.get_scaled_total_height();
    float space_height = GLGizmosManager::Default_Icons_Size * wxGetApp().toolbar_icon_scale();
    float main_toolbar_height = (float)m_main_toolbar.get_height();
    float assemble_height = m_assemble_view_toolbar.get_height();
    float top = 0.5f * (main_toolbar_height + gizmo_height + assemble_height) * inv_zoom;
    float left = (0.5f * (float)cnv_size.get_width() - m_main_toolbar.get_width()) * inv_zoom;
    //BOOST_LOG_TRIVIAL(info) << __FUNCTION__ << boost::format(": top %1%, main_toolbar_height %2%, space_height %3% gizmo_height %4%") % top % main_toolbar_height % space_height % gizmo_height;
#endif
    m_main_toolbar.set_position(top, left);
    m_main_toolbar.render(*this);
    if (m_toolbar_highlighter.m_render_arrow)
    {
        m_main_toolbar.render_arrow(*this, m_toolbar_highlighter.m_toolbar_item);
    }
}

//BBS: GUI refactor: GLToolbar adjust
//when rendering, {0, 0} is at the center, {-0.5, 0.5} at the left-up
void GLCanvas3D::_render_imgui_select_plate_toolbar()
{
    if (!m_sel_plate_toolbar.is_enabled()) {
        if (!m_render_preview)
            m_render_preview = true;
        return;
    }

    IMToolbarItem* all_plates_stats_item = m_sel_plate_toolbar.m_all_plates_stats_item;

    PartPlateList& plate_list = wxGetApp().plater()->get_partplate_list();
    for (int i = 0; i < plate_list.get_plate_count(); i++) {
        if (i < m_sel_plate_toolbar.m_items.size()) {
            if (i == plate_list.get_curr_plate_index() && !all_plates_stats_item->selected)
                m_sel_plate_toolbar.m_items[i]->selected = true;
            else
                m_sel_plate_toolbar.m_items[i]->selected = false;

            m_sel_plate_toolbar.m_items[i]->percent = plate_list.get_plate(i)->get_slicing_percent();

            if (plate_list.get_plate(i)->is_slice_result_valid()) {
                if (plate_list.get_plate(i)->is_slice_result_ready_for_print())
                    m_sel_plate_toolbar.m_items[i]->slice_state = IMToolbarItem::SliceState::SLICED;
                else
                    m_sel_plate_toolbar.m_items[i]->slice_state = IMToolbarItem::SliceState::SLICE_FAILED;
                continue;
            }
            if (plate_list.get_plate(i)->get_slicing_percent() < 0.0f)
                m_sel_plate_toolbar.m_items[i]->slice_state = IMToolbarItem::SliceState::UNSLICED;
            else
                m_sel_plate_toolbar.m_items[i]->slice_state = IMToolbarItem::SliceState::SLICING;
        }
    }
    if (m_sel_plate_toolbar.show_stats_item) {
        all_plates_stats_item->percent = 0.0f;

        size_t sliced_plates_cnt = 0;
        bool slice_failed = false;
        for (auto plate : plate_list.get_nonempty_plate_list()) {
            if (plate->is_slice_result_valid() && plate->is_slice_result_ready_for_print())
                sliced_plates_cnt++;
            if (plate->is_slice_result_valid() && !plate->is_slice_result_ready_for_print())
                slice_failed = true;
        }
        all_plates_stats_item->percent = (float)(sliced_plates_cnt) / (float)(plate_list.get_nonempty_plate_list().size()) * 100.0f;

        if (all_plates_stats_item->percent == 0.0f)
            all_plates_stats_item->slice_state = IMToolbarItem::SliceState::UNSLICED;
        else if (sliced_plates_cnt == plate_list.get_nonempty_plate_list().size())
            all_plates_stats_item->slice_state = IMToolbarItem::SliceState::SLICED;
        else if (all_plates_stats_item->percent < 100.0f)
            all_plates_stats_item->slice_state = IMToolbarItem::SliceState::SLICING;

        if (slice_failed)
            all_plates_stats_item->slice_state = IMToolbarItem::SliceState::SLICE_FAILED;

        // Changing parameters does not invalid all plates, need extra logic to validate
        bool gcode_result_valid = true;
        for (auto gcode_result : plate_list.get_nonempty_plates_slice_results()) {
            if (gcode_result->moves.size() == 0) {
                gcode_result_valid = false;
            }
        }
        if (all_plates_stats_item->selected && all_plates_stats_item->slice_state == IMToolbarItem::SliceState::SLICED && gcode_result_valid) {
            m_gcode_viewer.render_all_plates_stats(plate_list.get_nonempty_plates_slice_results());
            m_render_preview = false;
        }
        else{
            m_gcode_viewer.render_all_plates_stats(plate_list.get_nonempty_plates_slice_results(), false);
            m_render_preview = true;
        }
    }else
        m_render_preview = true;

    // places the toolbar on the top_left corner of the 3d scene
#if ENABLE_RETINA_GL
    float f_scale  = m_retina_helper->get_scale_factor();
#else
    float f_scale  = 1.0;
#endif
    Size cnv_size = get_canvas_size();
    auto canvas_w = float(cnv_size.get_width());
    auto canvas_h = float(cnv_size.get_height());

    bool is_hovered = false;

    m_sel_plate_toolbar.set_icon_size(100.0f * f_scale, 100.0f * f_scale);

    float button_width = m_sel_plate_toolbar.icon_width;
    float button_height = m_sel_plate_toolbar.icon_height;

    float frame_padding = 1.0f * f_scale;
    float margin_size = 4.0f * f_scale;
    float button_margin = frame_padding;

    ImGuiWrapper& imgui = *wxGetApp().imgui();
    int item_count = m_sel_plate_toolbar.m_items.size() + (m_sel_plate_toolbar.show_stats_item ? 1 : 0);
    bool show_scroll = item_count * (button_height + frame_padding * 2.0f + button_margin) - button_margin + 22.0f * f_scale > canvas_h ? true: false;
    show_scroll = m_sel_plate_toolbar.is_display_scrollbar && show_scroll;
    float window_height = std::min(item_count * (button_height + (frame_padding + margin_size) * 2.0f + button_margin) - button_margin + 28.0f * f_scale, canvas_h);
    float window_width = m_sel_plate_toolbar.icon_width + margin_size * 2 + (show_scroll ? 28.0f * f_scale : 20.0f * f_scale);

    ImVec4 window_bg = ImVec4(0.82f, 0.82f, 0.82f, 0.5f);
    ImVec4 button_active = ImVec4(0.12f, 0.56f, 0.92, 1.0f);
    ImVec4 button_hover = ImVec4(0.67f, 0.67f, 0.67, 1.0f);
    ImVec4 scroll_col = ImVec4(0.77f, 0.77f, 0.77f, 1.0f);
    //ImGui::PushStyleColor(ImGuiCol_Text, ImVec4(0.f, 0.f, 0.f, 1.0f));
    //use white text as the background switch to black
    ImGui::PushStyleColor(ImGuiCol_Text, ImVec4(1.0f, 1.0f, 1.0f, 1.0f));
    ImGui::PushStyleColor(ImGuiCol_WindowBg, window_bg);
    ImGui::PushStyleColor(ImGuiCol_ScrollbarBg, window_bg);
    ImGui::PushStyleColor(ImGuiCol_ScrollbarGrabActive, scroll_col);
    ImGui::PushStyleColor(ImGuiCol_ScrollbarGrabHovered, scroll_col);
    ImGui::PushStyleColor(ImGuiCol_ScrollbarGrab, scroll_col);
    ImGui::PushStyleColor(ImGuiCol_ButtonActive, button_active);
    ImGui::PushStyleColor(ImGuiCol_ButtonHovered, button_hover);

    ImGui::PushStyleVar(ImGuiStyleVar_ScrollbarSize, 10.0f);
    ImGui::PushStyleVar(ImGuiStyleVar_WindowBorderSize, 0.0f);
    ImGui::PushStyleVar(ImGuiStyleVar_WindowRounding, 4.0f);
    ImGui::PushStyleVar(ImGuiStyleVar_FrameRounding, 3.0f);

    imgui.set_next_window_pos(canvas_w * 0, canvas_h * 0, ImGuiCond_Always, 0, 0);
    imgui.set_next_window_size(window_width, window_height, ImGuiCond_Always);

    if (show_scroll)
        imgui.begin(_L("Select Plate"), ImGuiWindowFlags_NoResize | ImGuiWindowFlags_NoMove | ImGuiWindowFlags_NoTitleBar | ImGuiWindowFlags_NoCollapse);
    else
        imgui.begin(_L("Select Plate"), ImGuiWindowFlags_NoResize | ImGuiWindowFlags_NoScrollbar | ImGuiWindowFlags_NoMove | ImGuiWindowFlags_NoTitleBar | ImGuiWindowFlags_NoCollapse);
    ImGui::SetWindowFontScale(1.2f);

    ImGui::PushStyleVar(ImGuiStyleVar_FrameBorderSize, 1.0f * f_scale);

    ImVec2 size = ImVec2(button_width, button_height); // Size of the image we want to make visible
    ImVec4 bg_col = ImVec4(128.0f, 128.0f, 128.0f, 0.0f);
    ImVec4 tint_col = ImVec4(1.0f, 1.0f, 1.0f, 1.0f);               // No tint
    ImVec2 margin = ImVec2(margin_size, margin_size);

    if(m_sel_plate_toolbar.show_stats_item)
    {
        // draw image
        ImVec2 button_start_pos = ImGui::GetCursorScreenPos();

        if (all_plates_stats_item->selected) {
            ImGui::PushStyleColor(ImGuiCol_Button, button_active);
            ImGui::PushStyleColor(ImGuiCol_ButtonHovered, button_active);
            ImGui::PushStyleColor(ImGuiCol_ButtonActive, button_active);
        }
        else {
            ImGui::PushStyleColor(ImGuiCol_Button, ImVec4(128.0f, 128.0f, 128.0f, 0.0f));
            if (all_plates_stats_item->slice_state == IMToolbarItem::SliceState::SLICE_FAILED) {
                ImGui::PushStyleColor(ImGuiCol_ButtonHovered, ImGui::GetStyleColorVec4(ImGuiCol_Button));
                ImGui::PushStyleColor(ImGuiCol_ButtonActive, ImGui::GetStyleColorVec4(ImGuiCol_Button));
            }
            else {
                ImGui::PushStyleColor(ImGuiCol_ButtonHovered, button_hover);
                ImGui::PushStyleColor(ImGuiCol_ButtonActive, button_hover);
            }
        }

        ImVec4 text_clr;
        ImTextureID btn_texture_id;
        if (all_plates_stats_item->slice_state == IMToolbarItem::SliceState::UNSLICED || all_plates_stats_item->slice_state == IMToolbarItem::SliceState::SLICING || all_plates_stats_item->slice_state == IMToolbarItem::SliceState::SLICE_FAILED)
        {
            text_clr = ImVec4(0, 174.0f / 255.0f, 66.0f / 255.0f, 0.2f);
            btn_texture_id = (ImTextureID)(intptr_t)(all_plates_stats_item->image_texture_transparent.get_id());
        }
        else
        {
            text_clr = ImVec4(0, 174.0f / 255.0f, 66.0f / 255.0f, 1);
            btn_texture_id = (ImTextureID)(intptr_t)(all_plates_stats_item->image_texture.get_id());
        }

        if (ImGui::ImageButton2(btn_texture_id, size, {0,0}, {1,1}, frame_padding, bg_col, tint_col, margin)) {
            if (all_plates_stats_item->slice_state != IMToolbarItem::SliceState::SLICE_FAILED) {
                if (m_process && !m_process->running()) {
                    for (int i = 0; i < m_sel_plate_toolbar.m_items.size(); i++) {
                        m_sel_plate_toolbar.m_items[i]->selected = false;
                    }
                    all_plates_stats_item->selected = true;
                    wxCommandEvent evt = wxCommandEvent(EVT_GLTOOLBAR_SLICE_ALL);
                    wxPostEvent(wxGetApp().plater(), evt);
                }
            }
        }

        ImGui::PopStyleColor(3);

        ImVec2 start_pos = ImVec2(button_start_pos.x + frame_padding + margin.x, button_start_pos.y + frame_padding + margin.y);
        if (all_plates_stats_item->slice_state == IMToolbarItem::SliceState::UNSLICED) {
            ImVec2 size = ImVec2(button_width, button_height);
            ImVec2 end_pos = ImVec2(start_pos.x + size.x, start_pos.y + size.y);
            ImGui::GetForegroundDrawList()->AddRectFilled(start_pos, end_pos, IM_COL32(0, 0, 0, 80));
        }
        else if (all_plates_stats_item->slice_state == IMToolbarItem::SliceState::SLICING) {
            ImVec2 size = ImVec2(button_width, button_height * all_plates_stats_item->percent / 100.0f);
            ImVec2 rect_start_pos = ImVec2(start_pos.x, start_pos.y + size.y);
            ImVec2 rect_end_pos = ImVec2(start_pos.x + button_width, start_pos.y + button_height);
            ImGui::GetForegroundDrawList()->AddRectFilled(start_pos, rect_end_pos, IM_COL32(0, 0, 0, 10));
            ImGui::GetForegroundDrawList()->AddRectFilled(rect_start_pos, rect_end_pos, IM_COL32(0, 0, 0, 80));
        }
        else if (all_plates_stats_item->slice_state == IMToolbarItem::SliceState::SLICE_FAILED) {
            ImVec2 size = ImVec2(button_width, button_height);
            ImVec2 end_pos = ImVec2(start_pos.x + size.x, start_pos.y + size.y);
            ImGui::GetForegroundDrawList()->AddRectFilled(start_pos, end_pos, IM_COL32(40, 1, 1, 64));
            ImGui::GetForegroundDrawList()->AddRect(start_pos, end_pos, IM_COL32(208, 27, 27, 255), 0.0f, 0, 1.0f);
        }
        else if (all_plates_stats_item->slice_state == IMToolbarItem::SliceState::SLICED) {
            ImVec2 size = ImVec2(button_width, button_height);
            ImVec2 end_pos = ImVec2(start_pos.x + size.x, start_pos.y + size.y);
            ImGui::GetForegroundDrawList()->AddRectFilled(start_pos, end_pos, IM_COL32(0, 0, 0, 10));
        }

        // draw text
        GImGui->FontSize = 15.0f;
        ImGui::PushStyleColor(ImGuiCol_Text, text_clr);
        ImVec2 text_size = ImGui::CalcTextSize(("All Plates"));
        ImVec2 text_start_pos = ImVec2(start_pos.x + (button_width - text_size.x) / 2, start_pos.y + 3.0f * button_height / 5.0f);
        ImGui::RenderText(text_start_pos, ("All Plates"));
        text_size = ImGui::CalcTextSize(("Stats"));
        text_start_pos = ImVec2(start_pos.x + (button_width - text_size.x) / 2, text_start_pos.y + ImGui::GetTextLineHeight());
        ImGui::RenderText(text_start_pos, ("Stats"));
        ImGui::PopStyleColor();
        ImGui::SetWindowFontScale(1.2f);
    }

    for (int i = 0; i < m_sel_plate_toolbar.m_items.size(); i++) {
        IMToolbarItem* item = m_sel_plate_toolbar.m_items[i];

        // draw image
        ImVec2 button_start_pos = ImGui::GetCursorScreenPos();
        ImGui::PushID(i);
        ImVec2 uv0 = ImVec2(0.0f, 1.0f);    // UV coordinates for lower-left
        ImVec2 uv1 = ImVec2(1.0f, 0.0f);    // UV coordinates in our texture

        auto button_pos = ImGui::GetCursorPos();
        ImGui::SetCursorPos(button_pos + margin);

        ImGui::Image(item->texture_id, size, uv0, uv1, tint_col);

        ImGui::SetCursorPos(button_pos);

        // invisible button
        auto button_size = size + margin + margin + ImVec2(2 * frame_padding, 2 * frame_padding);
        ImGui::PushStyleVar(ImGuiStyleVar_FrameBorderSize, 2.0f * f_scale);
        ImGui::PushStyleColor(ImGuiCol_Button, ImVec4(.0f, .0f, .0f, .0f));
        ImGui::PushStyleColor(ImGuiCol_ButtonHovered, ImVec4(.0f, .0f, .0f, .0f));
        ImGui::PushStyleColor(ImGuiCol_ButtonActive, ImVec4(.0f, .0f, .0f, .0f));
        if (item->selected) {
            ImGui::PushStyleColor(ImGuiCol_Border, button_active);
        }
        else {
            if (ImGui::IsMouseHoveringRect(button_pos, button_pos + button_size)) {
                ImGui::PushStyleColor(ImGuiCol_Border, button_hover);
            }
            else {
                ImGui::PushStyleColor(ImGuiCol_Border, ImVec4(.0f, .0f, .0f, .0f));
            }
        }
        if(ImGui::Button("##invisible_button", button_size)){
            if (m_process && !m_process->running()) {
                all_plates_stats_item->selected = false;
                item->selected = true;
                // begin to slicing plate
                wxCommandEvent* evt = new wxCommandEvent(EVT_GLTOOLBAR_SELECT_SLICED_PLATE);
                evt->SetInt(i);
                wxQueueEvent(wxGetApp().plater(), evt);
            }
        }
        ImGui::PopStyleColor(4);
        ImGui::PopStyleVar();

        ImVec2 start_pos = ImVec2(button_start_pos.x + frame_padding + margin.x, button_start_pos.y + frame_padding + margin.y);
        if (item->slice_state == IMToolbarItem::SliceState::UNSLICED) {
            ImVec2 size = ImVec2(button_width, button_height);
            ImVec2 end_pos = ImVec2(start_pos.x + size.x, start_pos.y + size.y);
            ImGui::GetForegroundDrawList()->AddRectFilled(start_pos, end_pos, IM_COL32(0, 0, 0, 80));
        } else if (item->slice_state == IMToolbarItem::SliceState::SLICING) {
            ImVec2 size = ImVec2(button_width, button_height * item->percent / 100.0f);
            ImVec2 rect_start_pos = ImVec2(start_pos.x, start_pos.y + size.y);
            ImVec2 rect_end_pos = ImVec2(start_pos.x + button_width, start_pos.y + button_height);
            ImGui::GetForegroundDrawList()->AddRectFilled(start_pos, rect_end_pos, IM_COL32(0, 0, 0, 10));
            ImGui::GetForegroundDrawList()->AddRectFilled(rect_start_pos, rect_end_pos, IM_COL32(0, 0, 0, 80));
        } else if (item->slice_state == IMToolbarItem::SliceState::SLICE_FAILED) {
            ImVec2 size    = ImVec2(button_width, button_height);
            ImVec2 end_pos = ImVec2(start_pos.x + size.x, start_pos.y + size.y);
            ImGui::GetForegroundDrawList()->AddRectFilled(start_pos, end_pos, IM_COL32(40, 1, 1, 64));
            ImGui::GetForegroundDrawList()->AddRect(start_pos, end_pos, IM_COL32(208, 27, 27, 255), 0.0f, 0, 1.0f);
        } else if (item->slice_state == IMToolbarItem::SliceState::SLICED) {
            ImVec2 size = ImVec2(button_width, button_height);
            ImVec2 end_pos = ImVec2(start_pos.x + size.x, start_pos.y + size.y);
            ImGui::GetForegroundDrawList()->AddRectFilled(start_pos, end_pos, IM_COL32(0, 0, 0, 10));
        }

        // draw text
        ImVec2 text_start_pos = ImVec2(start_pos.x + 10.0f, start_pos.y + 8.0f);
        ImGui::RenderText(text_start_pos, std::to_string(i + 1).c_str());

        ImGui::PopID();
    }
    ImGui::SetWindowFontScale(1.0f);
    ImGui::PopStyleColor(8);
    ImGui::PopStyleVar(5);

    if (ImGui::IsWindowHovered() || is_hovered) {
        m_sel_plate_toolbar.is_display_scrollbar = true;
    } else {
        m_sel_plate_toolbar.is_display_scrollbar = false;
    }

    imgui.end();
}

//BBS: GUI refactor: GLToolbar adjust
//when rendering, {0, 0} is at the center, {-0.5, 0.5} at the left-up
void GLCanvas3D::_render_assemble_view_toolbar() const
{
    if (!m_assemble_view_toolbar.is_enabled())
        return;

    Size cnv_size = get_canvas_size();
    float inv_zoom = (float)wxGetApp().plater()->get_camera().get_inv_zoom();

#if BBS_TOOLBAR_ON_TOP
    GLToolbar& collapse_toolbar = wxGetApp().plater()->get_collapse_toolbar();
    float collapse_toolbar_width = collapse_toolbar.is_enabled() ? collapse_toolbar.get_width() : 0.0f;
    float gizmo_width = m_gizmos.get_scaled_total_width();
    float assemble_width = m_assemble_view_toolbar.get_width();
    float separator_width = m_separator_toolbar.get_width();
    float top = 0.5f * (float)cnv_size.get_height() * inv_zoom;
    float main_toolbar_left = std::max(-0.5f * cnv_size.get_width(), -0.5f * (m_main_toolbar.get_width() + gizmo_width + assemble_width - separator_width - collapse_toolbar_width)) * inv_zoom;
    float left = main_toolbar_left + (m_main_toolbar.get_width() + gizmo_width) * inv_zoom;
    //float left = 0.5f * (m_main_toolbar.get_width() + gizmo_width - m_assemble_view_toolbar.get_width() + collapse_toolbar_width) * inv_zoom;
#else
    float gizmo_height = m_gizmos.get_scaled_total_height();
    //float space_height = GLGizmosManager::Default_Icons_Size * wxGetApp().toolbar_icon_scale();
    float main_toolbar_height = (float)m_main_toolbar.get_height();
    float assemble_height = (float)m_assemble_view_toolbar.get_height();
    float top = 0.5f * (assemble_height - main_toolbar_height - gizmo_height) * inv_zoom;
    float left = (0.5f * (float)cnv_size.get_width() - m_assemble_view_toolbar.get_width()) * inv_zoom;
    //BOOST_LOG_TRIVIAL(info) << __FUNCTION__ << boost::format(": top %1%, main_toolbar_height %2%, space_height %3% gizmo_height %4%") % top % main_toolbar_height % space_height % gizmo_height;
#endif
    m_assemble_view_toolbar.set_position(top, left);
    m_assemble_view_toolbar.render(*this);
}

void GLCanvas3D::_render_return_toolbar() const
{
    if (!m_return_toolbar.is_enabled())
        return;

    float font_size = ImGui::GetFontSize();
    ImVec2 real_size = ImVec2(font_size * 4, font_size * 1.7);
    ImVec2 button_icon_size = ImVec2(font_size * 1.3, font_size * 1.3);

    ImGuiWrapper& imgui = *wxGetApp().imgui();
    Size cnv_size = get_canvas_size();
    auto canvas_w = float(cnv_size.get_width());
    auto canvas_h = float(cnv_size.get_height());
    float window_width = real_size.x + button_icon_size.x + imgui.scaled(2.0f);
    float window_height = button_icon_size.y + imgui.scaled(2.0f);
    float window_pos_x = 30.0f;
    float window_pos_y = 14.0f;

    imgui.set_next_window_pos(window_pos_x, window_pos_y, ImGuiCond_Always, 0, 0);
#ifdef __WINDOWS__
    imgui.set_next_window_size(window_width, window_height, ImGuiCond_Always);
#endif

    ImGui::PushStyleVar(ImGuiStyleVar_FrameRounding, 18.0f);
    ImGui::PushStyleColor(ImGuiCol_Button, ImVec4(0.149f, 0.180f, 0.188f, 0.3f));
    ImGui::PushStyleColor(ImGuiCol_ButtonHovered, ImVec4(0.149f, 0.180f, 0.188f, 0.15f));
    ImGui::PushStyleColor(ImGuiCol_ButtonActive, ImVec4(0.149f, 0.180f, 0.188f, 0.5f));
    ImGui::PushStyleColor(ImGuiCol_WindowBg, ImVec4(0.0f, 0.0f, 0.0f, 0.0f));
    ImGui::PushStyleColor(ImGuiCol_Text, ImVec4(1.0f, 1.0f, 1.0f, 1.0f));

    imgui.begin(_L("Assembly Return"), ImGuiWindowFlags_NoResize | ImGuiWindowFlags_NoScrollbar | ImGuiWindowFlags_NoBackground
        | ImGuiWindowFlags_NoMove | ImGuiWindowFlags_NoTitleBar | ImGuiWindowFlags_NoCollapse);

    float button_width = 20;
    float button_height = 20;
    ImVec2 size = ImVec2(button_width, button_height); // Size of the image we want to make visible
    ImVec2 uv0 = ImVec2(0.0f, 0.0f);
    ImVec2 uv1 = ImVec2(1.0f, 1.0f);

    ImVec4 bg_col = ImVec4(0.0f, 0.0f, 0.0f, 0.0f);
    ImVec4 tint_col = ImVec4(1.0f, 1.0f, 1.0f, 1.0f);
    ImVec2 margin = ImVec2(10.0f, 5.0f);

    if (ImGui::ImageTextButton(real_size,_utf8(L("return")).c_str(), m_return_toolbar.get_return_texture_id(), button_icon_size, uv0, uv1, -1, bg_col, tint_col, margin)) {
        if (m_canvas != nullptr)
            wxPostEvent(m_canvas, SimpleEvent(EVT_GLVIEWTOOLBAR_3D));
        const_cast<GLGizmosManager*>(&m_gizmos)->reset_all_states();
        wxGetApp().plater()->get_view3D_canvas3D()->get_gizmos_manager().reset_all_states();
    }
    ImGui::PopStyleColor(5);
    ImGui::PopStyleVar(1);

    imgui.end();
}

void GLCanvas3D::_render_separator_toolbar_right() const
{
    if (!m_separator_toolbar.is_enabled())
        return;

    Size cnv_size = get_canvas_size();
    float inv_zoom = (float)wxGetApp().plater()->get_camera().get_inv_zoom();

    GLToolbar& collapse_toolbar = wxGetApp().plater()->get_collapse_toolbar();
    float collapse_toolbar_width = collapse_toolbar.is_enabled() ? collapse_toolbar.get_width() : 0.0f;
    float gizmo_width = m_gizmos.get_scaled_total_width();
    float assemble_width = m_assemble_view_toolbar.get_width();
    float separator_width = m_separator_toolbar.get_width();
    float top = 0.5f * (float)cnv_size.get_height() * inv_zoom;
    float main_toolbar_left = std::max(-0.5f * cnv_size.get_width(), -0.5f * (m_main_toolbar.get_width() + gizmo_width + assemble_width - collapse_toolbar_width)) * inv_zoom;
    float left = main_toolbar_left + (m_main_toolbar.get_width() + gizmo_width) * inv_zoom;

    m_separator_toolbar.set_position(top, left);
    m_separator_toolbar.render(*this,GLToolbarItem::SeparatorLine);
}

void GLCanvas3D::_render_separator_toolbar_left() const
{
    if (!m_separator_toolbar.is_enabled())
        return;

    Size cnv_size = get_canvas_size();
    float inv_zoom = (float)wxGetApp().plater()->get_camera().get_inv_zoom();

    GLToolbar& collapse_toolbar = wxGetApp().plater()->get_collapse_toolbar();
    float collapse_toolbar_width = collapse_toolbar.is_enabled() ? collapse_toolbar.get_width() : 0.0f;
    float gizmo_width = m_gizmos.get_scaled_total_width();
    float assemble_width = m_assemble_view_toolbar.get_width();
    float separator_width = m_separator_toolbar.get_width();
    float top = 0.5f * (float)cnv_size.get_height() * inv_zoom;
    float main_toolbar_left = std::max(-0.5f * cnv_size.get_width(), -0.5f * (m_main_toolbar.get_width() + gizmo_width + assemble_width + separator_width - collapse_toolbar_width)) * inv_zoom;
    float left = main_toolbar_left + (m_main_toolbar.get_width()) * inv_zoom;

    m_separator_toolbar.set_position(top, left);
    m_separator_toolbar.render(*this,GLToolbarItem::SeparatorLine);
}

void GLCanvas3D::_render_collapse_toolbar() const
{
    GLToolbar& collapse_toolbar = wxGetApp().plater()->get_collapse_toolbar();

    Size cnv_size = get_canvas_size();
    float inv_zoom = (float)wxGetApp().plater()->get_camera().get_inv_zoom();

    float top  = 0.5f * (float)cnv_size.get_height() * inv_zoom;
    //float left = (0.5f * (float)cnv_size.get_width() - (float)collapse_toolbar.get_width() - band) * inv_zoom;
    float left = -0.5f * (float)cnv_size.get_width() * inv_zoom;

    collapse_toolbar.set_position(top, left);
    collapse_toolbar.render(*this);
}

//BBS reander assemble toolbar
void GLCanvas3D::_render_paint_toolbar() const
{
    if (m_canvas_type != ECanvasType::CanvasAssembleView)
        return;
#if ENABLE_RETINA_GL
    float f_scale = m_retina_helper->get_scale_factor();
#else
    float f_scale = 1.0f;
#endif
    int em_unit = wxGetApp().em_unit() / 10;

    std::vector<std::string> colors = wxGetApp().plater()->get_extruder_colors_from_plater_config();
    int extruder_num = colors.size();
    std::vector<std::string> filament_text_first_line;
    std::vector<std::string> filament_text_second_line;
    {
        auto preset_bundle = wxGetApp().preset_bundle;
        for (auto filament_name : preset_bundle->filament_presets) {
            for (auto iter = preset_bundle->filaments.lbegin(); iter != preset_bundle->filaments.end(); iter++) {
                if (filament_name.compare(iter->name) == 0) {
                    std::string display_filament_type;
                    iter->config.get_filament_type(display_filament_type);
                    auto pos = display_filament_type.find(' ');
                    if (pos != std::string::npos) {
                        filament_text_first_line.push_back(display_filament_type.substr(0, pos));
                        filament_text_second_line.push_back(display_filament_type.substr(pos + 1));
                    }
                    else {
                        filament_text_first_line.push_back(display_filament_type);
                        filament_text_second_line.push_back("");
                    }
                }
            }
        }
    }

    ImGuiWrapper& imgui = *wxGetApp().imgui();
    const float canvas_w = float(get_canvas_size().get_width());
    const ImVec2 button_size = ImVec2(64.0f, 48.0f) * f_scale * em_unit;
    const float spacing = 4.0f * em_unit * f_scale;
    const float return_button_margin = 130.0f * em_unit * f_scale;

    ImGui::PushStyleVar(ImGuiStyleVar_WindowPadding, ImVec2(spacing, spacing));
    ImGui::PushStyleVar(ImGuiStyleVar_WindowBorderSize, 0);
    ImGui::PushStyleVar(ImGuiStyleVar_ItemSpacing, ImVec2(spacing, 0));
    ImGui::PushStyleColor(ImGuiCol_WindowBg, { 0.f, 0.f, 0.f, 0.4f });

    imgui.set_next_window_pos(0.5f * canvas_w, 0, ImGuiCond_Always, 0.5f, 0.0f);
    float constraint_window_width = canvas_w - 2 * return_button_margin;
    ImGui::SetNextWindowSizeConstraints({ 0, 0 }, { constraint_window_width, FLT_MAX });
    imgui.begin(_L("Paint Toolbar"), ImGuiWindowFlags_AlwaysAutoResize | ImGuiWindowFlags_NoTitleBar | ImGuiWindowFlags_NoScrollbar | ImGuiWindowFlags_NoScrollWithMouse);

    const float cursor_y = ImGui::GetCursorPosY();
    const ImVec2 arrow_button_size = ImVec2(0.375f * button_size.x, ImGui::GetWindowHeight());
    const ImRect left_arrow_button = ImRect(ImGui::GetCurrentWindow()->Pos, ImGui::GetCurrentWindow()->Pos + arrow_button_size);
    const ImRect right_arrow_button = ImRect(ImGui::GetCurrentWindow()->Pos + ImGui::GetWindowSize() - arrow_button_size, ImGui::GetCurrentWindow()->Pos + ImGui::GetWindowSize());
    ImU32 left_arrow_button_color = IM_COL32(0, 0, 0, 0.4f * 255);
    ImU32 right_arrow_button_color = IM_COL32(0, 0, 0, 0.4f * 255);
    ImU32 arrow_color = IM_COL32(255, 255, 255, 255);
    ImDrawList* draw_list = ImGui::GetWindowDrawList();
    ImGuiContext& context = *GImGui;
    bool disabled = !wxGetApp().plater()->can_fillcolor();
    unsigned char rgb[3];

    for (int i = 0; i < extruder_num; i++) {
        if (i > 0)
            ImGui::SameLine();
        Slic3r::GUI::BitmapCache::parse_color(colors[i], rgb);
        ImGui::PushStyleColor(ImGuiCol_Button, ImColor(rgb[0], rgb[1], rgb[2]).Value);
        ImGui::PushStyleColor(ImGuiCol_ButtonHovered, ImColor(rgb[0], rgb[1], rgb[2]).Value);
        ImGui::PushStyleColor(ImGuiCol_ButtonActive, ImColor(rgb[0], rgb[1], rgb[2]).Value);
        if (disabled)
            ImGui::PushItemFlag(ImGuiItemFlags_Disabled, true);
        if (ImGui::Button(("##filament_button" + std::to_string(i)).c_str(), button_size)) {
            if (!ImGui::IsMouseHoveringRect(left_arrow_button.Min, left_arrow_button.Max) && !ImGui::IsMouseHoveringRect(right_arrow_button.Min, right_arrow_button.Max))
                wxPostEvent(m_canvas, IntEvent(EVT_GLTOOLBAR_FILLCOLOR, i + 1));
        }
        if (ImGui::IsItemHovered() && i < 9) {
            if (!ImGui::IsMouseHoveringRect(left_arrow_button.Min, left_arrow_button.Max) && !ImGui::IsMouseHoveringRect(right_arrow_button.Min, right_arrow_button.Max)) {
                ImGui::PushStyleVar(ImGuiStyleVar_WindowPadding, { 20.0f * f_scale, 10.0f * f_scale });
                ImGui::PushStyleVar(ImGuiStyleVar_WindowRounding, 3.0f * f_scale);
                imgui.tooltip(_L("Shortcut Key ") + std::to_string(i + 1), ImGui::GetFontSize() * 20.0f);
                ImGui::PopStyleVar(2);
            }
        }
        ImGui::PopStyleColor(3);
        if (disabled)
            ImGui::PopItemFlag();
    }

    const float text_offset_y = 4.0f * em_unit * f_scale;
    for (int i = 0; i < extruder_num; i++){
        Slic3r::GUI::BitmapCache::parse_color(colors[i], rgb);
        float gray = 0.299 * rgb[0] + 0.587 * rgb[1] + 0.114 * rgb[2];
        ImVec4 text_color = gray < 80 ? ImVec4(1.0f, 1.0f, 1.0f, 1.0f) : ImVec4(0, 0, 0, 1.0f);

        imgui.push_bold_font();
        ImVec2 number_label_size = ImGui::CalcTextSize(std::to_string(i + 1).c_str());
        ImGui::SetCursorPosY(cursor_y + text_offset_y);
        ImGui::SetCursorPosX(spacing + i * (spacing + button_size.x) + (button_size.x - number_label_size.x) / 2);
        ImGui::TextColored(text_color, std::to_string(i + 1).c_str());
        imgui.pop_bold_font();

        ImVec2 filament_first_line_label_size = ImGui::CalcTextSize(filament_text_first_line[i].c_str());
        ImGui::SetCursorPosY(cursor_y + text_offset_y + number_label_size.y);
        ImGui::SetCursorPosX(spacing + i * (spacing + button_size.x) + (button_size.x - filament_first_line_label_size.x) / 2);
        ImGui::TextColored(text_color, filament_text_first_line[i].c_str());

        ImVec2 filament_second_line_label_size = ImGui::CalcTextSize(filament_text_second_line[i].c_str());
        ImGui::SetCursorPosY(cursor_y + text_offset_y + number_label_size.y + filament_first_line_label_size.y);
        ImGui::SetCursorPosX(spacing + i * (spacing + button_size.x) + (button_size.x - filament_second_line_label_size.x) / 2);
        ImGui::TextColored(text_color, filament_text_second_line[i].c_str());
    }

    if (ImGui::GetWindowWidth() == constraint_window_width) {
        if (ImGui::IsMouseHoveringRect(left_arrow_button.Min, left_arrow_button.Max)) {
            left_arrow_button_color = IM_COL32(0, 0, 0, 0.64f * 255);
            if (context.IO.MouseClicked[ImGuiMouseButton_Left]) {
                ImGui::SetScrollX(ImGui::GetScrollX() - button_size.x);
                imgui.set_requires_extra_frame();
            }
        }
        draw_list->AddRectFilled(left_arrow_button.Min, left_arrow_button.Max, left_arrow_button_color);
        ImGui::BBLRenderArrow(draw_list, left_arrow_button.GetCenter() - ImVec2(draw_list->_Data->FontSize, draw_list->_Data->FontSize) * 0.5f, arrow_color, ImGuiDir_Left, 2.0f);

        if (ImGui::IsMouseHoveringRect(right_arrow_button.Min, right_arrow_button.Max)) {
            right_arrow_button_color = IM_COL32(0, 0, 0, 0.64f * 255);
            if (context.IO.MouseClicked[ImGuiMouseButton_Left]) {
                ImGui::SetScrollX(ImGui::GetScrollX() + button_size.x);
                imgui.set_requires_extra_frame();
            }
        }
        draw_list->AddRectFilled(right_arrow_button.Min, right_arrow_button.Max, right_arrow_button_color);
        ImGui::BBLRenderArrow(draw_list, right_arrow_button.GetCenter() - ImVec2(draw_list->_Data->FontSize, draw_list->_Data->FontSize) * 0.5f, arrow_color, ImGuiDir_Right, 2.0f);
    }

    m_paint_toolbar_width = (ImGui::GetWindowWidth() + 50.0f * em_unit * f_scale);
    imgui.end();
    ImGui::PopStyleVar(3);
    ImGui::PopStyleColor();
}

//BBS
void GLCanvas3D::_render_assemble_control() const
{
    if (m_canvas_type != ECanvasType::CanvasAssembleView) {
        GLVolume::explosion_ratio = m_explosion_ratio = 1.0;
        return;
    }
    if (m_gizmos.get_current_type() == GLGizmosManager::EType::MmuSegmentation) {
        m_gizmos.m_assemble_view_data->model_objects_clipper()->set_position(0.0, true);
        return;
    }

    ImGuiWrapper* imgui = wxGetApp().imgui();

    ImGuiWrapper::push_toolbar_style(get_scale());

    auto canvas_w = float(get_canvas_size().get_width());
    auto canvas_h = float(get_canvas_size().get_height());

    const float text_padding = 7.0f;
    const float text_size_x = std::max(imgui->calc_text_size(_L("Reset direction")).x + 2 * ImGui::GetStyle().FramePadding.x,
        std::max(imgui->calc_text_size(_L("Explosion Ratio")).x, imgui->calc_text_size(_L("Section View")).x));
    const float slider_width = 75.0f;
    const float value_size = imgui->calc_text_size("3.00").x + text_padding * 2;
    const float item_spacing = imgui->get_item_spacing().x;
    ImVec2 window_padding = ImGui::GetStyle().WindowPadding;

    imgui->set_next_window_pos(canvas_w / 2, canvas_h - 10.0f * get_scale(), ImGuiCond_Always, 0.5f, 1.0f);
    imgui->begin(_L("Assemble Control"), ImGuiWindowFlags_NoMove | ImGuiWindowFlags_AlwaysAutoResize | ImGuiWindowFlags_NoCollapse | ImGuiWindowFlags_NoTitleBar);

    ImGui::AlignTextToFramePadding();

    {
        float clp_dist = m_gizmos.m_assemble_view_data->model_objects_clipper()->get_position();
        if (clp_dist == 0.f) {
            ImGui::AlignTextToFramePadding();
            imgui->text(_L("Section View"));
        }
        else {
            if (imgui->button(_L("Reset direction"))) {
                wxGetApp().CallAfter([this]() {
                    m_gizmos.m_assemble_view_data->model_objects_clipper()->set_position(-1., false);
                    });
            }
        }

        ImGui::SameLine(window_padding.x + text_size_x + item_spacing);
        ImGui::PushItemWidth(slider_width);
        bool view_slider_changed = imgui->bbl_slider_float_style("##clp_dist", &clp_dist, 0.f, 1.f, "%.2f", 1.0f, true);

        ImGui::SameLine(window_padding.x + text_size_x + slider_width + item_spacing * 2);
        ImGui::PushItemWidth(value_size);
        bool view_input_changed = ImGui::BBLDragFloat("##clp_dist_input", &clp_dist, 0.05f, 0.0f, 0.0f, "%.2f");

        if (view_slider_changed || view_input_changed)
            m_gizmos.m_assemble_view_data->model_objects_clipper()->set_position(clp_dist, true);
    }

    {
        ImGui::SameLine(window_padding.x + text_size_x + slider_width + item_spacing * 6 + value_size);
        imgui->text(_L("Explosion Ratio"));

        ImGui::SameLine(window_padding.x + 2 * text_size_x + slider_width + item_spacing * 7 + value_size);
        ImGui::PushItemWidth(slider_width);
        bool explosion_slider_changed = imgui->bbl_slider_float_style("##ratio_slider", &m_explosion_ratio, 1.0f, 3.0f, "%1.2f");

        ImGui::SameLine(window_padding.x + 2 * text_size_x + 2 * slider_width + item_spacing * 8 + value_size);
        ImGui::PushItemWidth(value_size);
        bool explosion_input_changed = ImGui::BBLDragFloat("##ratio_input", &m_explosion_ratio, 0.1f, 1.0f, 3.0f, "%1.2f");
    }

    imgui->end();

    ImGuiWrapper::pop_toolbar_style();

    //BBS check ratio changed
    if (m_explosion_ratio != GLVolume::explosion_ratio) {
        for (GLVolume* volume : m_volumes.volumes) {
            volume->set_bounding_boxes_as_dirty();
        }
        GLVolume::explosion_ratio = m_explosion_ratio;
    }
}
void GLCanvas3D::_render_assemble_info() const
{
    if (m_canvas_type != ECanvasType::CanvasAssembleView) {
        return;
    }

    if (m_selection.is_empty()) {
        return;
    }

    ImGuiWrapper* imgui = wxGetApp().imgui();
    auto canvas_w = float(get_canvas_size().get_width());
    auto canvas_h = float(get_canvas_size().get_height());
    float space_size = imgui->get_style_scaling() * 8.0f;
    float caption_max = imgui->calc_text_size(_L("Total Volume:")).x + 3 * space_size;
    char buf[3][64];

    ImGuiIO& io = ImGui::GetIO();
    ImFont* font = io.Fonts->Fonts[0];
    float origScale = font->Scale;
    font->Scale = 1.2;
    ImGui::PushFont(font);
    ImGui::PopFont();
    float margin = 10.0f * get_scale();
    imgui->set_next_window_pos(canvas_w - margin, canvas_h - margin, ImGuiCond_Always, 1.0f, 1.0f);
    ImGuiWrapper::push_toolbar_style(get_scale());
    imgui->begin(_L("Assembly Info"), ImGuiWindowFlags_NoCollapse | ImGuiWindowFlags_NoResize | ImGuiWindowFlags_NoMove | ImGuiWindowFlags_NoCollapse);
    font->Scale = origScale;
    ImGui::PushFont(font);
    ImGui::PopFont();

    double size0 = m_selection.get_bounding_box().size()(0);
    double size1 = m_selection.get_bounding_box().size()(1);
    double size2 = m_selection.get_bounding_box().size()(2);
    if (!m_selection.is_empty()) {
        ImGui::Text(_L("Volume:").ToUTF8()); ImGui::SameLine(caption_max);
        ImGui::Text("%.2f", size0 * size1 * size2);
        ImGui::Text(_L("Size:").ToUTF8()); ImGui::SameLine(caption_max);
        ImGui::Text("%.2f x %.2f x %.2f", size0, size1, size2);
    }
    imgui->end();
    ImGuiWrapper::pop_toolbar_style();
}

#if ENABLE_SHOW_CAMERA_TARGET
void GLCanvas3D::_render_camera_target() const
{
    double half_length = 5.0;

    glsafe(::glDisable(GL_DEPTH_TEST));

    glsafe(::glLineWidth(2.0f));
    ::glBegin(GL_LINES);
    const Vec3d& target = wxGetApp().plater()->get_camera().get_target();
    // draw line for x axis
    ::glColor3f(1.0f, 0.0f, 0.0f);
    ::glVertex3d(target(0) - half_length, target(1), target(2));
    ::glVertex3d(target(0) + half_length, target(1), target(2));
    // draw line for y axis
    ::glColor3f(0.0f, 1.0f, 0.0f);
    ::glVertex3d(target(0), target(1) - half_length, target(2));
    ::glVertex3d(target(0), target(1) + half_length, target(2));
    // draw line for z axis
    ::glColor3f(0.0f, 0.0f, 1.0f);
    ::glVertex3d(target(0), target(1), target(2) - half_length);
    ::glVertex3d(target(0), target(1), target(2) + half_length);
    glsafe(::glEnd());
}
#endif // ENABLE_SHOW_CAMERA_TARGET

void GLCanvas3D::_render_sla_slices()
{
    if (!m_use_clipping_planes || current_printer_technology() != ptSLA)
        return;

    const SLAPrint* print = this->sla_print();
    const PrintObjects& print_objects = print->objects();
    if (print_objects.empty())
        // nothing to render, return
        return;

    double clip_min_z = -m_clipping_planes[0].get_data()[3];
    double clip_max_z = m_clipping_planes[1].get_data()[3];
    for (unsigned int i = 0; i < (unsigned int)print_objects.size(); ++i) {
        const SLAPrintObject* obj = print_objects[i];

        if (!obj->is_step_done(slaposSliceSupports))
            continue;

        SlaCap::ObjectIdToTrianglesMap::iterator it_caps_bottom = m_sla_caps[0].triangles.find(i);
        SlaCap::ObjectIdToTrianglesMap::iterator it_caps_top = m_sla_caps[1].triangles.find(i);
        {
            if (it_caps_bottom == m_sla_caps[0].triangles.end())
                it_caps_bottom = m_sla_caps[0].triangles.emplace(i, SlaCap::Triangles()).first;
            if (!m_sla_caps[0].matches(clip_min_z)) {
                m_sla_caps[0].z = clip_min_z;
                it_caps_bottom->second.object.clear();
                it_caps_bottom->second.supports.clear();
            }
            if (it_caps_top == m_sla_caps[1].triangles.end())
                it_caps_top = m_sla_caps[1].triangles.emplace(i, SlaCap::Triangles()).first;
            if (!m_sla_caps[1].matches(clip_max_z)) {
                m_sla_caps[1].z = clip_max_z;
                it_caps_top->second.object.clear();
                it_caps_top->second.supports.clear();
            }
        }
        Pointf3s &bottom_obj_triangles = it_caps_bottom->second.object;
        Pointf3s &bottom_sup_triangles = it_caps_bottom->second.supports;
        Pointf3s &top_obj_triangles    = it_caps_top->second.object;
        Pointf3s &top_sup_triangles    = it_caps_top->second.supports;

        if ((bottom_obj_triangles.empty() || bottom_sup_triangles.empty() || top_obj_triangles.empty() || top_sup_triangles.empty()) &&
            !obj->get_slice_index().empty())
        {
            double layer_height         = print->default_object_config().layer_height.value;
            double initial_layer_height = print->material_config().initial_layer_height.value;
            bool   left_handed          = obj->is_left_handed();

            coord_t key_zero = obj->get_slice_index().front().print_level();
            // Slice at the center of the slab starting at clip_min_z will be rendered for the lower plane.
            coord_t key_low  = coord_t((clip_min_z - initial_layer_height + layer_height) / SCALING_FACTOR) + key_zero;
            // Slice at the center of the slab ending at clip_max_z will be rendered for the upper plane.
            coord_t key_high = coord_t((clip_max_z - initial_layer_height) / SCALING_FACTOR) + key_zero;

            const SliceRecord& slice_low  = obj->closest_slice_to_print_level(key_low, coord_t(SCALED_EPSILON));
            const SliceRecord& slice_high = obj->closest_slice_to_print_level(key_high, coord_t(SCALED_EPSILON));

            // Offset to avoid OpenGL Z fighting between the object's horizontal surfaces and the triangluated surfaces of the cuts.
            double plane_shift_z = 0.002;

            if (slice_low.is_valid()) {
                const ExPolygons& obj_bottom = slice_low.get_slice(soModel);
                const ExPolygons& sup_bottom = slice_low.get_slice(soSupport);
                // calculate model bottom cap
                if (bottom_obj_triangles.empty() && !obj_bottom.empty())
                    bottom_obj_triangles = triangulate_expolygons_3d(obj_bottom, clip_min_z - plane_shift_z, ! left_handed);
                // calculate support bottom cap
                if (bottom_sup_triangles.empty() && !sup_bottom.empty())
                    bottom_sup_triangles = triangulate_expolygons_3d(sup_bottom, clip_min_z - plane_shift_z, ! left_handed);
            }

            if (slice_high.is_valid()) {
                const ExPolygons& obj_top = slice_high.get_slice(soModel);
                const ExPolygons& sup_top = slice_high.get_slice(soSupport);
                // calculate model top cap
                if (top_obj_triangles.empty() && !obj_top.empty())
                    top_obj_triangles = triangulate_expolygons_3d(obj_top, clip_max_z + plane_shift_z, left_handed);
                // calculate support top cap
                if (top_sup_triangles.empty() && !sup_top.empty())
                    top_sup_triangles = triangulate_expolygons_3d(sup_top, clip_max_z + plane_shift_z, left_handed);
            }
        }

        if (!bottom_obj_triangles.empty() || !top_obj_triangles.empty() || !bottom_sup_triangles.empty() || !top_sup_triangles.empty()) {
			for (const SLAPrintObject::Instance& inst : obj->instances()) {
                glsafe(::glPushMatrix());
                glsafe(::glTranslated(unscale<double>(inst.shift.x()), unscale<double>(inst.shift.y()), 0));
                glsafe(::glRotatef(Geometry::rad2deg(inst.rotation), 0.0, 0.0, 1.0));
				if (obj->is_left_handed())
                    // The polygons are mirrored by X.
                    glsafe(::glScalef(-1.0, 1.0, 1.0));
                glsafe(::glEnableClientState(GL_VERTEX_ARRAY));
                glsafe(::glColor3f(1.0f, 0.37f, 0.0f));
				if (!bottom_obj_triangles.empty()) {
                    glsafe(::glVertexPointer(3, GL_DOUBLE, 0, (GLdouble*)bottom_obj_triangles.front().data()));
                    glsafe(::glDrawArrays(GL_TRIANGLES, 0, bottom_obj_triangles.size()));
				}
				if (! top_obj_triangles.empty()) {
                    glsafe(::glVertexPointer(3, GL_DOUBLE, 0, (GLdouble*)top_obj_triangles.front().data()));
                    glsafe(::glDrawArrays(GL_TRIANGLES, 0, top_obj_triangles.size()));
				}
                glsafe(::glColor3f(1.0f, 0.0f, 0.37f));
				if (! bottom_sup_triangles.empty()) {
                    glsafe(::glVertexPointer(3, GL_DOUBLE, 0, (GLdouble*)bottom_sup_triangles.front().data()));
                    glsafe(::glDrawArrays(GL_TRIANGLES, 0, bottom_sup_triangles.size()));
				}
				if (! top_sup_triangles.empty()) {
                    glsafe(::glVertexPointer(3, GL_DOUBLE, 0, (GLdouble*)top_sup_triangles.front().data()));
                    glsafe(::glDrawArrays(GL_TRIANGLES, 0, top_sup_triangles.size()));
				}
                glsafe(::glDisableClientState(GL_VERTEX_ARRAY));
                glsafe(::glPopMatrix());
            }
        }
    }
}

void GLCanvas3D::_render_selection_sidebar_hints() const
{
    m_selection.render_sidebar_hints(m_sidebar_field, m_gizmos.get_uniform_scaling());
}

void GLCanvas3D::_update_volumes_hover_state()
{
    for (GLVolume* v : m_volumes.volumes) {
        v->hover = GLVolume::HS_None;
    }

    if (m_hover_volume_idxs.empty())
        return;

    bool ctrl_pressed = wxGetKeyState(WXK_CONTROL); // additive select/deselect
    bool shift_pressed = wxGetKeyState(WXK_SHIFT);  // select by rectangle
    bool alt_pressed = wxGetKeyState(WXK_ALT);      // deselect by rectangle

    if (alt_pressed && (shift_pressed || ctrl_pressed)) {
        // illegal combinations of keys
        m_hover_volume_idxs.clear();
        return;
    }

    bool selection_modifiers_only = m_selection.is_empty() || m_selection.is_any_modifier();

    bool hover_modifiers_only = true;
    for (int i : m_hover_volume_idxs) {
        if (!m_volumes.volumes[i]->is_modifier) {
            hover_modifiers_only = false;
            break;
        }
    }

    std::set<std::pair<int, int>> hover_instances;
    for (int i : m_hover_volume_idxs) {
        const GLVolume& v = *m_volumes.volumes[i];
        hover_instances.insert(std::make_pair(v.object_idx(), v.instance_idx()));
    }

    bool hover_from_single_instance = hover_instances.size() == 1;

    if (hover_modifiers_only && !hover_from_single_instance) {
        // do not allow to select volumes from different instances
        m_hover_volume_idxs.clear();
        return;
    }

    for (int i : m_hover_volume_idxs) {
        GLVolume& volume = *m_volumes.volumes[i];
        if (volume.hover != GLVolume::HS_None)
            continue;

        bool deselect = volume.selected && ((ctrl_pressed && !shift_pressed) || alt_pressed);
        // (volume->is_modifier && !selection_modifiers_only && !is_ctrl_pressed) -> allows hovering on selected modifiers belonging to selection of type Instance
        bool select = (!volume.selected || (volume.is_modifier && !selection_modifiers_only && !ctrl_pressed)) && !alt_pressed;

        if (select || deselect) {
            bool as_volume =
                volume.is_modifier && hover_from_single_instance && !ctrl_pressed &&
                (
                (!deselect) ||
                (deselect && !m_selection.is_single_full_instance() && (volume.object_idx() == m_selection.get_object_idx()) && (volume.instance_idx() == m_selection.get_instance_idx()))
                );

            if (as_volume)
                volume.hover = deselect ? GLVolume::HS_Deselect : GLVolume::HS_Select;
            else {
                int object_idx = volume.object_idx();
                int instance_idx = volume.instance_idx();

                for (GLVolume* v : m_volumes.volumes) {
                    if (v->object_idx() == object_idx && v->instance_idx() == instance_idx)
                        v->hover = deselect ? GLVolume::HS_Deselect : GLVolume::HS_Select;
                }
            }
        }
        else if (volume.selected)
            volume.hover = GLVolume::HS_Hover;
    }
}

void GLCanvas3D::_perform_layer_editing_action(wxMouseEvent* evt)
{
    int object_idx_selected = m_layers_editing.last_object_id;
    if (object_idx_selected == -1)
        return;

    // A volume is selected. Test, whether hovering over a layer thickness bar.
    if (evt != nullptr) {
        const Rect& rect = LayersEditing::get_bar_rect_screen(*this);
        float b = rect.get_bottom();
        m_layers_editing.last_z = m_layers_editing.object_max_z() * (b - evt->GetY() - 1.0f) / (b - rect.get_top());
        m_layers_editing.last_action =
            evt->ShiftDown() ? (evt->RightIsDown() ? LAYER_HEIGHT_EDIT_ACTION_SMOOTH : LAYER_HEIGHT_EDIT_ACTION_REDUCE) :
            (evt->RightIsDown() ? LAYER_HEIGHT_EDIT_ACTION_INCREASE : LAYER_HEIGHT_EDIT_ACTION_DECREASE);
    }

    m_layers_editing.adjust_layer_height_profile();
    _refresh_if_shown_on_screen();

    // Automatic action on mouse down with the same coordinate.
    _start_timer();
}

Vec3d GLCanvas3D::_mouse_to_3d(const Point& mouse_pos, float* z)
{
    if (m_canvas == nullptr)
        return Vec3d(DBL_MAX, DBL_MAX, DBL_MAX);

    const Camera& camera = wxGetApp().plater()->get_camera();
    Matrix4d modelview = camera.get_view_matrix().matrix();
    Matrix4d projection= camera.get_projection_matrix().matrix();
    Vec4i viewport(camera.get_viewport().data());

    GLint y = viewport[3] - (GLint)mouse_pos(1);
    GLfloat mouse_z;
    if (z == nullptr)
        glsafe(::glReadPixels((GLint)mouse_pos(0), y, 1, 1, GL_DEPTH_COMPONENT, GL_FLOAT, (void*)&mouse_z));
    else
        mouse_z = *z;

    Vec3d out;
    igl::unproject(Vec3d(mouse_pos(0), y, mouse_z), modelview, projection, viewport, out);
    return out;
}

Vec3d GLCanvas3D::_mouse_to_bed_3d(const Point& mouse_pos)
{
    return mouse_ray(mouse_pos).intersect_plane(0.0);
}

void GLCanvas3D::_start_timer()
{
    m_timer.Start(100, wxTIMER_CONTINUOUS);
}

void GLCanvas3D::_stop_timer()
{
    m_timer.Stop();
}

void GLCanvas3D::_load_print_toolpaths(const BuildVolume &build_volume)
{
    const Print *print = this->fff_print();
    if (print == nullptr)
        return;

    if (! print->is_step_done(psSkirtBrim))
        return;

    if (!print->has_skirt() && !print->has_brim())
        return;

    const std::array<float, 4> color = { 0.5f, 1.0f, 0.5f, 1.0f }; // greenish

    // number of skirt layers
    size_t total_layer_count = 0;
    for (const PrintObject* print_object : print->objects()) {
        total_layer_count = std::max(total_layer_count, print_object->total_layer_count());
    }
    size_t skirt_height = print->has_infinite_skirt() ? total_layer_count : std::min<size_t>(print->config().skirt_height.value, total_layer_count);
    if (skirt_height == 0 && print->has_brim())
        skirt_height = 1;

    // Get first skirt_height layers.
    //FIXME This code is fishy. It may not work for multiple objects with different layering due to variable layer height feature.
    // This is not critical as this is just an initial preview.
    const PrintObject* highest_object = *std::max_element(print->objects().begin(), print->objects().end(), [](auto l, auto r){ return l->layers().size() < r->layers().size(); });
    std::vector<float> print_zs;
    print_zs.reserve(skirt_height * 2);
    for (size_t i = 0; i < std::min(skirt_height, highest_object->layers().size()); ++ i)
        print_zs.emplace_back(float(highest_object->layers()[i]->print_z));
    // Only add skirt for the raft layers.
    for (size_t i = 0; i < std::min(skirt_height, std::min(highest_object->slicing_parameters().raft_layers(), highest_object->support_layers().size())); ++ i)
        print_zs.emplace_back(float(highest_object->support_layers()[i]->print_z));
    sort_remove_duplicates(print_zs);
    skirt_height = std::min(skirt_height, print_zs.size());
    print_zs.erase(print_zs.begin() + skirt_height, print_zs.end());

    GLVolume *volume = m_volumes.new_toolpath_volume(color, VERTEX_BUFFER_RESERVE_SIZE);
    for (size_t i = 0; i < skirt_height; ++ i) {
        volume->print_zs.emplace_back(print_zs[i]);
        volume->offsets.emplace_back(volume->indexed_vertex_array.quad_indices.size());
        volume->offsets.emplace_back(volume->indexed_vertex_array.triangle_indices.size());
        //BBS: usage of m_brim are deleted
        _3DScene::extrusionentity_to_verts(print->skirt(), print_zs[i], Point(0, 0), *volume);
        // Ensure that no volume grows over the limits. If the volume is too large, allocate a new one.
        if (volume->indexed_vertex_array.vertices_and_normals_interleaved.size() > MAX_VERTEX_BUFFER_SIZE) {
        	GLVolume &vol = *volume;
            volume = m_volumes.new_toolpath_volume(vol.color);
            reserve_new_volume_finalize_old_volume(*volume, vol, m_initialized);
        }
    }
    volume->is_outside = ! build_volume.all_paths_inside_vertices_and_normals_interleaved(volume->indexed_vertex_array.vertices_and_normals_interleaved, volume->indexed_vertex_array.bounding_box());
    volume->indexed_vertex_array.finalize_geometry(m_initialized);
}

void GLCanvas3D::_load_print_object_toolpaths(const PrintObject& print_object, const BuildVolume& build_volume, const std::vector<std::string>& str_tool_colors, const std::vector<CustomGCode::Item>& color_print_values)
{
    std::vector<std::array<float, 4>> tool_colors = _parse_colors(str_tool_colors);

    struct Ctxt
    {
        const PrintInstances        *shifted_copies;
        std::vector<const Layer*>    layers;
        bool                         has_perimeters;
        bool                         has_infill;
        bool                         has_support;
        const std::vector<std::array<float, 4>>* tool_colors;
        bool                         is_single_material_print;
        int                          filaments_cnt;
        const std::vector<CustomGCode::Item>*   color_print_values;

        static const std::array<float, 4>& color_perimeters() { static std::array<float, 4> color = { 1.0f, 1.0f, 0.0f, 1.f }; return color; } // yellow
        static const std::array<float, 4>& color_infill() { static std::array<float, 4> color = { 1.0f, 0.5f, 0.5f, 1.f }; return color; } // redish
        static const std::array<float, 4>& color_support() { static std::array<float, 4> color = { 0.5f, 1.0f, 0.5f, 1.f }; return color; } // greenish
        static const std::array<float, 4>& color_pause_or_custom_code() { static std::array<float, 4> color = { 0.5f, 0.5f, 0.5f, 1.f }; return color; } // gray

        // For cloring by a tool, return a parsed color.
        bool                         color_by_tool() const { return tool_colors != nullptr; }
        size_t                       number_tools() const { return color_by_tool() ? tool_colors->size() : 0; }
        const std::array<float, 4>&  color_tool(size_t tool) const { return (*tool_colors)[tool]; }

        // For coloring by a color_print(M600), return a parsed color.
        bool                         color_by_color_print() const { return color_print_values!=nullptr; }
        const size_t                 color_print_color_idx_by_layer_idx(const size_t layer_idx) const {
            const CustomGCode::Item value{layers[layer_idx]->print_z + EPSILON, CustomGCode::Custom, 0, ""};
            auto it = std::lower_bound(color_print_values->begin(), color_print_values->end(), value);
            return (it - color_print_values->begin()) % number_tools();
        }

        const size_t                 color_print_color_idx_by_layer_idx_and_extruder(const size_t layer_idx, const int extruder) const
        {
            const coordf_t print_z = layers[layer_idx]->print_z;

            auto it = std::find_if(color_print_values->begin(), color_print_values->end(),
                [print_z](const CustomGCode::Item& code)
                { return fabs(code.print_z - print_z) < EPSILON; });
            if (it != color_print_values->end()) {
                CustomGCode::Type type = it->type;
                // pause print or custom Gcode
                if (type == CustomGCode::PausePrint ||
                    (type != CustomGCode::ColorChange && type != CustomGCode::ToolChange))
                    return number_tools()-1; // last color item is a gray color for pause print or custom G-code

                // change tool (extruder)
                if (type == CustomGCode::ToolChange)
                    return get_color_idx_for_tool_change(it, extruder);
                // change color for current extruder
                if (type == CustomGCode::ColorChange) {
                    int color_idx = get_color_idx_for_color_change(it, extruder);
                    if (color_idx >= 0)
                        return color_idx;
                }
            }

            const CustomGCode::Item value{print_z + EPSILON, CustomGCode::Custom, 0, ""};
            it = std::lower_bound(color_print_values->begin(), color_print_values->end(), value);
            while (it != color_print_values->begin()) {
                --it;
                // change color for current extruder
                if (it->type == CustomGCode::ColorChange) {
                    int color_idx = get_color_idx_for_color_change(it, extruder);
                    if (color_idx >= 0)
                        return color_idx;
                }
                // change tool (extruder)
                if (it->type == CustomGCode::ToolChange)
                    return get_color_idx_for_tool_change(it, extruder);
            }

            return std::min<int>(filaments_cnt - 1, std::max<int>(extruder - 1, 0));;
        }

    private:
        int get_m600_color_idx(std::vector<CustomGCode::Item>::const_iterator it) const
        {
            int shift = 0;
            while (it != color_print_values->begin()) {
                --it;
                if (it->type == CustomGCode::ColorChange)
                    shift++;
            }
            return filaments_cnt + shift;
        }

        int get_color_idx_for_tool_change(std::vector<CustomGCode::Item>::const_iterator it, const int extruder) const
        {
            const int current_extruder = it->extruder == 0 ? extruder : it->extruder;
            if (number_tools() == size_t(filaments_cnt + 1)) // there is no one "M600"
                return std::min<int>(filaments_cnt - 1, std::max<int>(current_extruder - 1, 0));

            auto it_n = it;
            while (it_n != color_print_values->begin()) {
                --it_n;
                if (it_n->type == CustomGCode::ColorChange && it_n->extruder == current_extruder)
                    return get_m600_color_idx(it_n);
            }

            return std::min<int>(filaments_cnt - 1, std::max<int>(current_extruder - 1, 0));
        }

        int get_color_idx_for_color_change(std::vector<CustomGCode::Item>::const_iterator it, const int extruder) const
        {
            if (filaments_cnt == 1)
                return get_m600_color_idx(it);

            auto it_n = it;
            bool is_tool_change = false;
            while (it_n != color_print_values->begin()) {
                --it_n;
                if (it_n->type == CustomGCode::ToolChange) {
                    is_tool_change = true;
                    if (it_n->extruder == it->extruder || (it_n->extruder == 0 && it->extruder == extruder))
                        return get_m600_color_idx(it);
                    break;
                }
            }
            if (!is_tool_change && it->extruder == extruder)
                return get_m600_color_idx(it);

            return -1;
        }

    } ctxt;

    ctxt.has_perimeters = print_object.is_step_done(posPerimeters);
    ctxt.has_infill = print_object.is_step_done(posInfill);
    ctxt.has_support = print_object.is_step_done(posSupportMaterial);
    ctxt.tool_colors = tool_colors.empty() ? nullptr : &tool_colors;
    ctxt.color_print_values = color_print_values.empty() ? nullptr : &color_print_values;
    ctxt.is_single_material_print = this->fff_print()->extruders().size()==1;
    ctxt.filaments_cnt = wxGetApp().filaments_cnt();

    ctxt.shifted_copies = &print_object.instances();

    // order layers by print_z
    {
        size_t nlayers = 0;
        if (ctxt.has_perimeters || ctxt.has_infill)
            nlayers = print_object.layers().size();
        if (ctxt.has_support)
            nlayers += print_object.support_layers().size();
        ctxt.layers.reserve(nlayers);
    }
    if (ctxt.has_perimeters || ctxt.has_infill)
        for (const Layer *layer : print_object.layers())
            ctxt.layers.emplace_back(layer);
    if (ctxt.has_support)
        for (const Layer *layer : print_object.support_layers())
            ctxt.layers.emplace_back(layer);
    std::sort(ctxt.layers.begin(), ctxt.layers.end(), [](const Layer *l1, const Layer *l2) { return l1->print_z < l2->print_z; });

    // Maximum size of an allocation block: 32MB / sizeof(float)
    BOOST_LOG_TRIVIAL(debug) << "Loading print object toolpaths in parallel - start" << m_volumes.log_memory_info() << log_memory_info();

    const bool is_selected_separate_extruder = m_selected_extruder > 0 && ctxt.color_by_color_print();

    //FIXME Improve the heuristics for a grain size.
    size_t          grain_size = std::max(ctxt.layers.size() / 16, size_t(1));
    tbb::spin_mutex new_volume_mutex;
    auto            new_volume = [this, &new_volume_mutex](const std::array<float, 4>& color) {
        // Allocate the volume before locking.
		GLVolume *volume = new GLVolume(color);
		volume->is_extrusion_path = true;
    	tbb::spin_mutex::scoped_lock lock;
    	// Lock by ROII, so if the emplace_back() fails, the lock will be released.
        lock.acquire(new_volume_mutex);
        m_volumes.volumes.emplace_back(volume);
        lock.release();
        return volume;
    };
    const size_t    volumes_cnt_initial = m_volumes.volumes.size();
    tbb::parallel_for(
        tbb::blocked_range<size_t>(0, ctxt.layers.size(), grain_size),
        [&ctxt, &new_volume, is_selected_separate_extruder, this](const tbb::blocked_range<size_t>& range) {
        GLVolumePtrs 		vols;
        auto                volume = [&ctxt, &vols](size_t layer_idx, int extruder, int feature) -> GLVolume& {
            return *vols[ctxt.color_by_color_print()?
                ctxt.color_print_color_idx_by_layer_idx_and_extruder(layer_idx, extruder) :
				ctxt.color_by_tool() ?
					std::min<int>(ctxt.number_tools() - 1, std::max<int>(extruder - 1, 0)) :
					feature
				];
        };
        if (ctxt.color_by_color_print() || ctxt.color_by_tool()) {
            for (size_t i = 0; i < ctxt.number_tools(); ++i)
                vols.emplace_back(new_volume(ctxt.color_tool(i)));
        }
        else
            vols = { new_volume(ctxt.color_perimeters()), new_volume(ctxt.color_infill()), new_volume(ctxt.color_support()) };
        for (GLVolume *vol : vols)
			// Reserving number of vertices (3x position + 3x color)
        	vol->indexed_vertex_array.reserve(VERTEX_BUFFER_RESERVE_SIZE / 6);
        for (size_t idx_layer = range.begin(); idx_layer < range.end(); ++ idx_layer) {
            const Layer *layer = ctxt.layers[idx_layer];

            if (is_selected_separate_extruder)
            {
                bool at_least_one_has_correct_extruder = false;
                for (const LayerRegion* layerm : layer->regions())
                {
                    if (layerm->slices.surfaces.empty())
                        continue;
                    const PrintRegionConfig& cfg = layerm->region().config();
                    if (cfg.wall_filament.value    == m_selected_extruder ||
                        cfg.sparse_infill_filament.value       == m_selected_extruder ||
                        cfg.solid_infill_filament.value == m_selected_extruder ) {
                        at_least_one_has_correct_extruder = true;
                        break;
                    }
                }
                if (!at_least_one_has_correct_extruder)
                    continue;
            }

            for (GLVolume *vol : vols)
                if (vol->print_zs.empty() || vol->print_zs.back() != layer->print_z) {
                    vol->print_zs.emplace_back(layer->print_z);
                    vol->offsets.emplace_back(vol->indexed_vertex_array.quad_indices.size());
                    vol->offsets.emplace_back(vol->indexed_vertex_array.triangle_indices.size());
                }
            for (const PrintInstance &instance : *ctxt.shifted_copies) {
                const Point &copy = instance.shift;
                for (const LayerRegion *layerm : layer->regions()) {
                    if (is_selected_separate_extruder)
                    {
                        const PrintRegionConfig& cfg = layerm->region().config();
                        if (cfg.wall_filament.value    != m_selected_extruder ||
                            cfg.sparse_infill_filament.value       != m_selected_extruder ||
                            cfg.solid_infill_filament.value != m_selected_extruder)
                            continue;
                    }
                    if (ctxt.has_perimeters)
                        _3DScene::extrusionentity_to_verts(layerm->perimeters, float(layer->print_z), copy,
                        	volume(idx_layer, layerm->region().config().wall_filament.value, 0));
                    if (ctxt.has_infill) {
                        for (const ExtrusionEntity *ee : layerm->fills.entities) {
                            // fill represents infill extrusions of a single island.
                            const auto *fill = dynamic_cast<const ExtrusionEntityCollection*>(ee);
                            if (! fill->entities.empty())
                                _3DScene::extrusionentity_to_verts(*fill, float(layer->print_z), copy,
	                                volume(idx_layer,
		                                is_solid_infill(fill->entities.front()->role()) ?
			                                layerm->region().config().solid_infill_filament :
			                                layerm->region().config().sparse_infill_filament,
		                                1));
                        }
                    }
                }
                if (ctxt.has_support) {
                    const SupportLayer *support_layer = dynamic_cast<const SupportLayer*>(layer);
                    if (support_layer) {
                        for (const ExtrusionEntity *extrusion_entity : support_layer->support_fills.entities)
                            _3DScene::extrusionentity_to_verts(extrusion_entity, float(layer->print_z), copy,
	                            volume(idx_layer,
		                            (extrusion_entity->role() == erSupportMaterial ||
                                     extrusion_entity->role() == erSupportTransition) ?
			                            support_layer->object()->config().support_filament :
			                            support_layer->object()->config().support_interface_filament,
		                            2));
                    }
                }
            }
            // Ensure that no volume grows over the limits. If the volume is too large, allocate a new one.
	        for (size_t i = 0; i < vols.size(); ++i) {
	            GLVolume &vol = *vols[i];
	            if (vol.indexed_vertex_array.vertices_and_normals_interleaved.size() > MAX_VERTEX_BUFFER_SIZE) {
	                vols[i] = new_volume(vol.color);
	                reserve_new_volume_finalize_old_volume(*vols[i], vol, false);
	            }
	        }
        }
        for (GLVolume *vol : vols)
        	// Ideally one would call vol->indexed_vertex_array.finalize() here to move the buffers to the OpenGL driver,
        	// but this code runs in parallel and the OpenGL driver is not thread safe.
            vol->indexed_vertex_array.shrink_to_fit();
    });

    BOOST_LOG_TRIVIAL(debug) << "Loading print object toolpaths in parallel - finalizing results" << m_volumes.log_memory_info() << log_memory_info();
    // Remove empty volumes from the newly added volumes.
    m_volumes.volumes.erase(
        std::remove_if(m_volumes.volumes.begin() + volumes_cnt_initial, m_volumes.volumes.end(),
        [](const GLVolume *volume) { return volume->empty(); }),
        m_volumes.volumes.end());
    for (size_t i = volumes_cnt_initial; i < m_volumes.volumes.size(); ++i) {
        GLVolume* v = m_volumes.volumes[i];
        v->is_outside = ! build_volume.all_paths_inside_vertices_and_normals_interleaved(v->indexed_vertex_array.vertices_and_normals_interleaved, v->indexed_vertex_array.bounding_box());
        v->indexed_vertex_array.finalize_geometry(m_initialized);
    }

    BOOST_LOG_TRIVIAL(debug) << "Loading print object toolpaths in parallel - end" << m_volumes.log_memory_info() << log_memory_info();
}

void GLCanvas3D::_load_wipe_tower_toolpaths(const BuildVolume& build_volume, const std::vector<std::string>& str_tool_colors)
{
    const Print *print = this->fff_print();
    if (print == nullptr || print->wipe_tower_data().tool_changes.empty())
        return;

    if (!print->is_step_done(psWipeTower))
        return;

    std::vector<std::array<float, 4>> tool_colors = _parse_colors(str_tool_colors);

    struct Ctxt
    {
        const Print                 *print;
        const std::vector<std::array<float, 4>>* tool_colors;
        Vec2f                        wipe_tower_pos;
        float                        wipe_tower_angle;

        static const std::array<float, 4>& color_support() { static std::array<float, 4> color = { 0.5f, 1.0f, 0.5f, 1.f }; return color; } // greenish

        // For cloring by a tool, return a parsed color.
        bool                         color_by_tool() const { return tool_colors != nullptr; }
        size_t                       number_tools() const { return this->color_by_tool() ? tool_colors->size() : 0; }
        const std::array<float, 4>&  color_tool(size_t tool) const { return (*tool_colors)[tool]; }
        int                          volume_idx(int tool, int feature) const {
            return this->color_by_tool() ? std::min<int>(this->number_tools() - 1, std::max<int>(tool, 0)) : feature;
        }

        const std::vector<WipeTower::ToolChangeResult>& tool_change(size_t idx) {
            const auto &tool_changes = print->wipe_tower_data().tool_changes;
            return priming.empty() ?
                ((idx == tool_changes.size()) ? final : tool_changes[idx]) :
                ((idx == 0) ? priming : (idx == tool_changes.size() + 1) ? final : tool_changes[idx - 1]);
        }
        std::vector<WipeTower::ToolChangeResult> priming;
        std::vector<WipeTower::ToolChangeResult> final;
    } ctxt;

    ctxt.print = print;
    ctxt.tool_colors = tool_colors.empty() ? nullptr : &tool_colors;
    //BBS: has no single_extruder_multi_material_priming
    //if (print->wipe_tower_data().priming && print->config().single_extruder_multi_material_priming)
    if (print->wipe_tower_data().priming)
        for (int i=0; i<(int)print->wipe_tower_data().priming.get()->size(); ++i)
            ctxt.priming.emplace_back(print->wipe_tower_data().priming.get()->at(i));
    if (print->wipe_tower_data().final_purge)
        ctxt.final.emplace_back(*print->wipe_tower_data().final_purge.get());

    ctxt.wipe_tower_angle = ctxt.print->config().wipe_tower_rotation_angle.value/180.f * PI;

    // BBS: add partplate logic
    int plate_idx = print->get_plate_index();
    Vec3d plate_origin = print->get_plate_origin();
    double wipe_tower_x = ctxt.print->config().wipe_tower_x.get_at(plate_idx) + plate_origin(0);
    double wipe_tower_y = ctxt.print->config().wipe_tower_y.get_at(plate_idx) + plate_origin(1);
    ctxt.wipe_tower_pos = Vec2f(wipe_tower_x, wipe_tower_y);

    BOOST_LOG_TRIVIAL(debug) << "Loading wipe tower toolpaths in parallel - start" << m_volumes.log_memory_info() << log_memory_info();

    //FIXME Improve the heuristics for a grain size.
    size_t          n_items = print->wipe_tower_data().tool_changes.size() + (ctxt.priming.empty() ? 0 : 1);
    size_t          grain_size = std::max(n_items / 128, size_t(1));
    tbb::spin_mutex new_volume_mutex;
    auto            new_volume = [this, &new_volume_mutex](const std::array<float, 4>& color) {
        auto *volume = new GLVolume(color);
		volume->is_extrusion_path = true;
        tbb::spin_mutex::scoped_lock lock;
        lock.acquire(new_volume_mutex);
        m_volumes.volumes.emplace_back(volume);
        lock.release();
        return volume;
    };
    const size_t   volumes_cnt_initial = m_volumes.volumes.size();
    std::vector<GLVolumeCollection> volumes_per_thread(n_items);
    tbb::parallel_for(
        tbb::blocked_range<size_t>(0, n_items, grain_size),
        [&ctxt, &new_volume](const tbb::blocked_range<size_t>& range) {
        // Bounding box of this slab of a wipe tower.
        GLVolumePtrs vols;
        if (ctxt.color_by_tool()) {
            for (size_t i = 0; i < ctxt.number_tools(); ++i)
                vols.emplace_back(new_volume(ctxt.color_tool(i)));
        }
        else
            vols = { new_volume(ctxt.color_support()) };
        for (GLVolume *volume : vols)
			// Reserving number of vertices (3x position + 3x color)
            volume->indexed_vertex_array.reserve(VERTEX_BUFFER_RESERVE_SIZE / 6);
        for (size_t idx_layer = range.begin(); idx_layer < range.end(); ++idx_layer) {
            const std::vector<WipeTower::ToolChangeResult> &layer = ctxt.tool_change(idx_layer);
            for (size_t i = 0; i < vols.size(); ++i) {
                GLVolume &vol = *vols[i];
                if (vol.print_zs.empty() || vol.print_zs.back() != layer.front().print_z) {
                    vol.print_zs.emplace_back(layer.front().print_z);
                    vol.offsets.emplace_back(vol.indexed_vertex_array.quad_indices.size());
                    vol.offsets.emplace_back(vol.indexed_vertex_array.triangle_indices.size());
                }
            }
            for (const WipeTower::ToolChangeResult &extrusions : layer) {
                for (size_t i = 1; i < extrusions.extrusions.size();) {
                    const WipeTower::Extrusion &e = extrusions.extrusions[i];
                    if (e.width == 0.) {
                        ++i;
                        continue;
                    }
                    size_t j = i + 1;
                    if (ctxt.color_by_tool())
                        for (; j < extrusions.extrusions.size() && extrusions.extrusions[j].tool == e.tool && extrusions.extrusions[j].width > 0.f; ++j);
                    else
                        for (; j < extrusions.extrusions.size() && extrusions.extrusions[j].width > 0.f; ++j);
                    size_t              n_lines = j - i;
                    Lines               lines;
                    std::vector<double> widths;
                    std::vector<double> heights;
                    lines.reserve(n_lines);
                    widths.reserve(n_lines);
                    heights.assign(n_lines, extrusions.layer_height);
                    WipeTower::Extrusion e_prev = extrusions.extrusions[i-1];

                    if (!extrusions.priming) { // wipe tower extrusions describe the wipe tower at the origin with no rotation
                        e_prev.pos = Eigen::Rotation2Df(ctxt.wipe_tower_angle) * e_prev.pos;
                        e_prev.pos += ctxt.wipe_tower_pos;
                    }

                    for (; i < j; ++i) {
                        WipeTower::Extrusion e = extrusions.extrusions[i];
                        assert(e.width > 0.f);
                        if (!extrusions.priming) {
                            e.pos = Eigen::Rotation2Df(ctxt.wipe_tower_angle) * e.pos;
                            e.pos += ctxt.wipe_tower_pos;
                        }

                        lines.emplace_back(Point::new_scale(e_prev.pos.x(), e_prev.pos.y()), Point::new_scale(e.pos.x(), e.pos.y()));
                        widths.emplace_back(e.width);

                        e_prev = e;
                    }
                    _3DScene::thick_lines_to_verts(lines, widths, heights, lines.front().a == lines.back().b, extrusions.print_z,
                        *vols[ctxt.volume_idx(e.tool, 0)]);
                }
            }
        }
        for (size_t i = 0; i < vols.size(); ++i) {
            GLVolume &vol = *vols[i];
            if (vol.indexed_vertex_array.vertices_and_normals_interleaved.size() > MAX_VERTEX_BUFFER_SIZE) {
                vols[i] = new_volume(vol.color);
                reserve_new_volume_finalize_old_volume(*vols[i], vol, false);
            }
        }
        for (GLVolume *vol : vols)
            vol->indexed_vertex_array.shrink_to_fit();
    });

    BOOST_LOG_TRIVIAL(debug) << "Loading wipe tower toolpaths in parallel - finalizing results" << m_volumes.log_memory_info() << log_memory_info();
    // Remove empty volumes from the newly added volumes.
    m_volumes.volumes.erase(
        std::remove_if(m_volumes.volumes.begin() + volumes_cnt_initial, m_volumes.volumes.end(),
        [](const GLVolume *volume) { return volume->empty(); }),
        m_volumes.volumes.end());
    for (size_t i = volumes_cnt_initial; i < m_volumes.volumes.size(); ++i) {
        GLVolume* v = m_volumes.volumes[i];
        v->is_outside = ! build_volume.all_paths_inside_vertices_and_normals_interleaved(v->indexed_vertex_array.vertices_and_normals_interleaved, v->indexed_vertex_array.bounding_box());
        v->indexed_vertex_array.finalize_geometry(m_initialized);
    }

    BOOST_LOG_TRIVIAL(debug) << "Loading wipe tower toolpaths in parallel - end" << m_volumes.log_memory_info() << log_memory_info();
}

// While it looks like we can call
// this->reload_scene(true, true)
// the two functions are quite different:
// 1) This function only loads objects, for which the step slaposSliceSupports already finished. Therefore objects outside of the print bed never load.
// 2) This function loads object mesh with the relative scaling correction (the "relative_correction" parameter) was applied,
// 	  therefore the mesh may be slightly larger or smaller than the mesh shown in the 3D scene.
void GLCanvas3D::_load_sla_shells()
{
    const SLAPrint* print = this->sla_print();
    if (print->objects().empty())
        // nothing to render, return
        return;

    auto add_volume = [this](const SLAPrintObject &object, int volume_id, const SLAPrintObject::Instance& instance,
        const TriangleMesh& mesh, const std::array<float, 4>& color, bool outside_printer_detection_enabled) {
        m_volumes.volumes.emplace_back(new GLVolume(color));
        GLVolume& v = *m_volumes.volumes.back();
#if ENABLE_SMOOTH_NORMALS
        v.indexed_vertex_array.load_mesh(mesh, true);
#else
        v.indexed_vertex_array.load_mesh(mesh);
#endif // ENABLE_SMOOTH_NORMALS
        v.indexed_vertex_array.finalize_geometry(m_initialized);
        v.shader_outside_printer_detection_enabled = outside_printer_detection_enabled;
        v.composite_id.volume_id = volume_id;
        v.set_instance_offset(unscale(instance.shift.x(), instance.shift.y(), 0.0));
        v.set_instance_rotation({ 0.0, 0.0, (double)instance.rotation });
        v.set_instance_mirror(X, object.is_left_handed() ? -1. : 1.);
        v.set_convex_hull(mesh.convex_hull_3d());
    };

    // adds objects' volumes
    for (const SLAPrintObject* obj : print->objects())
        if (obj->is_step_done(slaposSliceSupports)) {
            unsigned int initial_volumes_count = (unsigned int)m_volumes.volumes.size();
            for (const SLAPrintObject::Instance& instance : obj->instances()) {
                add_volume(*obj, 0, instance, obj->get_mesh_to_print(), GLVolume::MODEL_COLOR[0], true);
                // Set the extruder_id and volume_id to achieve the same color as in the 3D scene when
                // through the update_volumes_colors_by_extruder() call.
                m_volumes.volumes.back()->extruder_id = obj->model_object()->volumes.front()->extruder_id();
                if (obj->is_step_done(slaposSupportTree) && obj->has_mesh(slaposSupportTree))
                    add_volume(*obj, -int(slaposSupportTree), instance, obj->support_mesh(), GLVolume::SLA_SUPPORT_COLOR, true);
                if (obj->is_step_done(slaposPad) && obj->has_mesh(slaposPad))
                    add_volume(*obj, -int(slaposPad), instance, obj->pad_mesh(), GLVolume::SLA_PAD_COLOR, false);
            }
            double shift_z = obj->get_current_elevation();
            for (unsigned int i = initial_volumes_count; i < m_volumes.volumes.size(); ++ i) {
                // apply shift z
                m_volumes.volumes[i]->set_sla_shift_z(shift_z);
            }
        }

    update_volumes_colors_by_extruder();
}

void GLCanvas3D::_update_sla_shells_outside_state()
{
    check_volumes_outside_state();
}

void GLCanvas3D::_set_warning_notification_if_needed(EWarning warning)
{
    _set_current();
    bool show = false;
    if (!m_volumes.empty()) {
        show = _is_any_volume_outside();
        show &= m_gcode_viewer.has_data() && m_gcode_viewer.is_contained_in_bed() && m_gcode_viewer.m_conflict_result.has_value();
    } else {
        if (wxGetApp().is_editor()) {
            if (current_printer_technology() != ptSLA) {
                unsigned int max_z_layer = m_gcode_viewer.get_layers_z_range().back();
                if (warning == EWarning::ToolHeightOutside)  // check if max z_layer height exceed max print height
                    show = m_gcode_viewer.has_data() && (m_gcode_viewer.get_layers_zs()[max_z_layer] - m_gcode_viewer.get_max_print_height() >= 1e-6);
                else if (warning == EWarning::ToolpathOutside) { // check if max x,y coords exceed bed area
                    show = m_gcode_viewer.has_data() && !m_gcode_viewer.is_contained_in_bed() &&
                           (m_gcode_viewer.get_max_print_height() -m_gcode_viewer.get_layers_zs()[max_z_layer] >= 1e-6);
                }
                else if (warning == EWarning::GCodeConflict)
                    show = m_gcode_viewer.has_data() && m_gcode_viewer.is_contained_in_bed() && m_gcode_viewer.m_conflict_result.has_value();
            }
        }
    }

    _set_warning_notification(warning, show);
}

std::vector<std::array<float, 4>> GLCanvas3D::_parse_colors(const std::vector<std::string>& colors)
{
    static const float INV_255 = 1.0f / 255.0f;

    std::vector<std::array<float, 4>> output(colors.size(), { 1.0f, 1.0f, 1.0f, 1.0f });
    for (size_t i = 0; i < colors.size(); ++i) {
        const std::string& color = colors[i];
        const char* c = color.data() + 1;
        if (color.size() == 7 && color.front() == '#') {
            for (size_t j = 0; j < 3; ++j) {
                int digit1 = hex_digit_to_int(*c++);
                int digit2 = hex_digit_to_int(*c++);
                if (digit1 == -1 || digit2 == -1)
                    break;

                output[i][j] = float(digit1 * 16 + digit2) * INV_255;
            }
        }
    }
    return output;
}

void GLCanvas3D::_set_warning_notification(EWarning warning, bool state)
{
    enum ErrorType{
        PLATER_WARNING,
        PLATER_ERROR,
        SLICING_SERIOUS_WARNING,
        SLICING_ERROR
    };
    std::string text;
    ErrorType error = ErrorType::PLATER_WARNING;
    const ModelObject* conflictObj=nullptr;
    switch (warning) {
    case EWarning::GCodeConflict: {
        static std::string prevConflictText;
        text  = prevConflictText;
        error = ErrorType::SLICING_SERIOUS_WARNING;
        if (!m_gcode_viewer.m_conflict_result) { break; }
        std::string objName1 = m_gcode_viewer.m_conflict_result.value()._objName1;
        std::string objName2 = m_gcode_viewer.m_conflict_result.value()._objName2;
        double      height   = m_gcode_viewer.m_conflict_result.value()._height;
        int         layer    = m_gcode_viewer.m_conflict_result.value().layer;
        text = (boost::format(_u8L("Conflicts of gcode paths have been found at layer %d. Please separate the conflicted objects farther (%s <-> %s).")) % (layer + 1) %
                objName1 % objName2)
                   .str();
        prevConflictText        = text;
        const PrintObject *obj2 = reinterpret_cast<const PrintObject *>(m_gcode_viewer.m_conflict_result.value()._obj2);
        conflictObj             = obj2->model_object();
        break;
    }
    case EWarning::ObjectOutside:      text = _u8L("An object is layed over the boundary of plate."); break;
    case EWarning::ToolHeightOutside:  text = _u8L("A G-code path goes beyond the max print height."); error = ErrorType::SLICING_ERROR; break;
    case EWarning::ToolpathOutside:    text = _u8L("A G-code path goes beyond the boundary of plate."); error = ErrorType::SLICING_ERROR; break;
    // BBS: remove _u8L() for SLA
    case EWarning::SlaSupportsOutside: text = ("SLA supports outside the print area were detected."); error = ErrorType::PLATER_ERROR; break;
    case EWarning::SomethingNotShown:  text = _u8L("Only the object being edit is visible."); break;
    case EWarning::ObjectClashed:
        text = _u8L("An object is laid over the boundary of plate or exceeds the height limit.\n"
            "Please solve the problem by moving it totally on or off the plate, and confirming that the height is within the build volume.");
        error = ErrorType::PLATER_ERROR;
        break;
    }
    //BBS: this may happened when exit the app, plater is null
    if (!wxGetApp().plater())
        return;
    auto& notification_manager = *wxGetApp().plater()->get_notification_manager();

    switch (error)
    {
    case PLATER_WARNING:
        if (state)
            notification_manager.push_plater_warning_notification(text);
        else
            notification_manager.close_plater_warning_notification(text);
        break;
    case PLATER_ERROR:
        if (state)
            notification_manager.push_plater_error_notification(text);
        else
            notification_manager.close_plater_error_notification(text);
        break;
    case SLICING_SERIOUS_WARNING:
        if (state)
            notification_manager.push_slicing_serious_warning_notification(text, {conflictObj});
        else
            notification_manager.close_slicing_serious_warning_notification(text);
        break;
    case SLICING_ERROR:
        if (state)
            notification_manager.push_slicing_error_notification(text, {conflictObj});
        else
            notification_manager.close_slicing_error_notification(text);
        break;
    default:
        break;
    }
}

bool GLCanvas3D::_is_any_volume_outside() const
{
    for (const GLVolume* volume : m_volumes.volumes) {
        if (volume != nullptr && volume->is_outside)
            return true;
    }

    return false;
}

void GLCanvas3D::_update_selection_from_hover()
{
    bool ctrl_pressed = wxGetKeyState(WXK_CONTROL);

    if (m_hover_volume_idxs.empty()) {
        if (!ctrl_pressed && (m_rectangle_selection.get_state() == GLSelectionRectangle::Select))
            m_selection.remove_all();

        return;
    }

    GLSelectionRectangle::EState state = m_rectangle_selection.get_state();

    bool hover_modifiers_only = true;
    for (int i : m_hover_volume_idxs) {
        if (!m_volumes.volumes[i]->is_modifier) {
            hover_modifiers_only = false;
            break;
        }
    }

    bool selection_changed = false;
    if (state == GLSelectionRectangle::Select) {
        bool contains_all = true;
        for (int i : m_hover_volume_idxs) {
            if (!m_selection.contains_volume((unsigned int)i)) {
                contains_all = false;
                break;
            }
        }

        // the selection is going to be modified (Add)
        if (!contains_all) {
            wxGetApp().plater()->take_snapshot(std::string("Select by rectangle"), UndoRedo::SnapshotType::Selection);
            selection_changed = true;
        }
    }
    else {
        bool contains_any = false;
        for (int i : m_hover_volume_idxs) {
            if (m_selection.contains_volume((unsigned int)i)) {
                contains_any = true;
                break;
            }
        }

        // the selection is going to be modified (Remove)
        if (contains_any) {
            wxGetApp().plater()->take_snapshot(std::string("Unselect by rectangle"), UndoRedo::SnapshotType::Selection);
            selection_changed = true;
        }
    }

    if (!selection_changed)
        return;

    Plater::SuppressSnapshots suppress(wxGetApp().plater());

    if ((state == GLSelectionRectangle::Select) && !ctrl_pressed)
        m_selection.clear();

    for (int i : m_hover_volume_idxs) {
        if (state == GLSelectionRectangle::Select) {
            if (hover_modifiers_only) {
                const GLVolume& v = *m_volumes.volumes[i];
                m_selection.add_volume(v.object_idx(), v.volume_idx(), v.instance_idx(), false);
            }
            else
                m_selection.add(i, false);
        }
        else
            m_selection.remove(i);
    }

    if (m_selection.is_empty())
        m_gizmos.reset_all_states();
    else
        m_gizmos.refresh_on_off_state();

    m_gizmos.update_data();
    post_event(SimpleEvent(EVT_GLCANVAS_OBJECT_SELECT));
    m_dirty = true;
}

bool GLCanvas3D::_deactivate_arrange_menu()
{
    if (m_main_toolbar.is_item_pressed("arrange")) {
        m_main_toolbar.force_right_action(m_main_toolbar.get_item_id("arrange"), *this);
        return true;
    }

    return false;
}

//BBS: add deactivate orient menu
bool GLCanvas3D::_deactivate_orient_menu()
{
    if (m_main_toolbar.is_item_pressed("orient")) {
        m_main_toolbar.force_right_action(m_main_toolbar.get_item_id("orient"), *this);
        return true;
    }

    return false;
}

//BBS: add deactivate layersediting menu
bool GLCanvas3D::_deactivate_layersediting_menu()
{
    if (m_main_toolbar.is_item_pressed("layersediting")) {
        m_main_toolbar.force_left_action(m_main_toolbar.get_item_id("layersediting"), *this);
        return true;
    }

    return false;
}

bool GLCanvas3D::_deactivate_collapse_toolbar_items()
{
    GLToolbar& collapse_toolbar = wxGetApp().plater()->get_collapse_toolbar();
    if (collapse_toolbar.is_item_pressed("print")) {
        collapse_toolbar.force_left_action(collapse_toolbar.get_item_id("print"), *this);
        return true;
    }

    return false;
}

void GLCanvas3D::highlight_toolbar_item(const std::string& item_name)
{
    GLToolbarItem* item = m_main_toolbar.get_item(item_name);
    if (!item || !item->is_visible())
        return;
    m_toolbar_highlighter.init(item, this);
}

void GLCanvas3D::highlight_gizmo(const std::string& gizmo_name)
{
    GLGizmosManager::EType gizmo = m_gizmos.get_gizmo_from_name(gizmo_name);
    if(gizmo == GLGizmosManager::EType::Undefined)
        return;
    m_gizmo_highlighter.init(&m_gizmos, gizmo, this);
}

const Print* GLCanvas3D::fff_print() const
{
    return (m_process == nullptr) ? nullptr : m_process->fff_print();
}

const SLAPrint* GLCanvas3D::sla_print() const
{
    return (m_process == nullptr) ? nullptr : m_process->sla_print();
}

void GLCanvas3D::WipeTowerInfo::apply_wipe_tower() const
{
    // BBS: add partplate logic
    DynamicConfig& proj_cfg = wxGetApp().preset_bundle->project_config;
    Vec3d plate_origin = wxGetApp().plater()->get_partplate_list().get_plate(m_plate_idx)->get_origin();
    ConfigOptionFloat wipe_tower_x(m_pos(X) - plate_origin(0));
    ConfigOptionFloat wipe_tower_y(m_pos(Y) - plate_origin(1));

    ConfigOptionFloats* wipe_tower_x_opt = proj_cfg.option<ConfigOptionFloats>("wipe_tower_x", true);
    ConfigOptionFloats* wipe_tower_y_opt = proj_cfg.option<ConfigOptionFloats>("wipe_tower_y", true);
    wipe_tower_x_opt->set_at(&wipe_tower_x, m_plate_idx, 0);
    wipe_tower_y_opt->set_at(&wipe_tower_y, m_plate_idx, 0);

    //q->update();
}

void GLCanvas3D::RenderTimer::Notify()
{
    wxPostEvent((wxEvtHandler*)GetOwner(), RenderTimerEvent( EVT_GLCANVAS_RENDER_TIMER, *this));
}

void GLCanvas3D::ToolbarHighlighterTimer::Notify()
{
    wxPostEvent((wxEvtHandler*)GetOwner(), ToolbarHighlighterTimerEvent(EVT_GLCANVAS_TOOLBAR_HIGHLIGHTER_TIMER, *this));
}

void GLCanvas3D::GizmoHighlighterTimer::Notify()
{
    wxPostEvent((wxEvtHandler*)GetOwner(), GizmoHighlighterTimerEvent(EVT_GLCANVAS_GIZMO_HIGHLIGHTER_TIMER, *this));
}

void GLCanvas3D::ToolbarHighlighter::set_timer_owner(wxEvtHandler* owner, int timerid/* = wxID_ANY*/)
{
    m_timer.SetOwner(owner, timerid);
}

void GLCanvas3D::ToolbarHighlighter::init(GLToolbarItem* toolbar_item, GLCanvas3D* canvas)
{
    if (m_timer.IsRunning())
        invalidate();
    if (!toolbar_item || !canvas)
        return;

    m_timer.Start(300, false);

    m_toolbar_item = toolbar_item;
    m_canvas       = canvas;
}

void GLCanvas3D::ToolbarHighlighter::invalidate()
{
    m_timer.Stop();

    if (m_toolbar_item) {
        m_toolbar_item->set_highlight(GLToolbarItem::EHighlightState::NotHighlighted);
    }
    m_toolbar_item = nullptr;
    m_blink_counter = 0;
    m_render_arrow = false;
}

void GLCanvas3D::ToolbarHighlighter::blink()
{
    if (m_toolbar_item) {
        char state = m_toolbar_item->get_highlight();
        if (state != (char)GLToolbarItem::EHighlightState::HighlightedShown)
            m_toolbar_item->set_highlight(GLToolbarItem::EHighlightState::HighlightedShown);
        else
            m_toolbar_item->set_highlight(GLToolbarItem::EHighlightState::HighlightedHidden);

        m_render_arrow = !m_render_arrow;
        m_canvas->set_as_dirty();
    }
    else
        invalidate();

    if ((++m_blink_counter) >= 11)
        invalidate();
}

void GLCanvas3D::GizmoHighlighter::set_timer_owner(wxEvtHandler* owner, int timerid/* = wxID_ANY*/)
{
    m_timer.SetOwner(owner, timerid);
}

void GLCanvas3D::GizmoHighlighter::init(GLGizmosManager* manager, GLGizmosManager::EType gizmo, GLCanvas3D* canvas)
{
    if (m_timer.IsRunning())
        invalidate();
    if (!gizmo || !canvas)
        return;

    m_timer.Start(300, false);

    m_gizmo_manager = manager;
    m_gizmo_type    = gizmo;
    m_canvas        = canvas;
}

void GLCanvas3D::GizmoHighlighter::invalidate()
{
    m_timer.Stop();

    if (m_gizmo_manager) {
        m_gizmo_manager->set_highlight(GLGizmosManager::EType::Undefined, false);
    }
    m_gizmo_manager = nullptr;
    m_gizmo_type = GLGizmosManager::EType::Undefined;
    m_blink_counter = 0;
    m_render_arrow = false;
}

void GLCanvas3D::GizmoHighlighter::blink()
{
    if (m_gizmo_manager) {
        if (m_blink_counter % 2 == 0)
            m_gizmo_manager->set_highlight(m_gizmo_type, true);
        else
            m_gizmo_manager->set_highlight(m_gizmo_type, false);

        m_render_arrow = !m_render_arrow;
        m_canvas->set_as_dirty();
    }
    else
        invalidate();

    if ((++m_blink_counter) >= 11)
        invalidate();
}

} // namespace GUI
} // namespace Slic3r<|MERGE_RESOLUTION|>--- conflicted
+++ resolved
@@ -119,7 +119,7 @@
 float RetinaHelper::get_scale_factor() { return float(m_window->GetContentScaleFactor()); }
 #endif // __WXGTK3__
 
-// Fixed the collision between BuildVolume_Type::Convex and macro Convex defined inside /usr/include/X11/X.h that is included by WxWidgets 3.0.
+// Fixed the collision between BuildVolume::Type::Convex and macro Convex defined inside /usr/include/X11/X.h that is included by WxWidgets 3.0.
 #if defined(__linux__) && defined(Convex)
 #undef Convex
 #endif
@@ -287,7 +287,7 @@
     ImGui::PushStyleColor(ImGuiCol_FrameBgHovered, ImVec4(238 / 255.0f, 238 / 255.0f, 238 / 255.0f, 0.00f));
     ImGui::PushStyleColor(ImGuiCol_FrameBgActive, ImVec4(238 / 255.0f, 238 / 255.0f, 238 / 255.0f, 0.00f));
     ImGui::PushStyleColor(ImGuiCol_SliderGrab, ImVec4(0.81f, 0.81f, 0.81f, 1.0f));
-    ImGui::PushStyleColor(ImGuiCol_SliderGrabActive, ImVec4(0.00f, 0.59f, 0.53f, 1.00f));
+    ImGui::PushStyleColor(ImGuiCol_SliderGrabActive, ImVec4(0.00f, 0.68f, 0.26f, 1.00f));
     if(ImGui::BBLSliderScalar("##radius_slider", ImGuiDataType_S32, &radius, &v_min, &v_max)){
         radius = std::clamp(radius, 1, 10);
         m_smooth_params.radius = (unsigned int)radius;
@@ -298,9 +298,9 @@
     input_align = std::max(input_align, ImGui::GetCursorPosX());
     ImGui::SetCursorPosX(input_align);
     ImGui::PushItemWidth(input_box_width);
-    ImGui::PushStyleColor(ImGuiCol_BorderActive, ImVec4(0.00f, 0.59f, 0.53f, 1.00f));
-    ImGui::PushStyleColor(ImGuiCol_FrameBgHovered, ImVec4(0.00f, 0.59f, 0.53f, 0.00f));
-    ImGui::PushStyleColor(ImGuiCol_FrameBgActive, ImVec4(0.00f, 0.59f, 0.53f, 0.00f));
+    ImGui::PushStyleColor(ImGuiCol_BorderActive, ImVec4(0.00f, 0.68f, 0.26f, 1.00f));
+    ImGui::PushStyleColor(ImGuiCol_FrameBgHovered, ImVec4(0.00f, 0.68f, 0.26f, 0.00f));
+    ImGui::PushStyleColor(ImGuiCol_FrameBgActive, ImVec4(0.00f, 0.68f, 0.26f, 0.00f));
     ImGui::BBLDragScalar("##radius_input", ImGuiDataType_S32, &radius, 1, &v_min, &v_max);
     ImGui::PopStyleColor(3);
 
@@ -1047,30 +1047,22 @@
 void GLCanvas3D::load_arrange_settings()
 {
     std::string dist_fff_str =
-        wxGetApp().app_config->get("arrange", "min_object_distance_fff");
+        wxGetApp().app_config->get("arrange", "min_object_distance");
 
     std::string dist_fff_seq_print_str =
-        wxGetApp().app_config->get("arrange", "min_object_distance_seq_print_fff");
+        wxGetApp().app_config->get("arrange", "min_object_distance_seq_print");
 
     std::string dist_sla_str =
         wxGetApp().app_config->get("arrange", "min_object_distance_sla");
 
     std::string en_rot_fff_str =
-        wxGetApp().app_config->get("arrange", "enable_rotation_fff");
+        wxGetApp().app_config->get("arrange", "enable_rotation");
 
     std::string en_rot_fff_seqp_str =
         wxGetApp().app_config->get("arrange", "enable_rotation_seq_print");
 
     std::string en_rot_sla_str =
         wxGetApp().app_config->get("arrange", "enable_rotation_sla");
-    
-    std::string en_allow_multiple_materials_str =
-        wxGetApp().app_config->get("arrange", "allow_multi_materials_on_same_plate");
-    
-    std::string en_avoid_region_str =
-        wxGetApp().app_config->get("arrange", "avoid_extrusion_cali_region");
-    
-    
 
     if (!dist_fff_str.empty())
         m_arrange_settings_fff.distance = std::stof(dist_fff_str);
@@ -1082,20 +1074,13 @@
         m_arrange_settings_sla.distance = std::stof(dist_sla_str);
 
     if (!en_rot_fff_str.empty())
-        m_arrange_settings_fff.enable_rotation = (en_rot_fff_str == "1" || en_rot_fff_str == "true");
-    
-    if (!en_allow_multiple_materials_str.empty())
-        m_arrange_settings_fff.allow_multi_materials_on_same_plate = (en_allow_multiple_materials_str == "1" || en_allow_multiple_materials_str == "true");
-    
+        m_arrange_settings_fff.enable_rotation = (en_rot_fff_str == "1" || en_rot_fff_str == "yes");
 
     if (!en_rot_fff_seqp_str.empty())
-        m_arrange_settings_fff_seq_print.enable_rotation = (en_rot_fff_seqp_str == "1" || en_rot_fff_seqp_str == "true");
-    
-    if(!en_avoid_region_str.empty())
-        m_arrange_settings_fff.avoid_extrusion_cali_region = (en_avoid_region_str == "1" || en_avoid_region_str == "true");
+        m_arrange_settings_fff_seq_print.enable_rotation = (en_rot_fff_seqp_str == "1" || en_rot_fff_seqp_str == "yes");
 
     if (!en_rot_sla_str.empty())
-        m_arrange_settings_sla.enable_rotation = (en_rot_sla_str == "1" || en_rot_sla_str == "true");
+        m_arrange_settings_sla.enable_rotation = (en_rot_sla_str == "1" || en_rot_sla_str == "yes");
 
     //BBS: add specific arrange settings
     m_arrange_settings_fff_seq_print.is_seq_print = true;
@@ -3133,15 +3118,12 @@
         case WXK_BACK: { post_event(SimpleEvent(EVT_GLTOOLBAR_DELETE)); break; }
 #endif
         case WXK_ESCAPE: { deselect_all(); break; }
-        case WXK_F5: {
-            if (wxGetApp().mainframe->is_printer_view())
-                wxGetApp().mainframe->load_printer_url();
-            
-            //if ((wxGetApp().is_editor() && !wxGetApp().plater()->model().objects.empty()) ||
-            //    (wxGetApp().is_gcode_viewer() && !wxGetApp().plater()->get_last_loaded_gcode().empty()))
-            //    post_event(SimpleEvent(EVT_GLCANVAS_RELOAD_FROM_DISK));
-            break;
-        }
+        //case WXK_F5: {
+        //    if ((wxGetApp().is_editor() && !wxGetApp().plater()->model().objects.empty()) ||
+        //        (wxGetApp().is_gcode_viewer() && !wxGetApp().plater()->get_last_loaded_gcode().empty()))
+        //        post_event(SimpleEvent(EVT_GLCANVAS_RELOAD_FROM_DISK));
+        //    break;
+        //}
 
         // BBS: use keypad to change extruder
         case '1':
@@ -3193,8 +3175,10 @@
             }
         //case 'B':
         //case 'b': { zoom_to_bed(); break; }
+#if !BBL_RELEASE_TO_PUBLIC
         case 'C':
         case 'c': { m_gcode_viewer.toggle_gcode_window_visibility(); m_dirty = true; request_extra_frame(); break; }
+#endif
         //case 'G':
         //case 'g': {
         //    if ((evt.GetModifiers() & shiftMask) != 0) {
@@ -3392,7 +3376,7 @@
                 else if (m_tab_down && keyCode == WXK_TAB && !evt.HasAnyModifiers()) {
                     // Enable switching between 3D and Preview with Tab
                     // m_canvas->HandleAsNavigationKey(evt);   // XXX: Doesn't work in some cases / on Linux
-                    post_event(SimpleEvent(EVT_GLCANVAS_TAB));
+                    //post_event(SimpleEvent(EVT_GLCANVAS_TAB));
                 }
                 else if (keyCode == WXK_SHIFT) {
                     translationProcessor.process(evt);
@@ -5060,7 +5044,7 @@
     // the results are then cached for following displacements
     if (m_sequential_print_clearance_first_displacement) {
         m_sequential_print_clearance.m_hull_2d_cache.clear();
-        float shrink_factor = static_cast<float>(scale_(0.5 * fff_print()->config().extruder_clearance_radius.value - EPSILON));
+        float shrink_factor = static_cast<float>(scale_(0.5 * fff_print()->config().extruder_clearance_max_radius.value - EPSILON));
         double mitter_limit = scale_(0.1);
         m_sequential_print_clearance.m_hull_2d_cache.reserve(m_model->objects.size());
         for (size_t i = 0; i < m_model->objects.size(); ++i) {
@@ -5411,22 +5395,20 @@
     ImGui::Separator();
     if (imgui->bbl_checkbox(_L("Auto rotate for arrangement"), settings.enable_rotation)) {
         settings_out.enable_rotation = settings.enable_rotation;
-        appcfg->set("arrange", rot_key.c_str(), settings_out.enable_rotation);
+        appcfg->set("arrange", rot_key.c_str(), settings_out.enable_rotation? "1" : "0");
         settings_changed = true;
     }
 
     if (imgui->bbl_checkbox(_L("Allow multiple materials on same plate"), settings.allow_multi_materials_on_same_plate)) {
         settings_out.allow_multi_materials_on_same_plate = settings.allow_multi_materials_on_same_plate;
-        appcfg->set("arrange", multi_material_key.c_str(), settings_out.allow_multi_materials_on_same_plate );
+        appcfg->set("arrange", multi_material_key.c_str(), settings_out.allow_multi_materials_on_same_plate ? "1" : "0");
         settings_changed = true;
     }
 
     // only show this option if the printer has micro Lidar and can do first layer scan
     DynamicPrintConfig &current_config = wxGetApp().preset_bundle->printers.get_edited_preset().config;
-    PresetBundle* preset_bundle = wxGetApp().preset_bundle;
-    const bool has_lidar = preset_bundle->printers.get_edited_preset().has_lidar(preset_bundle);
     auto                op             = current_config.option("scan_first_layer");
-    if (has_lidar && op && op->getBool()) {
+    if (op && op->getBool()) {
         if (imgui->bbl_checkbox(_L("Avoid extrusion calibration region"), settings.avoid_extrusion_cali_region)) {
             settings_out.avoid_extrusion_cali_region = settings.avoid_extrusion_cali_region;
             appcfg->set("arrange", avoid_extrusion_key.c_str(), settings_out.avoid_extrusion_cali_region ? "1" : "0");
@@ -5585,15 +5567,6 @@
         //camera.select_view("top");
     }
     else {
-<<<<<<< HEAD
-        camera.zoom_to_box(volumes_box);
-        const Vec3d& target = camera.get_target();
-        double distance = camera.get_distance();
-        camera.select_view("iso");
-        camera.apply_view_matrix();
-
-        camera.apply_projection(plate_build_volume);
-=======
         //camera.zoom_to_box(volumes_box);
 
         //const Vec3d& target = camera.get_target();
@@ -5603,12 +5576,15 @@
         //BBS: use original iso view for thumbnail
         camera.select_view("iso");
         camera.zoom_to_box(volumes_box);
->>>>>>> 2f9434a8
     }
 
     camera.apply_view_matrix();
 
     camera.apply_projection(plate_build_volume);
+
+    //double near_z = -1.0;
+    //double far_z = -1.0;
+    //camera.apply_projection(volumes_box, near_z, far_z);
 
     //GLShaderProgram* shader = wxGetApp().get_shader("gouraud_light");
     if (!for_picking && (shader == nullptr)) {
@@ -5617,10 +5593,6 @@
     }
 
     //if (thumbnail_params.transparent_background)
-<<<<<<< HEAD
-    glsafe(::glClearColor(0.f, 0.f, 0.f, 0.f));
-
-=======
     if (for_picking)
         glsafe(::glClearColor(0.f, 0.f, 0.f, 0.f));
     else {
@@ -5632,7 +5604,6 @@
         //glsafe(::glClearColor(0.37647f, 0.37647f, 0.37647f, 0.5f)); too lite
         glsafe(::glClearColor(0.0f, 0.0f, 0.0f, 0.0f));
     }
->>>>>>> 2f9434a8
 
     glsafe(::glClear(GL_COLOR_BUFFER_BIT | GL_DEPTH_BUFFER_BIT));
     glsafe(::glEnable(GL_DEPTH_TEST));
@@ -6780,22 +6751,22 @@
 
     if (const BuildVolume &build_volume = m_bed.build_volume(); build_volume.valid()) {
         switch (build_volume.type()) {
-        case BuildVolume_Type::Rectangle: {
+        case BuildVolume::Type::Rectangle: {
             const BoundingBox3Base<Vec3d> bed_bb = build_volume.bounding_volume().inflated(BuildVolume::SceneEpsilon);
             m_volumes.set_print_volume({ 0, // Rectangle
                 { float(bed_bb.min.x()), float(bed_bb.min.y()), float(bed_bb.max.x()), float(bed_bb.max.y()) },
                 { 0.0f, float(build_volume.printable_height()) } });
             break;
         }
-        case BuildVolume_Type::Circle: {
+        case BuildVolume::Type::Circle: {
             m_volumes.set_print_volume({ 1, // Circle
                 { unscaled<float>(build_volume.circle().center.x()), unscaled<float>(build_volume.circle().center.y()), unscaled<float>(build_volume.circle().radius + BuildVolume::SceneEpsilon), 0.0f },
                 { 0.0f, float(build_volume.printable_height() + BuildVolume::SceneEpsilon) } });
             break;
         }
         default:
-        case BuildVolume_Type::Convex:
-        case BuildVolume_Type::Custom: {
+        case BuildVolume::Type::Convex:
+        case BuildVolume::Type::Custom: {
             m_volumes.set_print_volume({ static_cast<int>(type),
                 { -FLT_MAX, -FLT_MAX, FLT_MAX, FLT_MAX },
                 { -FLT_MAX, FLT_MAX } }
