--- conflicted
+++ resolved
@@ -43,8 +43,6 @@
 #include "MarkdownTip.hpp"
 #include "Search.hpp"
 
-#include "BedShapeDialog.hpp"
-// #include "BonjourDialog.hpp"
 #ifdef WIN32
 	#include <commctrl.h>
 #endif // WIN32
@@ -862,7 +860,7 @@
 
     for (const std::string& opt_key : m_config->keys())
     {
-        if (opt_key == "printable_area" || opt_key == "bed_exclude_area" | opt_key == "thumbnails") {
+        if (opt_key == "printable_area" || opt_key == "bed_exclude_area") {
             m_options_list.emplace(opt_key, m_opt_status_value);
             continue;
         }
@@ -1644,16 +1642,6 @@
     // Instead of PostEvent (EVT_TAB_PRESETS_CHANGED) just call update_presets
     wxGetApp().plater()->sidebar().update_presets(m_type);
 
-<<<<<<< HEAD
-    bool has_lidar = wxGetApp().preset_bundle->printers.get_edited_preset().has_lidar(wxGetApp().preset_bundle);
-    auto& printer_cfg = wxGetApp().preset_bundle->printers.get_edited_preset().config;
-    if (has_lidar)
-        wxGetApp().plater()->get_partplate_list().set_render_option(
-            !printer_cfg.option<ConfigOptionBool>("bbl_calib_mark_logo")->value, true);
-    else
-        wxGetApp().plater()->get_partplate_list().set_render_option(false, true);
-
-=======
     bool is_bbl_vendor_preset = wxGetApp().preset_bundle->printers.get_edited_preset().is_bbl_vendor_preset(wxGetApp().preset_bundle);
     if (is_bbl_vendor_preset) {
         wxGetApp().plater()->get_partplate_list().set_render_option(true, true);
@@ -1666,7 +1654,6 @@
         wxGetApp().plater()->get_partplate_list().set_render_option(false, false);
         wxGetApp().plater()->get_partplate_list().set_render_cali(false);
     }
->>>>>>> 2f9434a8
 
     // Printer selected at the Printer tab, update "compatible" marks at the print and filament selectors.
     for (auto t: m_dependent_tabs)
@@ -1861,17 +1848,8 @@
 
         optgroup = page->new_optgroup(L("Seam"), L"param_seam");
         optgroup->append_single_option_line("seam_position", "Seam");
-<<<<<<< HEAD
-        optgroup->append_single_option_line("staggered_inner_seams", "Seam");
-        optgroup->append_single_option_line("seam_gap","Seam");
-        optgroup->append_single_option_line("role_based_wipe_speed","Seam");
-        optgroup->append_single_option_line("wipe_speed", "Seam");
-        optgroup->append_single_option_line("wipe_on_loops","Seam");
-
-=======
         optgroup->append_single_option_line("seam_gap", "Seam");
         optgroup->append_single_option_line("wipe_speed", "Seam");
->>>>>>> 2f9434a8
 
         optgroup = page->new_optgroup(L("Precision"), L"param_precision");
         optgroup->append_single_option_line("slice_closing_radius");
@@ -1880,7 +1858,6 @@
         optgroup->append_single_option_line("xy_hole_compensation");
         optgroup->append_single_option_line("xy_contour_compensation");
         optgroup->append_single_option_line("elefant_foot_compensation");
-        optgroup->append_single_option_line("precise_outer_wall");
 
         optgroup = page->new_optgroup(L("Ironing"), L"param_ironing");
         optgroup->append_single_option_line("ironing_type");
@@ -1900,24 +1877,13 @@
 
         optgroup = page->new_optgroup(L("Advanced"), L"param_advanced");
         optgroup->append_single_option_line("wall_infill_order");
-        optgroup->append_single_option_line("print_flow_ratio");
         optgroup->append_single_option_line("bridge_flow");
-        optgroup->append_single_option_line("bridge_density");
         optgroup->append_single_option_line("thick_bridges");
         optgroup->append_single_option_line("top_solid_infill_flow_ratio");
-<<<<<<< HEAD
-        optgroup->append_single_option_line("bottom_solid_infill_flow_ratio");
-        optgroup->append_single_option_line("only_one_wall_top");
-        optgroup->append_single_option_line("min_width_top_surface");
-=======
         optgroup->append_single_option_line("initial_layer_flow_ratio");
         optgroup->append_single_option_line("top_one_wall_type");
->>>>>>> 2f9434a8
         optgroup->append_single_option_line("only_one_wall_first_layer");
         optgroup->append_single_option_line("detect_overhang_wall");
-        optgroup->append_single_option_line("make_overhang_printable");
-        optgroup->append_single_option_line("make_overhang_printable_angle");
-        optgroup->append_single_option_line("make_overhang_printable_hole_size");
         optgroup->append_single_option_line("reduce_crossing_wall");
         optgroup->append_single_option_line("max_travel_detour_distance");
 
@@ -1938,14 +1904,8 @@
         optgroup = page->new_optgroup(L("Sparse infill"), L"param_infill");
         optgroup->append_single_option_line("sparse_infill_density");
         optgroup->append_single_option_line("sparse_infill_pattern", "fill-patterns#infill types and their properties of sparse");
-<<<<<<< HEAD
-        optgroup->append_single_option_line("infill_anchor");
-        optgroup->append_single_option_line("infill_anchor_max");
-
-=======
         optgroup->append_single_option_line("sparse_infill_anchor");
         optgroup->append_single_option_line("sparse_infill_anchor_max");
->>>>>>> 2f9434a8
         optgroup->append_single_option_line("filter_out_gap_fill");
 
         optgroup = page->new_optgroup(L("Advanced"), L"param_advanced");
@@ -1962,22 +1922,13 @@
         optgroup = page->new_optgroup(L("Initial layer speed"), L"param_speed_first", 15);
         optgroup->append_single_option_line("initial_layer_speed");
         optgroup->append_single_option_line("initial_layer_infill_speed");
-        optgroup->append_single_option_line("initial_layer_travel_speed");
-        optgroup->append_single_option_line("slow_down_layers");
         optgroup = page->new_optgroup(L("Other layers speed"), L"param_speed", 15);
         optgroup->append_single_option_line("outer_wall_speed");
         optgroup->append_single_option_line("inner_wall_speed");
-        optgroup->append_single_option_line("small_perimeter_speed");
-        optgroup->append_single_option_line("small_perimeter_threshold");
         optgroup->append_single_option_line("sparse_infill_speed");
         optgroup->append_single_option_line("internal_solid_infill_speed");
         optgroup->append_single_option_line("top_surface_speed");
-        optgroup->append_single_option_line("gap_infill_speed");
-        optgroup->append_single_option_line("support_speed");
-        optgroup->append_single_option_line("support_interface_speed");
-        optgroup = page->new_optgroup(L("Overhang speed"), L"param_speed", 15);
         optgroup->append_single_option_line("enable_overhang_speed", "slow-down-for-overhang");
-        optgroup->append_single_option_line("overhang_speed_classic", "slow-down-for-overhang");
         Line line = { L("Overhang speed"), L("This is the speed for various overhang degrees. Overhang degrees are expressed as a percentage of line width. 0 speed means no slowing down for the overhang degree range and wall speed is used") };
         line.label_path = "slow-down-for-overhang";
         line.append_option(optgroup->get_option("overhang_1_4_speed"));
@@ -1985,31 +1936,16 @@
         line.append_option(optgroup->get_option("overhang_3_4_speed"));
         line.append_option(optgroup->get_option("overhang_4_4_speed"));
         optgroup->append_line(line);
-        optgroup->append_separator();
-        line = { L("Bridge"), L("Set speed for external and internal bridges") };
-        line.append_option(optgroup->get_option("bridge_speed"));
-        line.append_option(optgroup->get_option("internal_bridge_speed"));
-        optgroup->append_line(line);
+        optgroup->append_single_option_line("bridge_speed");
+        optgroup->append_single_option_line("gap_infill_speed");
+        optgroup->append_single_option_line("support_speed");
+        optgroup->append_single_option_line("support_interface_speed");
 
         optgroup = page->new_optgroup(L("Travel speed"), L"param_travel_speed", 15);
         optgroup->append_single_option_line("travel_speed");
 
         optgroup = page->new_optgroup(L("Acceleration"), L"param_acceleration", 15);
         optgroup->append_single_option_line("default_acceleration");
-<<<<<<< HEAD
-        optgroup->append_single_option_line("outer_wall_acceleration");
-        optgroup->append_single_option_line("inner_wall_acceleration");
-        optgroup->append_single_option_line("bridge_acceleration");
-        optgroup->append_single_option_line("sparse_infill_acceleration");
-        optgroup->append_single_option_line("internal_solid_infill_acceleration");
-        optgroup->append_single_option_line("initial_layer_acceleration");
-        optgroup->append_single_option_line("top_surface_acceleration");
-        optgroup->append_single_option_line("travel_acceleration");
-        optgroup->append_single_option_line("accel_to_decel_enable");
-        optgroup->append_single_option_line("accel_to_decel_factor");
-
-        optgroup = page->new_optgroup(L("Jerk(XY)"), L"param_speed", 15);
-=======
         optgroup->append_single_option_line("initial_layer_acceleration");
         optgroup->append_single_option_line("outer_wall_acceleration");
         optgroup->append_single_option_line("inner_wall_acceleration");
@@ -2019,7 +1955,6 @@
         optgroup->append_single_option_line("accel_to_decel_factor");
 
         optgroup = page->new_optgroup(L("Jerk(XY)"), L"param_acceleration", 15);
->>>>>>> 2f9434a8
         optgroup->append_single_option_line("default_jerk");
         optgroup->append_single_option_line("outer_wall_jerk");
         optgroup->append_single_option_line("inner_wall_jerk");
@@ -2062,11 +1997,6 @@
         optgroup->append_single_option_line("tree_support_branch_diameter", "support#tree-support-only-options");
         optgroup->append_single_option_line("tree_support_branch_angle", "support#tree-support-only-options");
         optgroup->append_single_option_line("tree_support_wall_count");
-<<<<<<< HEAD
-        optgroup->append_single_option_line("tree_support_adaptive_layer_height");
-        optgroup->append_single_option_line("tree_support_auto_brim");
-=======
->>>>>>> 2f9434a8
         optgroup->append_single_option_line("tree_support_brim_width");
         optgroup->append_single_option_line("support_top_z_distance", "support#top-z-distance");
         optgroup->append_single_option_line("support_bottom_z_distance", "support#bottom-z-distance");
@@ -2089,15 +2019,12 @@
     page = add_options_page(L("Others"), "advanced");
         optgroup = page->new_optgroup(L("Bed adhension"), L"param_adhension");
         optgroup->append_single_option_line("skirt_loops");
+        optgroup->append_single_option_line("skirt_height");
         optgroup->append_single_option_line("skirt_distance");
-        optgroup->append_single_option_line("skirt_height");
-        optgroup->append_single_option_line("skirt_speed");
         //optgroup->append_single_option_line("draft_shield");
         optgroup->append_single_option_line("brim_type", "auto-brim");
         optgroup->append_single_option_line("brim_width", "auto-brim#manual");
         optgroup->append_single_option_line("brim_object_gap", "auto-brim#brim-object-gap");
-        optgroup->append_single_option_line("brim_ears_max_angle");
-        optgroup->append_single_option_line("brim_ears_detection_length");
 
         optgroup = page->new_optgroup(L("Prime tower"), L"param_tower");
         optgroup->append_single_option_line("enable_prime_tower");
@@ -2124,20 +2051,12 @@
         optgroup = page->new_optgroup(L("G-code output"), L"param_gcode");
         optgroup->append_single_option_line("reduce_infill_retraction");
         optgroup->append_single_option_line("gcode_add_line_number");
-<<<<<<< HEAD
-        optgroup->append_single_option_line("gcode_comments");
-        optgroup->append_single_option_line("gcode_label_objects");
-=======
->>>>>>> 2f9434a8
         optgroup->append_single_option_line("exclude_object");
         Option option = optgroup->get_option("filename_format");
-        // option.opt.full_width = true;
-        option.opt.is_code = true;
-        option.opt.multiline = true;
-        // option.opt.height = 5;
+        option.opt.full_width = true;
         optgroup->append_single_option_line(option);
-    
-        optgroup = page->new_optgroup(L("Post-processing Scripts"), L"param_gcode", 0);
+
+        optgroup = page->new_optgroup(L("Post-processing scripts"), L"param_gcode", 0);
         option = optgroup->get_option("post_process");
         option.opt.full_width = true;
         option.opt.is_code = true;
@@ -2627,21 +2546,16 @@
 
     for (const std::string opt_key : {  "filament_retraction_length",
                                         "filament_z_hop",
-                                        "filament_z_hop_types", 
-                                        "filament_retract_lift_above",
-                                        "filament_retract_lift_below",
-                                        "filament_retract_lift_enforce",
+                                        "filament_z_hop_types",
                                         "filament_retraction_speed",
                                         "filament_deretraction_speed",
-                                        "filament_retract_restart_extra",
+                                        //"filament_retract_restart_extra",
                                         "filament_retraction_minimum_travel",
                                         "filament_retract_when_changing_layer",
                                         "filament_wipe",
                                         //BBS
                                         "filament_wipe_distance",
-                                        "filament_retract_before_wipe",
-                                        //SoftFever
-                                        // "filament_seam_gap"
+                                        "filament_retract_before_wipe"
                                      })
         append_single_option_line(opt_key, extruder_idx);
 }
@@ -2664,21 +2578,16 @@
 
     std::vector<std::string> opt_keys = {   "filament_retraction_length",
                                             "filament_z_hop",
-                                            "filament_z_hop_types", 
-                                            "filament_retract_lift_above",
-                                            "filament_retract_lift_below", 
-                                            "filament_retract_lift_enforce",
+                                            "filament_z_hop_types",
                                             "filament_retraction_speed",
                                             "filament_deretraction_speed",
-                                            "filament_retract_restart_extra",
+                                            //"filament_retract_restart_extra",
                                             "filament_retraction_minimum_travel",
                                             "filament_retract_when_changing_layer",
                                             "filament_wipe",
                                             //BBS
                                             "filament_wipe_distance",
-                                            "filament_retract_before_wipe",
-                                            //SoftFever
-                                            // "filament_seam_gap"
+                                            "filament_retract_before_wipe"
                                         };
 
     const int extruder_idx = 0; // #ys_FIXME
@@ -2721,17 +2630,9 @@
         optgroup->append_single_option_line("default_filament_colour");
         optgroup->append_single_option_line("filament_diameter");
         optgroup->append_single_option_line("filament_flow_ratio");
-<<<<<<< HEAD
-
         optgroup->append_single_option_line("enable_pressure_advance");
         optgroup->append_single_option_line("pressure_advance");
-
-=======
-        optgroup->append_single_option_line("enable_pressure_advance");
-        optgroup->append_single_option_line("pressure_advance");
->>>>>>> 2f9434a8
         optgroup->append_single_option_line("filament_density");
-        optgroup->append_single_option_line("filament_shrink");
         optgroup->append_single_option_line("filament_cost");
         //BBS
         optgroup->append_single_option_line("temperature_vitrification");
@@ -2744,13 +2645,7 @@
         optgroup->append_single_option_line("bed_temperature_difference");
 
         optgroup = page->new_optgroup(L("Print temperature"), L"param_temperature");
-<<<<<<< HEAD
-        optgroup->append_single_option_line("chamber_temperature");
-        optgroup->append_separator();
-
-=======
         optgroup->append_single_option_line("chamber_temperatures");
->>>>>>> 2f9434a8
 
         line = { L("Nozzle"), L("Nozzle temperature when printing") };
         line.append_option(optgroup->get_option("nozzle_temperature_initial_layer"));
@@ -2824,8 +2719,8 @@
         //};
         //optgroup->append_line(line);
         optgroup = page->new_optgroup(L("Cooling for specific layer"), L"param_cooling");
-        optgroup->append_single_option_line("close_fan_the_first_x_layers", "auto-cooling");
-        optgroup->append_single_option_line("full_fan_speed_layer");
+    optgroup->append_single_option_line("close_fan_the_first_x_layers", "auto-cooling");
+        //optgroup->append_single_option_line("full_fan_speed_layer");
 
         optgroup = page->new_optgroup(L("Part cooling fan"), L"param_cooling_fan");
         line = { L("Min fan speed threshold"), L("Part cooling fan speed will start to run at min speed when the estimated layer time is no longer than the layer time in setting. When layer time is shorter than threshold, fan speed is interpolated between the minimum and maximum fan speed according to layer printing time") };
@@ -2845,7 +2740,6 @@
         optgroup->append_single_option_line("enable_overhang_bridge_fan", "auto-cooling");
         optgroup->append_single_option_line("overhang_fan_threshold", "auto-cooling");
         optgroup->append_single_option_line("overhang_fan_speed", "auto-cooling");
-        optgroup->append_single_option_line("support_material_interface_fan_speed");
 
         optgroup = page->new_optgroup(L("Auxiliary part cooling fan"), L"param_cooling_fan");
         optgroup->append_single_option_line("additional_cooling_fan_speed");
@@ -2941,18 +2835,7 @@
 {
     if (!m_active_page)
         return;
-    bool is_BBL_printer = false;
-    if (m_preset_bundle) {
-      is_BBL_printer =
-          m_preset_bundle->printers.get_edited_preset().has_lidar(
-              m_preset_bundle);
-    }
-
-<<<<<<< HEAD
-    if (m_active_page->title() == "Cooling") {
-      bool cooling = m_config->opt_bool("slow_down_for_layer_cooling", 0);
-      toggle_option("slow_down_min_speed", cooling);
-=======
+
     bool is_BBL_printer = false;
     if (m_preset_bundle) {
         is_BBL_printer =
@@ -2964,22 +2847,13 @@
     {
         bool cooling = m_config->opt_bool("slow_down_for_layer_cooling", 0);
         toggle_option("slow_down_min_speed", cooling);
->>>>>>> 2f9434a8
-
-      bool has_enable_overhang_bridge_fan = m_config->opt_bool("enable_overhang_bridge_fan", 0);
-      for (auto el : {"overhang_fan_speed", "overhang_fan_threshold"})
+
+        bool has_enable_overhang_bridge_fan = m_config->opt_bool("enable_overhang_bridge_fan", 0);
+        for (auto el : { "overhang_fan_speed", "overhang_fan_threshold" })
             toggle_option(el, has_enable_overhang_bridge_fan);
-
-      toggle_option(
-          "additional_cooling_fan_speed",
-          m_preset_bundle->printers.get_edited_preset().config.option<ConfigOptionBool>("auxiliary_fan")->value);
     }
     if (m_active_page->title() == "Filament")
     {
-<<<<<<< HEAD
-        bool pa = m_config->opt_bool("enable_pressure_advance", 0);
-        toggle_option("pressure_advance", pa);
-=======
         //BBS: hide these useless option for bambu printer
         toggle_line("enable_pressure_advance", !is_BBL_printer);
         if (is_BBL_printer)
@@ -2993,13 +2867,7 @@
              {"cool_plate_temp", "cool_plate_temp_initial_layer", "eng_plate_temp", "eng_plate_temp_initial_layer", "textured_plate_temp", "textured_plate_temp_initial_layer"})
             toggle_line(el, is_BBL_printer);
     }
->>>>>>> 2f9434a8
-
-        toggle_line("cool_plate_temp_initial_layer", is_BBL_printer);
-        toggle_line("eng_plate_temp_initial_layer", is_BBL_printer);
-        toggle_line("textured_plate_temp_initial_layer", is_BBL_printer);
-        toggle_option("chamber_temperature", !is_BBL_printer);
-    }
+
     if (m_active_page->title() == "Setting Overrides")
         update_filament_overrides_page();
 }
@@ -3093,15 +2961,13 @@
     auto page = add_options_page(L("Basic information"), "printer");
         auto optgroup = page->new_optgroup(L("Printable space")/*, L"param_printable_space"*/);
 
-        create_line_with_widget(optgroup.get(), "printable_area", "custom-svg-and-png-bed-textures_124612", [this](wxWindow* parent) {
-           return 	create_bed_shape_widget(parent);
-        });
+        //create_line_with_widget(optgroup.get(), "printable_area", "custom-svg-and-png-bed-textures_124612", [this](wxWindow* parent) {
+        //    return 	create_bed_shape_widget(parent);
+        //});
         Option option = optgroup->get_option("bed_exclude_area");
         option.opt.full_width = true;
         optgroup->append_single_option_line(option);
-        // optgroup->append_single_option_line("printable_area");
         optgroup->append_single_option_line("printable_height");
-        optgroup->append_single_option_line("bbl_calib_mark_logo");
         optgroup->append_single_option_line("nozzle_volume");
         // BBS
 #if 0
@@ -3201,23 +3067,11 @@
 
         optgroup = page->new_optgroup(L("Advanced"), L"param_advanced");
         optgroup->append_single_option_line("gcode_flavor");
-        option = optgroup->get_option("thumbnails");
-        option.opt.full_width = true;
-        optgroup->append_single_option_line(option);
-        optgroup->append_single_option_line("use_relative_e_distances");
-        optgroup->append_single_option_line("use_firmware_retraction");
         optgroup->append_single_option_line("scan_first_layer");
         optgroup->append_single_option_line("use_relative_e_distances");
         // optgroup->append_single_option_line("spaghetti_detector");
         optgroup->append_single_option_line("machine_load_filament_time");
         optgroup->append_single_option_line("machine_unload_filament_time");
-
-        optgroup = page->new_optgroup(L("Cooling Fan"));
-        Line line = Line{ L("Fan speed-up time"), optgroup->get_option("fan_speedup_time").opt.tooltip };
-        line.append_option(optgroup->get_option("fan_speedup_time"));
-        line.append_option(optgroup->get_option("fan_speedup_overhangs"));
-        optgroup->append_line(line);
-        optgroup->append_single_option_line("fan_kickstart");
 
         optgroup = page->new_optgroup(L("Extruder Clearance"));
         optgroup->append_single_option_line("extruder_clearance_radius");
@@ -3249,8 +3103,8 @@
         option.opt.is_code = true;
         option.opt.height = gcode_field_height;//150;
         optgroup->append_single_option_line(option);
-        
-        optgroup = page->new_optgroup(L("Before layer change G-code"),"param_gcode", 0);
+#if 0
+        optgroup = page->new_optgroup(L("Before layer change G-code"), 0);
         optgroup->m_on_change = [this, optgroup](const t_config_option_key& opt_key, const boost::any& value) {
             validate_custom_gcode_cb(this, optgroup, opt_key, value);
         };
@@ -3259,6 +3113,7 @@
         option.opt.is_code = true;
         option.opt.height = gcode_field_height;//150;
         optgroup->append_single_option_line(option);
+#endif
 
         optgroup = page->new_optgroup(L("Layer change G-code"), L"param_gcode", 0);
         optgroup->m_on_change = [this, optgroup](const t_config_option_key& opt_key, const boost::any& value) {
@@ -3304,6 +3159,7 @@
 
     //    build_preset_description_line(optgroup.get());
 #endif
+
     build_unregular_pages(true);
 }
 
@@ -3608,21 +3464,16 @@
             //BBS: don't show retract related config menu in machine page
             optgroup = page->new_optgroup(L("Retraction"), L"param_retraction");
             optgroup->append_single_option_line("retraction_length", "", extruder_idx);
-            optgroup->append_single_option_line("retract_restart_extra", "", extruder_idx);
             optgroup->append_single_option_line("z_hop", "", extruder_idx);
             optgroup->append_single_option_line("z_hop_types", "", extruder_idx);
             optgroup->append_single_option_line("retraction_speed", "", extruder_idx);
             optgroup->append_single_option_line("deretraction_speed", "", extruder_idx);
+            //optgroup->append_single_option_line("retract_restart_extra", "", extruder_idx);
             optgroup->append_single_option_line("retraction_minimum_travel", "", extruder_idx);
             optgroup->append_single_option_line("retract_when_changing_layer", "", extruder_idx);
             optgroup->append_single_option_line("wipe", "", extruder_idx);
             optgroup->append_single_option_line("wipe_distance", "", extruder_idx);
             optgroup->append_single_option_line("retract_before_wipe", "", extruder_idx);
-
-            optgroup = page->new_optgroup(L("Lift Z Enforcement"), L"param_retraction", -1, true);
-            optgroup->append_single_option_line("retract_lift_above", "", extruder_idx);
-            optgroup->append_single_option_line("retract_lift_below", "", extruder_idx);
-            optgroup->append_single_option_line("retract_lift_enforce", "", extruder_idx);
 
             optgroup = page->new_optgroup(L("Retraction when switching material"), L"param_retraction", -1, true);
             optgroup->append_single_option_line("retract_length_toolchange", "", extruder_idx);
@@ -3771,11 +3622,10 @@
     //BBS: whether the preset is Bambu Lab printer
     bool is_BBL_printer = false;
     if (m_preset_bundle) {
-       is_BBL_printer = m_preset_bundle->printers.get_edited_preset().has_lidar(m_preset_bundle);
-    }
-
-    bool have_multiple_extruders = true;
-    //m_extruders_count > 1;
+       is_BBL_printer = m_preset_bundle->printers.get_edited_preset().is_bbl_vendor_preset(m_preset_bundle);
+    }
+
+    bool have_multiple_extruders = m_extruders_count > 1;
     //if (m_active_page->title() == "Custom G-code") {
     //    toggle_option("change_filament_gcode", have_multiple_extruders);
     //}
@@ -3790,17 +3640,8 @@
         // Disable silent mode for non-marlin firmwares.
         toggle_option("silent_mode", is_marlin_flavor);
         //BBS: extruder clearance of BBL printer can't be edited.
-        //for (auto el : { "extruder_clearance_radius", "extruder_clearance_height_to_rod", "extruder_clearance_height_to_lid" })
-        //    toggle_option(el, !is_BBL_printer);
-
-        // SoftFever: hide BBL specific settings
-        for (auto el :
-             {"scan_first_layer", "machine_load_filament_time", "machine_unload_filament_time", "bbl_calib_mark_logo"})
-          toggle_line(el, is_BBL_printer);
-
-        // SoftFever: hide non-BBL settings
-        for (auto el : {"use_firmware_retraction", "use_relative_e_distances"})
-          toggle_line(el, !is_BBL_printer);
+        for (auto el : { "extruder_clearance_radius", "extruder_clearance_height_to_rod", "extruder_clearance_height_to_lid" })
+            toggle_option(el, !is_BBL_printer);
     }
 
     wxString extruder_number;
@@ -3812,63 +3653,30 @@
         size_t i = size_t(val - 1);
         bool have_retract_length = m_config->opt_float("retraction_length", i) > 0;
 
-<<<<<<< HEAD
-        // when using firmware retraction, firmware decides retraction length
-        bool use_firmware_retraction = m_config->opt_bool("use_firmware_retraction");
-        toggle_option("retract_length", !use_firmware_retraction, i);
-=======
         //BBS
         for (auto el : {"extruder_type" , "nozzle_diameter", "extruder_offset"})
             toggle_option(el, !is_BBL_printer, i);
->>>>>>> 2f9434a8
 
         // user can customize travel length if we have retraction length or we"re using
         // firmware retraction
-        toggle_option("retraction_minimum_travel", have_retract_length || use_firmware_retraction, i);
+        toggle_option("retraction_minimum_travel", have_retract_length, i);
 
         // user can customize other retraction options if retraction is enabled
         //BBS
-        bool retraction = have_retract_length || use_firmware_retraction;
+        bool retraction = have_retract_length;
         std::vector<std::string> vec = { "z_hop", "retract_when_changing_layer" };
         for (auto el : vec)
             toggle_option(el, retraction, i);
 
-        // retract lift above / below + enforce only applies if using retract lift
-        vec.resize(0);
-        vec = {"retract_lift_above", "retract_lift_below", "retract_lift_enforce"};
-        for (auto el : vec)
-          toggle_option(el, retraction && (m_config->opt_float("z_hop", i) > 0), i);
-
         // some options only apply when not using firmware retraction
         vec.resize(0);
-        vec = {"retraction_speed", "deretraction_speed",    "retract_before_wipe",
-               "retract_length",   "retract_restart_extra", "wipe",
-               "wipe_distance"};
+        vec = { "retraction_speed", "deretraction_speed", "retract_before_wipe", "retract_restart_extra", "wipe", "wipe_distance" };
         for (auto el : vec)
             //BBS
-            toggle_option(el, retraction && !use_firmware_retraction, i);
+            toggle_option(el, retraction, i);
 
         bool wipe = retraction && m_config->opt_bool("wipe", i);
         toggle_option("retract_before_wipe", wipe, i);
-        if (use_firmware_retraction && wipe) {
-            //wxMessageDialog dialog(parent(),
-            MessageDialog dialog(parent(),
-                _(L("The Wipe option is not available when using the Firmware Retraction mode.\n"
-                    "\nShall I disable it in order to enable Firmware Retraction?")),
-                _(L("Firmware Retraction")), wxICON_WARNING | wxYES | wxNO);
-
-            DynamicPrintConfig new_conf = *m_config;
-            if (dialog.ShowModal() == wxID_YES) {
-                auto wipe = static_cast<ConfigOptionBools*>(m_config->option("wipe")->clone());
-                for (size_t w = 0; w < wipe->values.size(); w++)
-                    wipe->values[w] = false;
-                new_conf.set_key_value("wipe", wipe);
-            }
-            else {
-                new_conf.set_key_value("use_firmware_retraction", new ConfigOptionBool(false));
-            }
-            load_config(new_conf);
-        }
         // BBS
         toggle_option("wipe_distance", wipe, i);
 
@@ -3878,18 +3686,6 @@
         toggle_option("retract_restart_extra_toolchange", have_multiple_extruders && toolchange_retraction, i);
     }
 
-<<<<<<< HEAD
-    //auto gcf = m_config->option<ConfigOptionEnum<GCodeFlavor>>("gcode_flavor")->value;
-    //if (m_active_page->title() == "Motion ability") {
-    //    assert(gcf == gcfMarlinLegacy || gcf == gcfMarlinFirmware || gcf == gcfKlipper);
-    //    bool silent_mode = m_config->opt_bool("silent_mode");
-    //    int  max_field = silent_mode ? 2 : 1;
-    //    //BBS: limits of BBL printer can't be edited.
-    //	for (const std::string &opt : Preset::machine_limits_options())
-    //        for (int i = 0; i < max_field; ++ i)
-	   //         toggle_option(opt, !is_BBL_printer, i);
-    //}
-=======
     if (m_active_page->title() == "Motion ability") {
         assert(m_config->option<ConfigOptionEnum<GCodeFlavor>>("gcode_flavor")->value == gcfMarlinLegacy
             || m_config->option<ConfigOptionEnum<GCodeFlavor>>("gcode_flavor")->value == gcfMarlinFirmware
@@ -3904,7 +3700,6 @@
             for (int i = 0; i < max_field; ++ i)
 	            toggle_option(opt, !is_BBL_printer, i);
     }
->>>>>>> 2f9434a8
 }
 
 void TabPrinter::update()
@@ -3929,12 +3724,7 @@
         m_use_silent_mode = m_config->opt_bool("silent_mode");
     }
 
-<<<<<<< HEAD
-    auto gcf_ =
-        m_config->option<ConfigOptionEnum<GCodeFlavor>>("gcode_flavor")->value;
-=======
     auto gcf_ = m_config->option<ConfigOptionEnum<GCodeFlavor>>("gcode_flavor")->value;
->>>>>>> 2f9434a8
     bool supports_travel_acceleration = (gcf_ == gcfMarlinFirmware || gcf_ == gcfMarlinLegacy || gcf_ == gcfKlipper);
     if (m_supports_travel_acceleration != supports_travel_acceleration) {
         m_rebuild_kinematics_page = true;
@@ -4375,11 +4165,6 @@
         // check if there is something in the cache to move to the new selected preset
         apply_config_from_cache();
 
-        // Orca: update presets for the selected printer
-        if (m_type == Preset::TYPE_PRINTER) {
-          m_preset_bundle->update_selections(*wxGetApp().app_config);
-          wxGetApp().plater()->sidebar().on_filaments_change(m_preset_bundle->filament_presets.size());
-        }
         load_current_preset();
     }
 
@@ -5062,7 +4847,7 @@
 }
 
 // Return a callback to create a TabPrinter widget to edit bed shape
-wxSizer* TabPrinter::create_bed_shape_widget(wxWindow* parent)
+/*wxSizer* TabPrinter::create_bed_shape_widget(wxWindow* parent)
 {
     ScalableButton* btn = new ScalableButton(parent, wxID_ANY, "printer", " " + _(L("Set")) + " " + dots,
         wxDefaultSize, wxDefaultPosition, wxBU_LEFT | wxBU_EXACTFIT, true);
@@ -5075,34 +4860,24 @@
     btn->Bind(wxEVT_BUTTON, ([this](wxCommandEvent e)
         {
             BedShapeDialog dlg(this);
-            dlg.build_dialog(*m_config->option<ConfigOptionPoints>("printable_area"),
-                *m_config->option<ConfigOptionString>("bed_custom_texture"),
-                *m_config->option<ConfigOptionString>("bed_custom_model"));
+            dlg.build_dialog(*m_config->option<ConfigOptionPoints>("printable_area"), {}, {});
             if (dlg.ShowModal() == wxID_OK) {
                 const std::vector<Vec2d>& shape = dlg.get_shape();
-                const std::string& custom_texture = dlg.get_custom_texture();
-                const std::string& custom_model = dlg.get_custom_model();
                 if (!shape.empty())
                 {
                     load_key_value("printable_area", shape);
-                    load_key_value("bed_custom_texture", custom_texture);
-                    load_key_value("bed_custom_model", custom_model);
                     update_changed_ui();
                 }
-            on_presets_changed();
-
             }
         }));
 
     {
         Search::OptionsSearcher& searcher = wxGetApp().sidebar().get_searcher();
         const Search::GroupAndCategory& gc = searcher.get_group_and_category("printable_area");
-        searcher.add_key("bed_custom_texture", m_type, gc.group, gc.category);
-        searcher.add_key("bed_custom_model", m_type, gc.group, gc.category);
     }
 
     return sizer;
-}
+}*/
 
 void TabPrinter::cache_extruder_cnt()
 {
