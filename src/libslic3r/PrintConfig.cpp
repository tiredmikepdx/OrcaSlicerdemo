///|/ Copyright (c) Prusa Research 2016 - 2023 Vojtěch Bubník @bubnikv, Lukáš Matěna @lukasmatena, Lukáš Hejl @hejllukas, Tomáš Mészáros @tamasmeszaros, Oleksandra Iushchenko @YuSanka, Pavel Mikuš @Godrak, David Kocík @kocikdav, Enrico Turri @enricoturri1966, Filip Sykala @Jony01, Vojtěch Král @vojtechkral
///|/ Copyright (c) 2023 Pedro Lamas @PedroLamas
///|/ Copyright (c) 2023 Mimoja @Mimoja
///|/ Copyright (c) 2020 - 2021 Sergey Kovalev @RandoMan70
///|/ Copyright (c) 2021 Niall Sheridan @nsheridan
///|/ Copyright (c) 2021 Martin Budden
///|/ Copyright (c) 2021 Ilya @xorza
///|/ Copyright (c) 2020 Paul Arden @ardenpm
///|/ Copyright (c) 2020 rongith
///|/ Copyright (c) 2019 Spencer Owen @spuder
///|/ Copyright (c) 2019 Stephan Reichhelm @stephanr
///|/ Copyright (c) 2018 Martin Loidl @LoidlM
///|/ Copyright (c) SuperSlicer 2018 Remi Durand @supermerill
///|/ Copyright (c) 2016 - 2017 Joseph Lenox @lordofhyphens
///|/ Copyright (c) Slic3r 2013 - 2016 Alessandro Ranellucci @alranel
///|/ Copyright (c) 2016 Vanessa Ezekowitz @VanessaE
///|/ Copyright (c) 2015 Alexander Rössler @machinekoder
///|/ Copyright (c) 2014 Petr Ledvina @ledvinap
///|/
///|/ PrusaSlicer is released under the terms of the AGPLv3 or higher
///|/
#include "PrintConfig.hpp"
#include "Config.hpp"
#include "I18N.hpp"

#include <set>
#include <boost/algorithm/string/replace.hpp>
#include <boost/algorithm/string/case_conv.hpp>
#include <boost/format.hpp>
#include <boost/lexical_cast.hpp>
#include <boost/log/trivial.hpp>
#include <boost/thread.hpp>

#include <float.h>

namespace {
std::set<std::string> SplitStringAndRemoveDuplicateElement(const std::string &str, const std::string &separator)
{
    std::set<std::string> result;
    if (str.empty()) return result;

    std::string strs = str + separator;
    size_t      pos;
    size_t      size = strs.size();

    for (int i = 0; i < size; ++i) {
        pos = strs.find(separator, i);
        if (pos < size) {
            std::string sub_str = strs.substr(i, pos - i);
            result.insert(sub_str);
            i = pos + separator.size() - 1;
        }
    }

    return result;
}

void ReplaceString(std::string &resource_str, const std::string &old_str, const std::string &new_str)
{
    std::string::size_type pos = 0;
    while ((pos = resource_str.find(old_str)) != std::string::npos) { resource_str.replace(pos, old_str.length(), new_str); }
}
}

namespace Slic3r {

//! macro used to mark string used at localization,
//! return same string
#define L(s) (s)
#define _(s) Slic3r::I18N::translate(s)

static t_config_enum_names enum_names_from_keys_map(const t_config_enum_values &enum_keys_map)
{
    t_config_enum_names names;
    int cnt = 0;
    for (const auto& kvp : enum_keys_map)
        cnt = std::max(cnt, kvp.second);
    cnt += 1;
    names.assign(cnt, "");
    for (const auto& kvp : enum_keys_map)
        names[kvp.second] = kvp.first;
    return names;
}

#define CONFIG_OPTION_ENUM_DEFINE_STATIC_MAPS(NAME) \
    static t_config_enum_names s_keys_names_##NAME = enum_names_from_keys_map(s_keys_map_##NAME); \
    template<> const t_config_enum_values& ConfigOptionEnum<NAME>::get_enum_values() { return s_keys_map_##NAME; } \
    template<> const t_config_enum_names& ConfigOptionEnum<NAME>::get_enum_names() { return s_keys_names_##NAME; }

static t_config_enum_values s_keys_map_PrinterTechnology {
    { "FFF",            ptFFF },
    { "SLA",            ptSLA }
};
CONFIG_OPTION_ENUM_DEFINE_STATIC_MAPS(PrinterTechnology)

static t_config_enum_values s_keys_map_PrintHostType {
    { "prusalink",      htPrusaLink },
    { "prusaconnect",   htPrusaConnect },
    { "octoprint",      htOctoPrint },
    { "duet",           htDuet },
    { "flashair",       htFlashAir },
    { "astrobox",       htAstroBox },
    { "repetier",       htRepetier },
    { "mks",            htMKS }
};
CONFIG_OPTION_ENUM_DEFINE_STATIC_MAPS(PrintHostType)

static t_config_enum_values s_keys_map_AuthorizationType {
    { "key",            atKeyPassword },
    { "user",           atUserPassword }
};
CONFIG_OPTION_ENUM_DEFINE_STATIC_MAPS(AuthorizationType)

static t_config_enum_values s_keys_map_GCodeFlavor {
    { "marlin",         gcfMarlinLegacy },
    { "reprap",         gcfRepRapSprinter },
    { "reprapfirmware", gcfRepRapFirmware },
    { "repetier",       gcfRepetier },
    { "teacup",         gcfTeacup },
    { "makerware",      gcfMakerWare },
    { "marlin2",        gcfMarlinFirmware },
    { "sailfish",       gcfSailfish },
    { "klipper",        gcfKlipper },
    { "smoothie",       gcfSmoothie },
    { "mach3",          gcfMach3 },
    { "machinekit",     gcfMachinekit },
    { "no-extrusion",   gcfNoExtrusion }
};
CONFIG_OPTION_ENUM_DEFINE_STATIC_MAPS(GCodeFlavor)


static t_config_enum_values s_keys_map_FuzzySkinType {
    { "none",           int(FuzzySkinType::None) },
    { "external",       int(FuzzySkinType::External) },
    { "all",            int(FuzzySkinType::All) },
    { "allwalls",       int(FuzzySkinType::AllWalls)}
};
CONFIG_OPTION_ENUM_DEFINE_STATIC_MAPS(FuzzySkinType)

static t_config_enum_values s_keys_map_InfillPattern {
    { "concentric",         ipConcentric },
    { "zig-zag",            ipRectilinear },
    { "grid",               ipGrid },
    { "line",               ipLine },
    { "cubic",              ipCubic },
    { "triangles",          ipTriangles },
    { "tri-hexagon",        ipStars },
    { "gyroid",             ipGyroid },
    { "honeycomb",          ipHoneycomb },
    { "adaptivecubic",      ipAdaptiveCubic },
    { "monotonic",          ipMonotonic },
    { "monotonicline",      ipMonotonicLine },
    { "alignedrectilinear", ipAlignedRectilinear },
    { "3dhoneycomb",        ip3DHoneycomb },
    { "hilbertcurve",       ipHilbertCurve },
    { "archimedeanchords",  ipArchimedeanChords },
    { "octagramspiral",     ipOctagramSpiral },
    { "supportcubic",       ipSupportCubic },
    { "lightning",          ipLightning }
};
CONFIG_OPTION_ENUM_DEFINE_STATIC_MAPS(InfillPattern)

static t_config_enum_values s_keys_map_IroningType {
    { "no ironing",     int(IroningType::NoIroning) },
    { "top",            int(IroningType::TopSurfaces) },
    { "topmost",        int(IroningType::TopmostOnly) },
    { "solid",          int(IroningType::AllSolid) }
};
CONFIG_OPTION_ENUM_DEFINE_STATIC_MAPS(IroningType)

//BBS
static t_config_enum_values s_keys_map_WallInfillOrder {
    { "inner wall/outer wall/infill",     int(WallInfillOrder::InnerOuterInfill) },
    { "outer wall/inner wall/infill",     int(WallInfillOrder::OuterInnerInfill) },
    { "inner-outer-inner wall/infill",     int(WallInfillOrder::InnerOuterInnerInfill) },
    { "infill/inner wall/outer wall",     int(WallInfillOrder::InfillInnerOuter) },
    { "infill/outer wall/inner wall",     int(WallInfillOrder::InfillOuterInner) },
    { "inner-outer-inner wall/infill",     int(WallInfillOrder::InnerOuterInnerInfill)}
};
CONFIG_OPTION_ENUM_DEFINE_STATIC_MAPS(WallInfillOrder)

//BBS
static t_config_enum_values s_keys_map_PrintSequence {
    { "by layer",     int(PrintSequence::ByLayer) },
    { "by object",    int(PrintSequence::ByObject) }
};
CONFIG_OPTION_ENUM_DEFINE_STATIC_MAPS(PrintSequence)

static t_config_enum_values s_keys_map_SlicingMode {
    { "regular",        int(SlicingMode::Regular) },
    { "even_odd",       int(SlicingMode::EvenOdd) },
    { "close_holes",    int(SlicingMode::CloseHoles) }
};
CONFIG_OPTION_ENUM_DEFINE_STATIC_MAPS(SlicingMode)

static t_config_enum_values s_keys_map_SupportMaterialPattern {
    { "rectilinear",        smpRectilinear },
    { "rectilinear-grid",   smpRectilinearGrid },
    { "honeycomb",          smpHoneycomb },
    { "lightning",          smpLightning },
    { "default",            smpDefault},
    { "hollow",               smpNone},
};
CONFIG_OPTION_ENUM_DEFINE_STATIC_MAPS(SupportMaterialPattern)

static t_config_enum_values s_keys_map_SupportMaterialStyle {
    { "default",        smsDefault },
    { "grid",           smsGrid },
    { "snug",           smsSnug },
    { "tree_slim",      smsTreeSlim },
    { "tree_strong",    smsTreeStrong },
    { "tree_hybrid",    smsTreeHybrid },
    { "organic",        smsOrganic }
};
CONFIG_OPTION_ENUM_DEFINE_STATIC_MAPS(SupportMaterialStyle)

static t_config_enum_values s_keys_map_SupportMaterialInterfacePattern {
    { "auto",           smipAuto },
    { "rectilinear",    smipRectilinear },
    { "concentric",     smipConcentric },
    { "rectilinear_interlaced", smipRectilinearInterlaced},
    { "grid",           smipGrid }
};
CONFIG_OPTION_ENUM_DEFINE_STATIC_MAPS(SupportMaterialInterfacePattern)

static t_config_enum_values s_keys_map_SupportType{
    { "normal(auto)",   stNormalAuto },
    { "tree(auto)", stTreeAuto },
    { "normal(manual)", stNormal },
    { "tree(manual)", stTree }
};
CONFIG_OPTION_ENUM_DEFINE_STATIC_MAPS(SupportType)

static t_config_enum_values s_keys_map_SeamPosition {
    { "nearest",        spNearest },
    { "aligned",        spAligned },
    { "back",           spRear },
    { "random",         spRandom },
};
CONFIG_OPTION_ENUM_DEFINE_STATIC_MAPS(SeamPosition)

static const t_config_enum_values s_keys_map_SLADisplayOrientation = {
    { "landscape",      sladoLandscape},
    { "portrait",       sladoPortrait}
};
CONFIG_OPTION_ENUM_DEFINE_STATIC_MAPS(SLADisplayOrientation)

static const t_config_enum_values s_keys_map_SLAPillarConnectionMode = {
    {"zigzag",          slapcmZigZag},
    {"cross",           slapcmCross},
    {"dynamic",         slapcmDynamic}
};
CONFIG_OPTION_ENUM_DEFINE_STATIC_MAPS(SLAPillarConnectionMode)

static const t_config_enum_values s_keys_map_SLAMaterialSpeed = {
    {"slow", slamsSlow},
    {"fast", slamsFast}
};
CONFIG_OPTION_ENUM_DEFINE_STATIC_MAPS(SLAMaterialSpeed);

static const t_config_enum_values s_keys_map_BrimType = {
    {"no_brim",         btNoBrim},
    {"outer_only",      btOuterOnly},
    {"inner_only",      btInnerOnly},
    {"outer_and_inner", btOuterAndInner},
    {"auto_brim", btAutoBrim},  // BBS
    {"brim_ears", btEar},     // Orca
};
CONFIG_OPTION_ENUM_DEFINE_STATIC_MAPS(BrimType)

// using 0,1 to compatible with old files
static const t_config_enum_values s_keys_map_TimelapseType = {
    {"0",       tlTraditional},
    {"1",       tlSmooth}
};
CONFIG_OPTION_ENUM_DEFINE_STATIC_MAPS(TimelapseType)

static const t_config_enum_values s_keys_map_DraftShield = {
    { "disabled", dsDisabled },
    { "limited",  dsLimited  },
    { "enabled",  dsEnabled  }
};
CONFIG_OPTION_ENUM_DEFINE_STATIC_MAPS(DraftShield)

static const t_config_enum_values s_keys_map_ForwardCompatibilitySubstitutionRule = {
    { "disable",        ForwardCompatibilitySubstitutionRule::Disable },
    { "enable",         ForwardCompatibilitySubstitutionRule::Enable },
    { "enable_silent",  ForwardCompatibilitySubstitutionRule::EnableSilent }
};
CONFIG_OPTION_ENUM_DEFINE_STATIC_MAPS(ForwardCompatibilitySubstitutionRule)

static const t_config_enum_values s_keys_map_OverhangFanThreshold = {
    { "0%",         Overhang_threshold_none },
    { "10%",         Overhang_threshold_1_4  },
    { "25%",        Overhang_threshold_2_4  },
    { "50%",        Overhang_threshold_3_4  },
    { "75%",        Overhang_threshold_4_4  },
    { "95%",        Overhang_threshold_bridge  }
};
CONFIG_OPTION_ENUM_DEFINE_STATIC_MAPS(OverhangFanThreshold)

// BBS
static const t_config_enum_values s_keys_map_BedType = {
    { "Default Plate",      btDefault },
    { "Cool Plate",         btPC },
    { "Engineering Plate",  btEP  },
    { "High Temp Plate",    btPEI  },
    { "Textured PEI Plate", btPTE }
};
CONFIG_OPTION_ENUM_DEFINE_STATIC_MAPS(BedType)

static t_config_enum_values s_keys_map_NozzleType {
    { "undefine",       int(NozzleType::ntUndefine) },
    { "hardened_steel", int(NozzleType::ntHardenedSteel) },
    { "stainless_steel",int(NozzleType::ntStainlessSteel) },
    { "brass",          int(NozzleType::ntBrass) }
};
CONFIG_OPTION_ENUM_DEFINE_STATIC_MAPS(NozzleType)

static t_config_enum_values s_keys_map_PrinterStructure {
    {"undefine",        int(PrinterStructure::psUndefine)},
    {"corexy",          int(PrinterStructure::psCoreXY)},
    {"i3",              int(PrinterStructure::psI3)},
    {"hbot",            int(PrinterStructure::psHbot)},
    {"delta",           int(PrinterStructure::psDelta)}
};
CONFIG_OPTION_ENUM_DEFINE_STATIC_MAPS(PrinterStructure)

static t_config_enum_values s_keys_map_PerimeterGeneratorType{
    { "classic", int(PerimeterGeneratorType::Classic) },
    { "arachne", int(PerimeterGeneratorType::Arachne) }
};
CONFIG_OPTION_ENUM_DEFINE_STATIC_MAPS(PerimeterGeneratorType)

static const t_config_enum_values s_keys_map_ZHopType = {
    { "Auto Lift",          zhtAuto },
    { "Normal Lift",        zhtNormal },
    { "Slope Lift",         zhtSlope },
    { "Spiral Lift",        zhtSpiral }
};
CONFIG_OPTION_ENUM_DEFINE_STATIC_MAPS(ZHopType)

static const t_config_enum_values s_keys_map_RetractLiftEnforceType = {
    {"All Surfaces",        rletAllSurfaces},
    {"Top Only",         rletTopOnly},
    {"Bottom Only",      rletBottomOnly},
    {"Top and Bottom",      rletTopAndBottom}
};
CONFIG_OPTION_ENUM_DEFINE_STATIC_MAPS(RetractLiftEnforceType)

static const t_config_enum_values  s_keys_map_GCodeThumbnailsFormat = {
    { "PNG", int(GCodeThumbnailsFormat::PNG) },
    { "JPG", int(GCodeThumbnailsFormat::JPG) },
    { "QOI", int(GCodeThumbnailsFormat::QOI) },
    { "BTT_TFT", int(GCodeThumbnailsFormat::BTT_TFT) }
};
CONFIG_OPTION_ENUM_DEFINE_STATIC_MAPS(GCodeThumbnailsFormat)

static void assign_printer_technology_to_unknown(t_optiondef_map &options, PrinterTechnology printer_technology)
{
    for (std::pair<const t_config_option_key, ConfigOptionDef> &kvp : options)
        if (kvp.second.printer_technology == ptUnknown)
            kvp.second.printer_technology = printer_technology;
}

PrintConfigDef::PrintConfigDef()
{
    this->init_common_params();
    assign_printer_technology_to_unknown(this->options, ptAny);
    this->init_fff_params();
    this->init_extruder_option_keys();
    assign_printer_technology_to_unknown(this->options, ptFFF);
    this->init_sla_params();
    assign_printer_technology_to_unknown(this->options, ptSLA);
}

void PrintConfigDef::init_common_params()
{
    ConfigOptionDef* def;

    def = this->add("printer_technology", coEnum);
    //def->label = L("Printer technology");
    def->label = "Printer technology";
    //def->tooltip = L("Printer technology");
    def->enum_keys_map = &ConfigOptionEnum<PrinterTechnology>::get_enum_values();
    def->enum_values.push_back("FFF");
    def->enum_values.push_back("SLA");
    def->set_default_value(new ConfigOptionEnum<PrinterTechnology>(ptFFF));

    def = this->add("printable_area", coPoints);
    def->label = L("Printable area");
    //BBS
    def->mode = comAdvanced;
    def->set_default_value(new ConfigOptionPoints{ Vec2d(0, 0), Vec2d(200, 0), Vec2d(200, 200), Vec2d(0, 200) });

    //BBS: add "bed_exclude_area"
    def = this->add("bed_exclude_area", coPoints);
    def->label = L("Bed exclude area");
    def->tooltip = L("Unprintable area in XY plane. For example, X1 Series printers use the front left corner to cut filament during filament change. "
        "The area is expressed as polygon by points in following format: \"XxY, XxY, ...\"");
    def->mode = comAdvanced;
    def->gui_type = ConfigOptionDef::GUIType::one_string;
    def->set_default_value(new ConfigOptionPoints{ Vec2d(0, 0) });

    def = this->add("bed_custom_texture", coString);
    def->label = L("Bed custom texture");
    def->mode = comAdvanced;
    def->set_default_value(new ConfigOptionString(""));

    def = this->add("bed_custom_model", coString);
    def->label = L("Bed custom model");
    def->mode = comAdvanced;
    def->set_default_value(new ConfigOptionString(""));

    def = this->add("elefant_foot_compensation", coFloat);
    def->label = L("Elephant foot compensation");
    def->category = L("Quality");
    def->tooltip = L("Shrink the initial layer on build plate to compensate for elephant foot effect");
    def->sidetext = L("mm");
    def->min = 0;
    def->mode = comAdvanced;
    def->set_default_value(new ConfigOptionFloat(0.));

    def           = this->add("elefant_foot_compensation_layers", coInt);
    def->label    = L("Elephant foot compensation layers");
    def->category = L("Quality");
    def->tooltip  = L("The number of layers on which the elephant foot compensation will be active. "
                       "The first layer will be shrunk by the elephant foot compensation value, then "
                       "the next layers will be linearly shrunk less, up to the layer indicated by this value.");
    def->sidetext = L("layers");
    def->min      = 1;
    def->mode     = comAdvanced;
    def->set_default_value(new ConfigOptionInt(1));	

    def = this->add("layer_height", coFloat);
    def->label = L("Layer height");
    def->category = L("Quality");
    def->tooltip = L("Slicing height for each layer. Smaller layer height means more accurate and more printing time");
    def->sidetext = L("mm");
    def->min = 0;
    def->set_default_value(new ConfigOptionFloat(0.2));

    def = this->add("printable_height", coFloat);
    def->label = L("Printable height");
    def->tooltip = L("Maximum printable height which is limited by mechanism of printer");
    def->sidetext = L("mm");
    def->min = 0;
    def->max = 2000;
    def->mode = comSimple;
    def->set_default_value(new ConfigOptionFloat(100.0));

    // Options used by physical printers

    def = this->add("preset_names", coStrings);
    def->label = L("Printer preset names");
    //def->tooltip = L("Names of presets related to the physical printer");
    def->mode = comDevelop;
    def->set_default_value(new ConfigOptionStrings());

    def = this->add("print_host", coString);
    def->label = L("Hostname, IP or URL");
    def->tooltip = L("Slic3r can upload G-code files to a printer host. This field should contain "
        "the hostname, IP address or URL of the printer host instance. "
        "Print host behind HAProxy with basic auth enabled can be accessed by putting the user name and password into the URL "
        "in the following format: https://username:password@your-octopi-address/");
    def->mode = comAdvanced;
    def->cli = ConfigOptionDef::nocli;
    def->set_default_value(new ConfigOptionString(""));

    def = this->add("print_host_webui", coString);
    def->label = L("Device UI");
    def->tooltip = L("Specify the URL of your device user interface if it's not same as print_host");
    def->mode = comAdvanced;
    def->cli = ConfigOptionDef::nocli;
    def->set_default_value(new ConfigOptionString(""));


    def = this->add("printhost_apikey", coString);
    def->label = L("API Key / Password");
    def->tooltip = L("Slic3r can upload G-code files to a printer host. This field should contain "
        "the API Key or the password required for authentication.");
    def->mode = comAdvanced;
    def->cli = ConfigOptionDef::nocli;
    def->set_default_value(new ConfigOptionString(""));

    def = this->add("printhost_port", coString);
    def->label = L("Printer");
    def->tooltip = L("Name of the printer");
    def->gui_type = ConfigOptionDef::GUIType::select_open;
    def->mode = comAdvanced;
    def->cli = ConfigOptionDef::nocli;
    def->set_default_value(new ConfigOptionString(""));

    def = this->add("printhost_cafile", coString);
    def->label = L("HTTPS CA File");
    def->tooltip = L("Custom CA certificate file can be specified for HTTPS OctoPrint connections, in crt/pem format. "
        "If left blank, the default OS CA certificate repository is used.");
    def->mode = comAdvanced;
    def->cli = ConfigOptionDef::nocli;
    def->set_default_value(new ConfigOptionString(""));

    // Options used by physical printers

    def = this->add("printhost_user", coString);
    def->label = L("User");
    //    def->tooltip = "";
    def->mode = comAdvanced;
    def->cli = ConfigOptionDef::nocli;
    def->set_default_value(new ConfigOptionString(""));

    def = this->add("printhost_password", coString);
    def->label = L("Password");
    //    def->tooltip = "";
    def->mode = comAdvanced;
    def->cli = ConfigOptionDef::nocli;
    def->set_default_value(new ConfigOptionString(""));

    // Only available on Windows.
    def = this->add("printhost_ssl_ignore_revoke", coBool);
    def->label = L("Ignore HTTPS certificate revocation checks");
    def->tooltip = L("Ignore HTTPS certificate revocation checks in case of missing or offline distribution points. "
        "One may want to enable this option for self signed certificates if connection fails.");
    def->mode = comAdvanced;
    def->cli = ConfigOptionDef::nocli;
    def->set_default_value(new ConfigOptionBool(false));

    def = this->add("preset_names", coStrings);
    def->label = L("Printer preset names");
    def->tooltip = L("Names of presets related to the physical printer");
    def->mode = comAdvanced;
    def->set_default_value(new ConfigOptionStrings());

    def = this->add("printhost_authorization_type", coEnum);
    def->label = L("Authorization Type");
    //    def->tooltip = "";
    def->enum_keys_map = &ConfigOptionEnum<AuthorizationType>::get_enum_values();
    def->enum_values.push_back("key");
    def->enum_values.push_back("user");
    def->enum_labels.push_back(L("API key"));
    def->enum_labels.push_back(L("HTTP digest"));
    def->mode = comAdvanced;
    def->cli = ConfigOptionDef::nocli;
    def->set_default_value(new ConfigOptionEnum<AuthorizationType>(atKeyPassword));
    
    // temporary workaround for compatibility with older Slicer
    {
        def = this->add("preset_name", coString);
        def->set_default_value(new ConfigOptionString());
    }
}

void PrintConfigDef::init_fff_params()
{
    ConfigOptionDef* def;

    // Maximum extruder temperature, bumped to 1500 to support printing of glass.
    const int max_temp = 1500;

    def = this->add("reduce_crossing_wall", coBool);
    def->label = L("Avoid crossing wall");
    def->category = L("Quality");
    def->tooltip = L("Detour and avoid to travel across wall which may cause blob on surface");
    def->mode = comAdvanced;
    def->set_default_value(new ConfigOptionBool(false));

    def = this->add("max_travel_detour_distance", coFloatOrPercent);
    def->label = L("Avoid crossing wall - Max detour length");
    def->category = L("Quality");
    def->tooltip = L("Maximum detour distance for avoiding crossing wall. "
                     "Don't detour if the detour distance is large than this value. "
                     "Detour length could be specified either as an absolute value or as percentage (for example 50%) of a direct travel path. Zero to disable");
    def->sidetext = L("mm or %");
    def->min = 0;
    def->max_literal = 1000;
    def->mode = comAdvanced;
    def->set_default_value(new ConfigOptionFloatOrPercent(0., false));

    // BBS
    def = this->add("cool_plate_temp", coInts);
    def->label = L("Other layers");
    def->tooltip = L("Bed temperature for layers except the initial one. "
        "Value 0 means the filament does not support to print on the Cool Plate");
    def->sidetext = L("°C");
    def->full_label = L("Bed temperature");
    def->min = 0;
    def->max = 300;
    def->set_default_value(new ConfigOptionInts{ 35 });

    def = this->add("eng_plate_temp", coInts);
    def->label = L("Other layers");
    def->tooltip = L("Bed temperature for layers except the initial one. "
        "Value 0 means the filament does not support to print on the Engineering Plate");
    def->sidetext = L("°C");
    def->full_label = L("Bed temperature");
    def->min = 0;
    def->max = 300;
    def->set_default_value(new ConfigOptionInts{ 45 });

    def = this->add("hot_plate_temp", coInts);
    def->label = L("Other layers");
    def->tooltip = L("Bed temperature for layers except the initial one. "
        "Value 0 means the filament does not support to print on the High Temp Plate");
    def->sidetext = L("°C");
    def->full_label = L("Bed temperature");
    def->min = 0;
    def->max = 300;
    def->set_default_value(new ConfigOptionInts{ 45 });

    def             = this->add("textured_plate_temp", coInts);
    def->label      = L("Other layers");
    def->tooltip    = L("Bed temperature for layers except the initial one. "
                     "Value 0 means the filament does not support to print on the Textured PEI Plate");
    def->sidetext   = L("°C");
    def->full_label = L("Bed temperature");
    def->min        = 0;
    def->max        = 300;
    def->set_default_value(new ConfigOptionInts{45});

    def = this->add("cool_plate_temp_initial_layer", coInts);
    def->label = L("Initial layer");
    def->full_label = L("Initial layer bed temperature");
    def->tooltip = L("Bed temperature of the initial layer. "
        "Value 0 means the filament does not support to print on the Cool Plate");
    def->sidetext = L("°C");
    def->min = 0;
    def->max = 120;
    def->set_default_value(new ConfigOptionInts{ 35 });

    def = this->add("eng_plate_temp_initial_layer", coInts);
    def->label = L("Initial layer");
    def->full_label = L("Initial layer bed temperature");
    def->tooltip = L("Bed temperature of the initial layer. "
        "Value 0 means the filament does not support to print on the Engineering Plate");
    def->sidetext = L("°C");
    def->min = 0;
    def->max = 300;
    def->set_default_value(new ConfigOptionInts{ 45 });

    def = this->add("hot_plate_temp_initial_layer", coInts);
    def->label = L("Initial layer");
    def->full_label = L("Initial layer bed temperature");
    def->tooltip = L("Bed temperature of the initial layer. "
        "Value 0 means the filament does not support to print on the High Temp Plate");
    def->sidetext = L("°C");
    def->max = 300;
    def->set_default_value(new ConfigOptionInts{ 45 });

    def             = this->add("textured_plate_temp_initial_layer", coInts);
    def->label      = L("Initial layer");
    def->full_label = L("Initial layer bed temperature");
    def->tooltip    = L("Bed temperature of the initial layer. "
                     "Value 0 means the filament does not support to print on the Textured PEI Plate");
    def->sidetext   = L("°C");
    def->max        = 0;
    def->max        = 300;
    def->set_default_value(new ConfigOptionInts{45});

    def = this->add("curr_bed_type", coEnum);
    def->label = L("Bed type");
    def->tooltip = L("Bed types supported by the printer");
    def->mode = comSimple;
    def->enum_keys_map = &s_keys_map_BedType;
    def->enum_values.emplace_back("Cool Plate");
    def->enum_values.emplace_back("Engineering Plate");
    def->enum_values.emplace_back("High Temp Plate");
    def->enum_values.emplace_back("Textured PEI Plate");
    def->enum_labels.emplace_back(L("Cool Plate"));
    def->enum_labels.emplace_back(L("Engineering Plate"));
    def->enum_labels.emplace_back(L("Smooth PEI Plate / High Temp Plate"));
    def->enum_labels.emplace_back(L("Textured PEI Plate"));
    def->set_default_value(new ConfigOptionEnum<BedType>(btPC));

    // BBS
    def             = this->add("first_layer_print_sequence", coInts);
    def->label      = L("First layer print sequence");
    def->min        = 0;
    def->max        = 16;
    def->set_default_value(new ConfigOptionInts{0});

    def = this->add("before_layer_change_gcode", coString);
    def->label = L("Before layer change G-code");
    def->tooltip = L("This G-code is inserted at every layer change before lifting z");
    def->multiline = true;
    def->full_width = true;
    def->height = 5;
    def->mode = comAdvanced;
    def->set_default_value(new ConfigOptionString(""));

    def = this->add("bottom_shell_layers", coInt);
    def->label = L("Bottom shell layers");
    def->category = L("Strength");
    def->tooltip =  L("This is the number of solid layers of bottom shell, including the bottom "
                      "surface layer. When the thickness calculated by this value is thinner "
                      "than bottom shell thickness, the bottom shell layers will be increased");
    def->full_label = L("Bottom shell layers");
    def->min = 0;
    def->set_default_value(new ConfigOptionInt(3));

    def = this->add("bottom_shell_thickness", coFloat);
    def->label = L("Bottom shell thickness");
    def->category = L("Strength");
    def->tooltip = L("The number of bottom solid layers is increased when slicing if the thickness calculated by bottom shell layers is "
                     "thinner than this value. This can avoid having too thin shell when layer height is small. 0 means that "
                     "this setting is disabled and thickness of bottom shell is absolutely determained by bottom shell layers");
    def->full_label = L("Bottom shell thickness");
    def->sidetext = L("mm");
    def->min = 0;
    def->set_default_value(new ConfigOptionFloat(0.));

    def = this->add("enable_overhang_bridge_fan", coBools);
    def->label = L("Force cooling for overhang and bridge");
    def->tooltip = L("Enable this option to optimize part cooling fan speed for overhang and bridge to get better cooling");
    def->mode = comSimple;
    def->set_default_value(new ConfigOptionBools{ true });

    def = this->add("overhang_fan_speed", coInts);
    def->label = L("Fan speed for overhang");
    def->tooltip = L("Force part cooling fan to be this speed when printing bridge or overhang wall which has large overhang degree. "
                     "Forcing cooling for overhang and bridge can get better quality for these part");
    def->sidetext = L("%");
    def->min = 0;
    def->max = 100;
    def->mode = comAdvanced;
    def->set_default_value(new ConfigOptionInts { 100 });

    def = this->add("overhang_fan_threshold", coEnums);
    def->label = L("Cooling overhang threshold");
    def->tooltip = L("Force cooling fan to be specific speed when overhang degree of printed part exceeds this value. "
                     "Expressed as percentage which indicides how much width of the line without support from lower layer. "
                     "0% means forcing cooling for all outer wall no matter how much overhang degree");
    def->sidetext = "";
    def->enum_keys_map = &ConfigOptionEnum<OverhangFanThreshold>::get_enum_values();
    def->mode = comAdvanced;
    def->enum_values.emplace_back("0%");
    def->enum_values.emplace_back("10%");
    def->enum_values.emplace_back("25%");
    def->enum_values.emplace_back("50%");
    def->enum_values.emplace_back("75%");
    def->enum_values.emplace_back("95%");
    def->enum_labels.emplace_back("0%");
    def->enum_labels.emplace_back("10%");
    def->enum_labels.emplace_back("25%");
    def->enum_labels.emplace_back("50%");
    def->enum_labels.emplace_back("75%");
    def->enum_labels.emplace_back("95%");
    def->set_default_value(new ConfigOptionEnumsGeneric{ (int)Overhang_threshold_bridge });

    def = this->add("bridge_angle", coFloat);
    def->label = L("Bridge infill direction");
    def->category = L("Strength");
    def->tooltip = L("Bridging angle override. If left to zero, the bridging angle will be calculated "
        "automatically. Otherwise the provided angle will be used for external bridges. "
        "Use 180°for zero angle.");
    def->sidetext = L("°");
    def->min = 0;
    def->mode = comAdvanced;
    def->set_default_value(new ConfigOptionFloat(0.));

    def = this->add("bridge_density", coPercent);
    def->label = L("Bridge density");
    def->category = L("Strength");
    def->tooltip = L("Density of external bridges. 100% means solid bridge. Default is 100%.");
    def->sidetext = L("%");
    def->min = 10;
    def->max = 100;
    def->mode = comAdvanced;
    def->set_default_value(new ConfigOptionPercent(100));

    def = this->add("bridge_flow", coFloat);
    def->label = L("Bridge flow");
    def->category = L("Quality");
    def->tooltip = L("Decrease this value slightly(for example 0.9) to reduce the amount of material for bridge, "
                     "to improve sag");
    def->min = 0;
    def->max = 2.0;
    def->mode = comAdvanced;
    def->set_default_value(new ConfigOptionFloat(1));

    def = this->add("top_solid_infill_flow_ratio", coFloat);
    def->label = L("Top surface flow ratio");
    def->category = L("Advanced");
    def->tooltip = L("This factor affects the amount of material for top solid infill. "
                   "You can decrease it slightly to have smooth surface finish");
    def->min = 0;
    def->max = 2;
    def->mode = comAdvanced;
    def->set_default_value(new ConfigOptionFloat(1));

    def = this->add("bottom_solid_infill_flow_ratio", coFloat);
    def->label = L("Bottom surface flow ratio");
    def->category = L("Advanced");
    def->tooltip = L("This factor affects the amount of material for bottom solid infill");
    def->min = 0;
    def->max = 2;
    def->mode = comAdvanced;
    def->set_default_value(new ConfigOptionFloat(1));


    def = this->add("precise_outer_wall",coBool);
    def->label = L("Precise wall(experimental)");
    def->category = L("Quality");
    def->tooltip = L("Improve shell precision by adjusting outer wall spacing. This also improves layer consistency.");
    def->set_default_value(new ConfigOptionBool{false});
    
    def = this->add("only_one_wall_top", coBool);
    def->label = L("Only one wall on top surfaces");
    def->category = L("Quality");
    def->tooltip = L("Use only one wall on flat top surface, to give more space to the top infill pattern");
    def->set_default_value(new ConfigOptionBool(false));

    // the tooltip is copied from SuperStudio
    def = this->add("min_width_top_surface", coFloatOrPercent);
    def->label = L("One wall threshold");
    def->category = L("Quality");
    def->tooltip = L("If a top surface has to be printed and it's partially covered by another layer, it won't be considered at a top layer where its width is below this value."
        " This can be useful to not let the 'one perimeter on top' trigger on surface that should be covered only by perimeters."
        " This value can be a mm or a % of the perimeter extrusion width."
        "\nWarning: If enabled, artifacts can be created is you have some thin features on the next layer, like letters. Set this setting to 0 to remove these artifacts.");
    def->sidetext = L("mm or %");
    def->ratio_over = "inner_wall_line_width";
    def->min = 0;
    def->max_literal = 15;
    def->mode = comAdvanced;
    def->set_default_value(new ConfigOptionFloatOrPercent(300, true));

    def = this->add("only_one_wall_first_layer", coBool);
    def->label = L("Only one wall on first layer");
    def->category = L("Quality");
    def->tooltip = L("Use only one wall on first layer, to give more space to the bottom infill pattern");
    def->set_default_value(new ConfigOptionBool(false));

    def = this->add("extra_perimeters_on_overhangs", coBool);
    def->label = L("Extra perimeters on overhangs");
    def->category = L("Quality");
    def->tooltip = L("Create additional perimeter paths over steep overhangs and areas where bridges cannot be anchored. ");
    def->mode = comAdvanced;
    def->set_default_value(new ConfigOptionBool(false));

    def = this->add("overhang_reverse", coBool);
    def->label = L("Reverse on odd");
    def->full_label = L("Overhang reversal");
    def->category = L("Quality");
    def->tooltip = L("Extrude perimeters that have a part over an overhang in the reverse direction on odd layers. This alternating pattern can drastically improve steep overhang.");
    def->mode = comAdvanced;
    def->set_default_value(new ConfigOptionBool(false));

    def = this->add("overhang_reverse_threshold", coFloatOrPercent);
    def->label = L("Reverse threshold");
    def->full_label = L("Overhang reversal threshold");
    def->category = L("Quality");
    def->tooltip = L("Number of mm the overhang need to be for the reversal to be considered useful. Can be a % of the perimeter width."
                     "\nValue 0 enables reversal on every odd layers regardless.");
    def->sidetext = L("mm or %");
    def->ratio_over = "line_width";
    def->min = 0;
    def->max_literal = 20;
    def->mode = comAdvanced;
    def->set_default_value(new ConfigOptionFloatOrPercent(50, true));

    def = this->add("overhang_speed_classic", coBool);
    def->label = L("Classic mode");
    def->category = L("Speed");
    def->tooltip = L("Enable this option to use classic mode");
    def->mode = comAdvanced;
    def->set_default_value(new ConfigOptionBool{ false });

    def = this->add("enable_overhang_speed", coBool);
    def->label = L("Slow down for overhang");
    def->category = L("Speed");
    def->tooltip = L("Enable this option to slow printing down for different overhang degree");
    def->mode = comAdvanced;
    def->set_default_value(new ConfigOptionBool{ true });
    
    def = this->add("slowdown_for_curled_perimeters", coBool);
    def->label = L("Slow down for curled perimeters");
    def->category = L("Speed");
    def->tooltip = L("Enable this option to slow printing down in areas where potential curled perimeters may exist");
    def->mode = comAdvanced;
    def->set_default_value(new ConfigOptionBool{ false });

    def = this->add("overhang_1_4_speed", coFloatOrPercent);
    def->label = "(10%, 25%)";
    def->category = L("Speed");
    def->full_label = "(10%, 25%)";
    //def->tooltip = L("Speed for line of wall which has degree of overhang between 10% and 25% line width. "
    //                 "0 means using original wall speed");
    def->sidetext = L("mm/s or %");
    def->ratio_over = "outer_wall_speed";
    def->min = 0;
    def->mode = comAdvanced;
    def->set_default_value(new ConfigOptionFloatOrPercent(0, false));

    def = this->add("overhang_2_4_speed", coFloatOrPercent);
    def->label = "[25%, 50%)";
    def->category = L("Speed");
    def->full_label = "[25%, 50%)";
    //def->tooltip = L("Speed for line of wall which has degree of overhang between 25% and 50% line width. "
    //                 "0 means using original wall speed");
    def->sidetext = L("mm/s or %");
    def->ratio_over = "outer_wall_speed";
    def->min = 0;
    def->mode = comAdvanced;
    def->set_default_value(new ConfigOptionFloatOrPercent(0, false));

    def = this->add("overhang_3_4_speed", coFloatOrPercent);
    def->label = "[50%, 75%)";
    def->category = L("Speed");
    def->full_label = "[50%, 75%)";
    //def->tooltip = L("Speed for line of wall which has degree of overhang between 50% and 75% line width. 0 means using original wall speed");
    def->sidetext = L("mm/s or %");
    def->ratio_over = "outer_wall_speed";
    def->min = 0;
    def->mode = comAdvanced;
    def->set_default_value(new ConfigOptionFloatOrPercent(0, false));

    def = this->add("overhang_4_4_speed", coFloatOrPercent);
    def->label = "[75%, 100%)";
    def->category = L("Speed");
    def->full_label = "[75%, 100%)";
    //def->tooltip = L("Speed for line of wall which has degree of overhang between 75% and 100% line width. 0 means using original wall speed");
    def->sidetext = L("mm/s or %");
    def->ratio_over = "outer_wall_speed";
    def->min = 0;
    def->mode = comAdvanced;
    def->set_default_value(new ConfigOptionFloatOrPercent(0, false));

    def = this->add("bridge_speed", coFloat);
    def->label = L("External");
    def->category = L("Speed");
    def->tooltip = L("Speed of bridge and completely overhang wall");
    def->sidetext = L("mm/s");
    def->min = 0;
    def->mode = comAdvanced;
    def->set_default_value(new ConfigOptionFloat(25));

    def = this->add("internal_bridge_speed", coFloatOrPercent);
    def->label = L("Internal");
    def->category = L("Speed");
    def->tooltip = L("Speed of internal bridge. If the value is expressed as a percentage, it will be calculated based on the bridge_speed. Default value is 150%.");
    def->sidetext = L("mm/s or %");
    def->ratio_over = "bridge_speed";
    def->min = 0;
    def->mode = comAdvanced;
    def->set_default_value(new ConfigOptionFloatOrPercent(150, true));

    def = this->add("brim_width", coFloat);
    def->label = L("Brim width");
    def->category = L("Support");
    def->tooltip = L("Distance from model to the outermost brim line");
    def->sidetext = L("mm");
    def->min = 0;
    def->max = 100;
    def->mode = comSimple;
    def->set_default_value(new ConfigOptionFloat(0.));

    def = this->add("brim_type", coEnum);
    def->label = L("Brim type");
    def->category = L("Support");
    def->tooltip = L("This controls the generation of the brim at outer and/or inner side of models. "
                     "Auto means the brim width is analysed and calculated automatically.");
    def->enum_keys_map = &ConfigOptionEnum<BrimType>::get_enum_values();
    def->enum_values.emplace_back("auto_brim");
    def->enum_values.emplace_back("brim_ears");
    def->enum_values.emplace_back("outer_only");
    def->enum_values.emplace_back("inner_only");
    def->enum_values.emplace_back("outer_and_inner");
    def->enum_values.emplace_back("no_brim");
    def->enum_labels.emplace_back(L("Auto"));
    def->enum_labels.emplace_back(L("Mouse ear"));
    def->enum_labels.emplace_back(L("Outer brim only"));
    def->enum_labels.emplace_back(L("Inner brim only"));
    def->enum_labels.emplace_back(L("Outer and inner brim"));
    def->enum_labels.emplace_back(L("No-brim"));
    def->mode = comSimple;
    def->set_default_value(new ConfigOptionEnum<BrimType>(btAutoBrim));

    def = this->add("brim_object_gap", coFloat);
    def->label = L("Brim-object gap");
    def->category = L("Support");
    def->tooltip = L("A gap between innermost brim line and object can make brim be removed more easily");
    def->sidetext = L("mm");
    def->min = 0;
    def->max = 2;
    def->mode = comAdvanced;
    def->set_default_value(new ConfigOptionFloat(0.));

    def = this->add("brim_ears", coBool);
    def->label = L("Brim ears");
    def->category = L("Support");
    def->tooltip = L("Only draw brim over the sharp edges of the model.");
    def->mode = comAdvanced;
    def->set_default_value(new ConfigOptionBool(false));

    def = this->add("brim_ears_max_angle", coFloat);
    def->label = L("Brim ear max angle");
    def->category = L("Support");
    def->tooltip = L("Maximum angle to let a brim ear appear. \nIf set to 0, no brim will be created. \nIf set to "
                     "~180, brim will be created on everything but straight sections.");
    def->sidetext = L("°");
    def->min = 0;
    def->max = 180;
    def->mode = comAdvanced;
    def->set_default_value(new ConfigOptionFloat(125));

    def = this->add("brim_ears_detection_length", coFloat);
    def->label = L("Brim ear detection radius");
    def->category = L("Support");
    def->tooltip = L("The geometry will be decimated before dectecting sharp angles. This parameter indicates the "
                     "minimum length of the deviation for the decimation."
                     "\n0 to deactivate");
    def->sidetext = L("mm");
    def->min = 0;
    def->mode = comAdvanced;
    def->set_default_value(new ConfigOptionFloat(1));

    def = this->add("compatible_printers", coStrings);
    def->label = L("Compatible machine");
    def->mode = comDevelop;
    def->set_default_value(new ConfigOptionStrings());
    def->cli = ConfigOptionDef::nocli;

    //BBS.
    def        = this->add("upward_compatible_machine", coStrings);
    def->label = L("upward compatible machine");
    def->mode  = comDevelop;
    def->set_default_value(new ConfigOptionStrings());
    def->cli   = ConfigOptionDef::nocli;

    def = this->add("compatible_printers_condition", coString);
    def->label = L("Compatible machine condition");
    //def->tooltip = L("A boolean expression using the configuration values of an active printer profile. "
    //               "If this expression evaluates to true, this profile is considered compatible "
    //               "with the active printer profile.");
    def->mode = comDevelop;
    def->set_default_value(new ConfigOptionString());
    def->cli = ConfigOptionDef::nocli;

    def = this->add("compatible_prints", coStrings);
    def->label = L("Compatible process profiles");
    def->mode = comDevelop;
    def->set_default_value(new ConfigOptionStrings());
    def->cli = ConfigOptionDef::nocli;

    def = this->add("compatible_prints_condition", coString);
    def->label = L("Compatible process profiles condition");
    //def->tooltip = L("A boolean expression using the configuration values of an active print profile. "
    //               "If this expression evaluates to true, this profile is considered compatible "
    //               "with the active print profile.");
    def->mode = comDevelop;
    def->set_default_value(new ConfigOptionString());
    def->cli = ConfigOptionDef::nocli;

    // The following value is to be stored into the project file (AMF, 3MF, Config ...)
    // and it contains a sum of "compatible_printers_condition" values over the print and filament profiles.
    def = this->add("compatible_machine_expression_group", coStrings);
    def->set_default_value(new ConfigOptionStrings());
    def->cli = ConfigOptionDef::nocli;
    def = this->add("compatible_process_expression_group", coStrings);
    def->set_default_value(new ConfigOptionStrings());
    def->cli = ConfigOptionDef::nocli;

    //BBS: add logic for checking between different system presets
    def = this->add("different_settings_to_system", coStrings);
    def->set_default_value(new ConfigOptionStrings());
    def->cli = ConfigOptionDef::nocli;

    def = this->add("print_compatible_printers", coStrings);
    def->set_default_value(new ConfigOptionStrings());
    def->cli = ConfigOptionDef::nocli;

    def = this->add("print_sequence", coEnum);
    def->label = L("Print sequence");
    def->tooltip = L("Print sequence, layer by layer or object by object");
    def->enum_keys_map = &ConfigOptionEnum<PrintSequence>::get_enum_values();
    def->enum_values.push_back("by layer");
    def->enum_values.push_back("by object");
    def->enum_labels.push_back(L("By layer"));
    def->enum_labels.push_back(L("By object"));
    def->mode = comSimple;
    def->set_default_value(new ConfigOptionEnum<PrintSequence>(PrintSequence::ByLayer));

    def = this->add("slow_down_for_layer_cooling", coBools);
    def->label = L("Slow printing down for better layer cooling");
    def->tooltip = L("Enable this option to slow printing speed down to make the final layer time not shorter than "
                     "the layer time threshold in \"Max fan speed threshold\", so that layer can be cooled for longer time. "
                     "This can improve the cooling quality for needle and small details");
    def->set_default_value(new ConfigOptionBools { true });

    def = this->add("default_acceleration", coFloat);
    def->label = L("Normal printing");
    def->tooltip = L("The default acceleration of both normal printing and travel except initial layer");
    def->sidetext = L("mm/s²");
    def->min = 0;
    def->mode = comAdvanced;
    def->set_default_value(new ConfigOptionFloat(500.0));

    def = this->add("default_filament_profile", coStrings);
    def->label = L("Default filament profile");
    def->tooltip = L("Default filament profile when switch to this machine profile");
    def->set_default_value(new ConfigOptionStrings());
    def->cli = ConfigOptionDef::nocli;

    def = this->add("default_print_profile", coString);
    def->label = L("Default process profile");
    def->tooltip = L("Default process profile when switch to this machine profile");
    def->set_default_value(new ConfigOptionString());
    def->cli = ConfigOptionDef::nocli;

    def = this->add("activate_air_filtration",coBools);
    def->label = L("Activate air filtration");
    def->tooltip = L("Activate for better air filtration");
    def->mode = comSimple;
    def->set_default_value(new ConfigOptionBools{false});

    def = this->add("during_print_exhaust_fan_speed", coInts);
    def->label   = L("Fan speed");
    def->tooltip=L("Speed of exhuast fan during printing.This speed will overwrite the speed in filament custom gcode");
    def->sidetext = L("%");
    def->min=0;
    def->max=100;
    def->mode = comSimple;
    def->set_default_value(new ConfigOptionInts{60});

    def = this->add("complete_print_exhaust_fan_speed", coInts);
    def->label = L("Fan speed");
    def->sidetext = L("%");
    def->tooltip=L("Speed of exhuast fan after printing completes");
    def->min=0;
    def->max=100;
    def->mode = comSimple;
    def->set_default_value(new ConfigOptionInts{80});

    def = this->add("close_fan_the_first_x_layers", coInts);
    def->label = L("No cooling for the first");
    def->tooltip = L("Close all cooling fan for the first certain layers. Cooling fan of the first layer used to be closed "
                     "to get better build plate adhesion");
    def->sidetext = L("layers");
    def->min = 0;
    def->max = 1000;
    def->mode = comSimple;
    def->set_default_value(new ConfigOptionInts { 1 });

    def = this->add("bridge_no_support", coBool);
    def->label = L("Don't support bridges");
    def->category = L("Support");
    def->tooltip = L("Don't support the whole bridge area which make support very large. "
                     "Bridge usually can be printing directly without support if not very long");
    def->mode = comAdvanced;
    def->set_default_value(new ConfigOptionBool(false));

    def = this->add("thick_bridges", coBool);
    def->label = L("Thick bridges");
    def->category = L("Quality");
    def->tooltip = L("If enabled, bridges are more reliable, can bridge longer distances, but may look worse. "
        "If disabled, bridges look better but are reliable just for shorter bridged distances.");
    def->mode = comAdvanced;
    def->set_default_value(new ConfigOptionBool(false));

    def = this->add("max_bridge_length", coFloat);
    def->label = L("Max bridge length");
    def->category = L("Support");
    def->tooltip = L("Max length of bridges that don't need support. Set it to 0 if you want all bridges to be supported, and set it to a very large value if you don't want any bridges to be supported.");
    def->sidetext = L("mm");
    def->min = 0;
    def->mode = comAdvanced;
    def->set_default_value(new ConfigOptionFloat(10));

    def = this->add("machine_end_gcode", coString);
    def->label = L("End G-code");
    def->tooltip = L("End G-code when finish the whole printing");
    def->multiline = true;
    def->full_width = true;
    def->height = 12;
    def->mode = comAdvanced;
    def->set_default_value(new ConfigOptionString("M104 S0 ; turn off temperature\nG28 X0  ; home X axis\nM84     ; disable motors\n"));

    def = this->add("filament_end_gcode", coStrings);
    def->label = L("End G-code");
    def->tooltip = L("End G-code when finish the printing of this filament");
    def->multiline = true;
    def->full_width = true;
    def->height = 120;
    def->mode = comAdvanced;
    def->set_default_value(new ConfigOptionStrings { " " });

    auto def_top_fill_pattern = def = this->add("top_surface_pattern", coEnum);
    def->label = L("Top surface pattern");
    def->category = L("Strength");
    def->tooltip = L("Line pattern of top surface infill");
    def->enum_keys_map = &ConfigOptionEnum<InfillPattern>::get_enum_values();
    def->enum_values.push_back("concentric");
    def->enum_values.push_back("zig-zag");
    def->enum_values.push_back("monotonic");
    def->enum_values.push_back("monotonicline");
    def->enum_values.push_back("alignedrectilinear");
    def->enum_values.push_back("hilbertcurve");
    def->enum_values.push_back("archimedeanchords");
    def->enum_values.push_back("octagramspiral");
    def->enum_labels.push_back(L("Concentric"));
    def->enum_labels.push_back(L("Rectilinear"));
    def->enum_labels.push_back(L("Monotonic"));
    def->enum_labels.push_back(L("Monotonic line"));
    def->enum_labels.push_back(L("Aligned Rectilinear"));
    def->enum_labels.push_back(L("Hilbert Curve"));
    def->enum_labels.push_back(L("Archimedean Chords"));
    def->enum_labels.push_back(L("Octagram Spiral"));
    def->set_default_value(new ConfigOptionEnum<InfillPattern>(ipMonotonic));

    def = this->add("bottom_surface_pattern", coEnum);
    def->label = L("Bottom surface pattern");
    def->category = L("Strength");
    def->tooltip = L("Line pattern of bottom surface infill, not bridge infill");
    def->enum_keys_map = &ConfigOptionEnum<InfillPattern>::get_enum_values();
    def->enum_values = def_top_fill_pattern->enum_values;
    def->enum_labels = def_top_fill_pattern->enum_labels;
    def->set_default_value(new ConfigOptionEnum<InfillPattern>(ipMonotonic));

	def                = this->add("internal_solid_infill_pattern", coEnum);
    def->label         = L("Internal solid infill pattern");
    def->category      = L("Strength");
    def->tooltip       = L("Line pattern of internal solid infill. if the detect nattow internal solid infill be enabled, the concentric pattern will be used for the small area.");
    def->enum_keys_map = &ConfigOptionEnum<InfillPattern>::get_enum_values();
    def->enum_values   = def_top_fill_pattern->enum_values;
    def->enum_labels   = def_top_fill_pattern->enum_labels;
    def->set_default_value(new ConfigOptionEnum<InfillPattern>(ipMonotonic));
    
    def = this->add("outer_wall_line_width", coFloatOrPercent);
    def->label = L("Outer wall");
    def->category = L("Quality");
    def->tooltip = L("Line width of outer wall. If expressed as a %, it will be computed over the nozzle diameter.");
    def->sidetext = L("mm or %");
    def->ratio_over = "nozzle_diameter";
    def->min = 0;
    def->max = 1000;
    def->max_literal = 10;
    def->mode = comAdvanced;
    def->set_default_value(new ConfigOptionFloatOrPercent(0., false));

    def = this->add("outer_wall_speed", coFloat);
    def->label = L("Outer wall");
    def->category = L("Speed");
    def->tooltip = L("Speed of outer wall which is outermost and visible. "
                     "It's used to be slower than inner wall speed to get better quality.");
    def->sidetext = L("mm/s");
    def->min = 0;
    def->mode = comAdvanced;
    def->set_default_value(new ConfigOptionFloat(60));

    def = this->add("small_perimeter_speed", coFloatOrPercent);
    def->label = L("Small perimeters");
    def->category = L("Speed");
    def->tooltip = L("This separate setting will affect the speed of perimeters having radius <= small_perimeter_threshold "
                   "(usually holes). If expressed as percentage (for example: 80%) it will be calculated "
                   "on the outer wall speed setting above. Set to zero for auto.");
    def->sidetext = L("mm/s or %");
    def->ratio_over = "outer_wall_speed";
    def->min = 0;
    def->mode = comAdvanced;
    def->set_default_value(new ConfigOptionFloatOrPercent(50, true));

    def = this->add("small_perimeter_threshold", coFloat);
    def->label = L("Small perimeters threshold");
    def->category = L("Speed");
    def->tooltip = L("This sets the threshold for small perimeter length. Default threshold is 0mm");
    def->sidetext = L("mm");
    def->min = 0;
    def->mode = comAdvanced;
    def->set_default_value(new ConfigOptionFloat(0));

    def = this->add("wall_infill_order", coEnum);
    def->label = L("Order of inner wall/outer wall/infil");
    def->category = L("Quality");
    def->tooltip = L("Print sequence of inner wall, outer wall and infill. ");
    def->enum_keys_map = &ConfigOptionEnum<WallInfillOrder>::get_enum_values();
    def->enum_values.push_back("inner wall/outer wall/infill");
    def->enum_values.push_back("outer wall/inner wall/infill");
    def->enum_values.push_back("infill/inner wall/outer wall");
    def->enum_values.push_back("infill/outer wall/inner wall");
    def->enum_values.push_back("inner-outer-inner wall/infill");
    def->enum_labels.push_back(L("inner/outer/infill"));
    def->enum_labels.push_back(L("outer/inner/infill"));
    def->enum_labels.push_back(L("infill/inner/outer"));
    def->enum_labels.push_back(L("infill/outer/inner"));
    def->enum_labels.push_back(L("inner-outer-inner/infill"));
    def->mode = comAdvanced;
    def->set_default_value(new ConfigOptionEnum<WallInfillOrder>(WallInfillOrder::InnerOuterInfill));

    def = this->add("extruder", coInt);
    def->gui_type = ConfigOptionDef::GUIType::i_enum_open;
    def->label = L("Extruder");
    def->category = L("Extruders");
    //def->tooltip = L("The extruder to use (unless more specific extruder settings are specified). "
    //               "This value overrides perimeter and infill extruders, but not the support extruders.");
    def->min = 0;  // 0 = inherit defaults
    def->enum_labels.push_back(L("default"));  // override label for item 0
    def->enum_labels.push_back("1");
    def->enum_labels.push_back("2");
    def->enum_labels.push_back("3");
    def->enum_labels.push_back("4");
    def->enum_labels.push_back("5");
    def->mode = comAdvanced;

    def = this->add("extruder_clearance_height_to_rod", coFloat);
    def->label = L("Height to rod");
    def->tooltip = L("Distance of the nozzle tip to the lower rod. "
        "Used for collision avoidance in by-object printing.");
    def->sidetext = L("mm");
    def->min = 0;
    def->mode = comAdvanced;
    def->set_default_value(new ConfigOptionFloat(40));

    // BBS
    def = this->add("extruder_clearance_height_to_lid", coFloat);
    def->label = L("Height to lid");
    def->tooltip = L("Distance of the nozzle tip to the lid. "
        "Used for collision avoidance in by-object printing.");
    def->sidetext = L("mm");
    def->min = 0;
    def->mode = comAdvanced;
    def->set_default_value(new ConfigOptionFloat(120));

    def = this->add("extruder_clearance_radius", coFloat);
    def->label = L("Radius");
    def->tooltip = L("Clearance radius around extruder. Used for collision avoidance in by-object printing.");
    def->sidetext = L("mm");
    def->min = 0;
    def->mode = comAdvanced;
    def->set_default_value(new ConfigOptionFloat(40));

    def = this->add("extruder_colour", coStrings);
    def->label = L("Extruder Color");
    def->tooltip = L("Only used as a visual help on UI");
    def->gui_type = ConfigOptionDef::GUIType::color;
    // Empty string means no color assigned yet.
    def->mode = comAdvanced;
    def->set_default_value(new ConfigOptionStrings { "" });

    def = this->add("extruder_offset", coPoints);
    def->label = L("Extruder offset");
    //def->tooltip = L("If your firmware doesn't handle the extruder displacement you need the G-code "
    //               "to take it into account. This option lets you specify the displacement of each extruder "
    //               "with respect to the first one. It expects positive coordinates (they will be subtracted "
    //               "from the XY coordinate).");
    def->sidetext = L("mm");
    def->mode = comAdvanced;
    def->set_default_value(new ConfigOptionPoints { Vec2d(0,0) });

    def = this->add("filament_flow_ratio", coFloats);
    def->label = L("Flow ratio");
    def->tooltip = L("The material may have volumetric change after switching between molten state and crystalline state. "
                     "This setting changes all extrusion flow of this filament in gcode proportionally. "
                     "Recommended value range is between 0.95 and 1.05. "
                     "Maybe you can tune this value to get nice flat surface when there has slight overflow or underflow");
    def->max = 2;
    def->mode = comAdvanced;
    def->set_default_value(new ConfigOptionFloats { 1. });

    def = this->add("print_flow_ratio", coFloat);
    def->label = L("Flow ratio");
    def->tooltip = L("The material may have volumetric change after switching between molten state and crystalline state. "
                     "This setting changes all extrusion flow of this filament in gcode proportionally. "
                     "Recommended value range is between 0.95 and 1.05. "
                     "Maybe you can tune this value to get nice flat surface when there has slight overflow or underflow");
    def->mode = comAdvanced;
    def->max = 2;
    def->min = 0.01;
    def->set_default_value(new ConfigOptionFloat(1));

    def = this->add("enable_pressure_advance", coBools);
    def->label = L("Enable pressure advance");
    def->tooltip = L("Enable pressure advance, auto calibration result will be overwriten once enabled.");
    def->set_default_value(new ConfigOptionBools{ false });

    def = this->add("pressure_advance", coFloats);
    def->label = L("Pressure advance");
    def->tooltip = L("Pressure advance(Klipper) AKA Linear advance factor(Marlin)");
    def->max = 2;
    def->mode = comAdvanced;
    def->set_default_value(new ConfigOptionFloats { 0.02 });

    def = this->add("line_width", coFloatOrPercent);
    def->label = L("Default");
    def->category = L("Quality");
    def->tooltip = L("Default line width if other line widths are set to 0. If expressed as a %, it will be computed over the nozzle diameter.");
    def->sidetext = L("mm or %");
    def->ratio_over = "nozzle_diameter";
    def->min = 0;
    def->max = 1000;
    def->max_literal = 10;
    def->mode = comAdvanced;
    def->set_default_value(new ConfigOptionFloatOrPercent(0, false));

    def = this->add("reduce_fan_stop_start_freq", coBools);
    def->label = L("Keep fan always on");
    def->tooltip = L("If enable this setting, part cooling fan will never be stoped and will run at least "
                     "at minimum speed to reduce the frequency of starting and stoping");
    def->set_default_value(new ConfigOptionBools { false });

    def = this->add("fan_cooling_layer_time", coFloats);
    def->label = L("Layer time");
    def->tooltip = L("Part cooling fan will be enabled for layers of which estimated time is shorter than this value. "
                     "Fan speed is interpolated between the minimum and maximum fan speeds according to layer printing time");
    def->sidetext = L("s");
    def->min = 0;
    def->max = 1000;
    def->mode = comSimple;
    def->set_default_value(new ConfigOptionFloats{ 60.0f });

    def           = this->add("default_filament_colour", coStrings);
    def->label    = L("Default color");
    def->tooltip  = L("Default filament color");
    def->gui_type = ConfigOptionDef::GUIType::color;
    def->mode     = comAdvanced;
    def->set_default_value(new ConfigOptionStrings{""});

    def = this->add("filament_colour", coStrings);
    def->label = L("Color");
    def->tooltip = L("Only used as a visual help on UI");
    def->gui_type = ConfigOptionDef::GUIType::color;
    def->mode = comAdvanced;
    def->set_default_value(new ConfigOptionStrings{ "#F2754E" });

    // PS
    def = this->add("filament_notes", coStrings);
    def->label = L("Filament notes");
    def->tooltip = L("You can put your notes regarding the filament here.");
    def->multiline = true;
    def->full_width = true;
    def->height = 13;
    def->mode = comAdvanced;
    def->set_default_value(new ConfigOptionStrings { "" });

    //bbs
    def          = this->add("required_nozzle_HRC", coInts);
    def->label   = L("Required nozzle HRC");
    def->tooltip = L("Minimum HRC of nozzle required to print the filament. Zero means no checking of nozzle's HRC.");
    def->min     = 0;
    def->max     = 500;
    def->mode    = comDevelop;
    def->set_default_value(new ConfigOptionInts{0});

    def = this->add("filament_max_volumetric_speed", coFloats);
    def->label = L("Max volumetric speed");
    def->tooltip = L("This setting stands for how much volume of filament can be melted and extruded per second. "
                     "Printing speed is limited by max volumetric speed, in case of too high and unreasonable speed setting. "
                     "Can't be zero");
    def->sidetext = L("mm³/s");
    def->min = 0;
    def->max = 200;
    def->mode = comAdvanced;
    def->set_default_value(new ConfigOptionFloats { 2. });

    def = this->add("machine_load_filament_time", coFloat);
    def->label = L("Filament load time");
    def->tooltip = L("Time to load new filament when switch filament. For statistics only");
    def->sidetext = L("s");
    def->min = 0;
    def->mode = comAdvanced;
    def->set_default_value(new ConfigOptionFloat(0.0));

    def = this->add("machine_unload_filament_time", coFloat);
    def->label = L("Filament unload time");
    def->tooltip = L("Time to unload old filament when switch filament. For statistics only");
    def->sidetext = L("s");
    def->min = 0;
    def->mode = comAdvanced;
    def->set_default_value(new ConfigOptionFloat(0.0));

    def = this->add("filament_diameter", coFloats);
    def->label = L("Diameter");
    def->tooltip = L("Filament diameter is used to calculate extrusion in gcode, so it's important and should be accurate");
    def->sidetext = L("mm");
    def->min = 0;
    def->set_default_value(new ConfigOptionFloats { 1.75 });

    def = this->add("filament_shrink", coPercents);
    def->label = L("Shrinkage");
    def->tooltip = L("Enter the shrinkage percentage that the filament will get after cooling (94% if you measure 94mm instead of 100mm)."
        " The part will be scaled in xy to compensate."
        " Only the filament used for the perimeter is taken into account."
        "\nBe sure to allow enough space between objects, as this compensation is done after the checks.");
    def->sidetext = L("%");
    def->ratio_over = "";
    def->min = 10;
    def->mode = comAdvanced;
    def->set_default_value(new ConfigOptionPercents{ 100 });

def = this->add("filament_loading_speed", coFloats);
    def->label = L("Loading speed");
    def->tooltip = L("Speed used for loading the filament on the wipe tower.");
    def->sidetext = L("mm/s");
    def->min = 0;
    def->mode = comAdvanced;
    def->set_default_value(new ConfigOptionFloats { 28. });

    def = this->add("filament_loading_speed_start", coFloats);
    def->label = L("Loading speed at the start");
    def->tooltip = L("Speed used at the very beginning of loading phase.");
    def->sidetext = L("mm/s");
    def->min = 0;
    def->mode = comAdvanced;
    def->set_default_value(new ConfigOptionFloats { 3. });

    def = this->add("filament_unloading_speed", coFloats);
    def->label = L("Unloading speed");
    def->tooltip = L("Speed used for unloading the filament on the wipe tower (does not affect "
                      " initial part of unloading just after ramming).");
    def->sidetext = L("mm/s");
    def->min = 0;
    def->mode = comAdvanced;
    def->set_default_value(new ConfigOptionFloats { 90. });

    def = this->add("filament_unloading_speed_start", coFloats);
    def->label = L("Unloading speed at the start");
    def->tooltip = L("Speed used for unloading the tip of the filament immediately after ramming.");
    def->sidetext = L("mm/s");
    def->min = 0;
    def->mode = comAdvanced;
    def->set_default_value(new ConfigOptionFloats { 100. });

    def = this->add("filament_toolchange_delay", coFloats);
    def->label = L("Delay after unloading");
    def->tooltip = L("Time to wait after the filament is unloaded. "
                   "May help to get reliable toolchanges with flexible materials "
                   "that may need more time to shrink to original dimensions.");
    def->sidetext = L("s");
    def->min = 0;
    def->mode = comAdvanced;
    def->set_default_value(new ConfigOptionFloats { 0. });

    def = this->add("filament_cooling_moves", coInts);
    def->label = L("Number of cooling moves");
    def->tooltip = L("Filament is cooled by being moved back and forth in the "
                   "cooling tubes. Specify desired number of these moves.");
    def->max = 0;
    def->max = 20;
    def->mode = comAdvanced;
    def->set_default_value(new ConfigOptionInts { 4 });

    def = this->add("filament_cooling_initial_speed", coFloats);
    def->label = L("Speed of the first cooling move");
    def->tooltip = L("Cooling moves are gradually accelerating beginning at this speed.");
    def->sidetext = L("mm/s");
    def->min = 0;
    def->mode = comAdvanced;
    def->set_default_value(new ConfigOptionFloats { 2.2 });

    def = this->add("filament_minimal_purge_on_wipe_tower", coFloats);
    def->label = L("Minimal purge on wipe tower");
    def->tooltip = L("After a tool change, the exact position of the newly loaded filament inside "
                     "the nozzle may not be known, and the filament pressure is likely not yet stable. "
                     "Before purging the print head into an infill or a sacrificial object, Slic3r will always prime "
                     "this amount of material into the wipe tower to produce successive infill or sacrificial object extrusions reliably.");
    def->sidetext = L("mm³");
    def->min = 0;
    def->mode = comAdvanced;
    def->set_default_value(new ConfigOptionFloats { 15. });

    def = this->add("filament_cooling_final_speed", coFloats);
    def->label = L("Speed of the last cooling move");
    def->tooltip = L("Cooling moves are gradually accelerating towards this speed.");
    def->sidetext = L("mm/s");
    def->min = 0;
    def->mode = comAdvanced;
    def->set_default_value(new ConfigOptionFloats { 3.4 });

    def = this->add("filament_load_time", coFloats);
    def->label = L("Filament load time");
    def->tooltip = L("Time for the printer firmware (or the Multi Material Unit 2.0) to load a new filament during a tool change (when executing the T code). This time is added to the total print time by the G-code time estimator.");
    def->sidetext = L("s");
    def->min = 0;
    def->mode = comAdvanced;
    def->set_default_value(new ConfigOptionFloats { 0. });

    def = this->add("filament_ramming_parameters", coStrings);
    def->label = L("Ramming parameters");
    def->tooltip = L("This string is edited by RammingDialog and contains ramming specific parameters.");
    def->mode = comAdvanced;
    def->set_default_value(new ConfigOptionStrings { "120 100 6.6 6.8 7.2 7.6 7.9 8.2 8.7 9.4 9.9 10.0|"
       " 0.05 6.6 0.45 6.8 0.95 7.8 1.45 8.3 1.95 9.7 2.45 10 2.95 7.6 3.45 7.6 3.95 7.6 4.45 7.6 4.95 7.6" });

    def = this->add("filament_unload_time", coFloats);
    def->label = L("Filament unload time");
    def->tooltip = L("Time for the printer firmware (or the Multi Material Unit 2.0) to unload a filament during a tool change (when executing the T code). This time is added to the total print time by the G-code time estimator.");
    def->sidetext = L("s");
    def->min = 0;
    def->mode = comAdvanced;
    def->set_default_value(new ConfigOptionFloats { 0. });

    def = this->add("filament_multitool_ramming", coBools);
    def->label = L("Enable ramming for multitool setups");
    def->tooltip = L("Perform ramming when using multitool printer (i.e. when the 'Single Extruder Multimaterial' in Printer Settings is unchecked). "
                     "When checked, a small amount of filament is rapidly extruded on the wipe tower just before the toolchange. "
                     "This option is only used when the wipe tower is enabled.");
    def->mode = comAdvanced;
    def->set_default_value(new ConfigOptionBools { false });

    def = this->add("filament_multitool_ramming_volume", coFloats);
    def->label = L("Multitool ramming volume");
    def->tooltip = L("The volume to be rammed before the toolchange.");
    def->sidetext = L("mm³");
    def->min = 0;
    def->mode = comAdvanced;
    def->set_default_value(new ConfigOptionFloats { 10. });

    def = this->add("filament_multitool_ramming_flow", coFloats);
    def->label = L("Multitool ramming flow");
    def->tooltip = L("Flow used for ramming the filament before the toolchange.");
    def->sidetext = L("mm³/s");
    def->min = 0;
    def->mode = comAdvanced;
    def->set_default_value(new ConfigOptionFloats { 10. });
    
    def = this->add("filament_density", coFloats);
    def->label = L("Density");
    def->tooltip = L("Filament density. For statistics only");
    def->sidetext = L("g/cm³");
    def->min = 0;
    def->mode = comAdvanced;
    def->set_default_value(new ConfigOptionFloats { 0. });

    def = this->add("filament_type", coStrings);
    def->label = L("Type");
    def->tooltip = L("The material type of filament");
    def->gui_type = ConfigOptionDef::GUIType::f_enum_open;
    def->gui_flags = "show_value";
    def->enum_values.push_back("PLA");
    def->enum_values.push_back("ABS");
    def->enum_values.push_back("ASA");
    def->enum_values.push_back("PETG");
    def->enum_values.push_back("TPU");
    def->enum_values.push_back("PC");
    def->enum_values.push_back("PA");
    def->enum_values.push_back("PA-CF");
    def->enum_values.push_back("PA6-CF");
    def->enum_values.push_back("PLA-CF");
    def->enum_values.push_back("PET-CF");
    def->enum_values.push_back("PETG-CF");
    def->enum_values.push_back("PVA");
    def->enum_values.push_back("HIPS");
    def->enum_values.push_back("PLA-AERO");
    def->enum_values.push_back("PPS");
    def->enum_values.push_back("PPS-CF");
    def->enum_values.push_back("PPA-CF");
    def->enum_values.push_back("PPA-GF");
    def->mode = comSimple;
    def->set_default_value(new ConfigOptionStrings { "PLA" });

    def = this->add("filament_soluble", coBools);
    def->label = L("Soluble material");
    def->tooltip = L("Soluble material is commonly used to print support and support interface");
    def->mode = comAdvanced;
    def->set_default_value(new ConfigOptionBools { false });

    def = this->add("filament_is_support", coBools);
    def->label = L("Support material");
    def->tooltip = L("Support material is commonly used to print support and support interface");
    def->mode = comAdvanced;
    def->set_default_value(new ConfigOptionBools { false });

    // BBS
    def = this->add("temperature_vitrification", coInts);
    def->label = L("Softening temperature");
    def->tooltip = L("The material softens at this temperature, so when the bed temperature is equal to or greater than it, it's highly recommended to open the front door and/or remove the upper glass to avoid cloggings.");
    def->mode = comSimple;
    def->set_default_value(new ConfigOptionInts{ 100 });

    def = this->add("filament_cost", coFloats);
    def->label = L("Price");
    def->tooltip = L("Filament price. For statistics only");
    def->sidetext = L("money/kg");
    def->min = 0;
    def->mode = comAdvanced;
    def->set_default_value(new ConfigOptionFloats { 0. });

    def = this->add("filament_settings_id", coStrings);
    def->set_default_value(new ConfigOptionStrings { "" });
    //BBS: open this option to command line
    //def->cli = ConfigOptionDef::nocli;

    def = this->add("filament_ids", coStrings);
    def->set_default_value(new ConfigOptionStrings());
    def->cli = ConfigOptionDef::nocli;

    def = this->add("filament_vendor", coStrings);
    def->label = L("Vendor");
    def->tooltip = L("Vendor of filament. For show only");
    def->mode = comAdvanced;
    def->set_default_value(new ConfigOptionStrings{L("(Undefined)")});
    def->cli = ConfigOptionDef::nocli;

    def = this->add("infill_direction", coFloat);
    def->label = L("Infill direction");
    def->category = L("Strength");
    def->tooltip = L("Angle for sparse infill pattern, which controls the start or main direction of line");
    def->sidetext = L("°");
    def->min = 0;
    def->max = 360;
    def->mode = comAdvanced;
    def->set_default_value(new ConfigOptionFloat(45));

    def = this->add("sparse_infill_density", coPercent);
    def->label = L("Sparse infill density");
    def->category = L("Strength");
    def->tooltip = L("Density of internal sparse infill, 100% means solid throughout");
    def->sidetext = L("%");
    def->min = 0;
    def->max = 100;
    def->set_default_value(new ConfigOptionPercent(20));

    def = this->add("sparse_infill_pattern", coEnum);
    def->label = L("Sparse infill pattern");
    def->category = L("Strength");
    def->tooltip = L("Line pattern for internal sparse infill");
    def->enum_keys_map = &ConfigOptionEnum<InfillPattern>::get_enum_values();
    def->enum_values.push_back("concentric");
    def->enum_values.push_back("zig-zag");
    def->enum_values.push_back("grid");
    def->enum_values.push_back("line");
    def->enum_values.push_back("cubic");
    def->enum_values.push_back("triangles");
    def->enum_values.push_back("tri-hexagon");
    def->enum_values.push_back("gyroid");
    def->enum_values.push_back("honeycomb");
    def->enum_values.push_back("adaptivecubic");
    def->enum_values.push_back("alignedrectilinear");
    def->enum_values.push_back("3dhoneycomb");
    def->enum_values.push_back("hilbertcurve");
    def->enum_values.push_back("archimedeanchords");
    def->enum_values.push_back("octagramspiral");
    def->enum_values.push_back("supportcubic");
    def->enum_values.push_back("lightning");
    def->enum_labels.push_back(L("Concentric"));
    def->enum_labels.push_back(L("Rectilinear"));
    def->enum_labels.push_back(L("Grid"));
    def->enum_labels.push_back(L("Line"));
    def->enum_labels.push_back(L("Cubic"));
    def->enum_labels.push_back(L("Triangles"));
    def->enum_labels.push_back(L("Tri-hexagon"));
    def->enum_labels.push_back(L("Gyroid"));
    def->enum_labels.push_back(L("Honeycomb"));
    def->enum_labels.push_back(L("Adaptive Cubic"));
    def->enum_labels.push_back(L("Aligned Rectilinear"));
    def->enum_labels.push_back(L("3D Honeycomb"));
    def->enum_labels.push_back(L("Hilbert Curve"));
    def->enum_labels.push_back(L("Archimedean Chords"));
    def->enum_labels.push_back(L("Octagram Spiral"));
    def->enum_labels.push_back(L("Support Cubic"));
    def->enum_labels.push_back(L("Lightning"));
    def->set_default_value(new ConfigOptionEnum<InfillPattern>(ipCubic));

    auto def_infill_anchor_min = def = this->add("infill_anchor", coFloatOrPercent);
    def->label = L("Sparse infill anchor length");
    def->category = L("Strength");
    def->tooltip = L("Connect an infill line to an internal perimeter with a short segment of an additional perimeter. "
                     "If expressed as percentage (example: 15%) it is calculated over infill extrusion width. Slic3r tries to connect two close infill lines to a short perimeter segment. If no such perimeter segment "
                     "shorter than infill_anchor_max is found, the infill line is connected to a perimeter segment at just one side "
                     "and the length of the perimeter segment taken is limited to this parameter, but no longer than anchor_length_max. "
                     "\nSet this parameter to zero to disable anchoring perimeters connected to a single infill line.");
    def->sidetext = L("mm or %");
    def->ratio_over = "sparse_infill_line_width";
    def->max_literal = 1000;
    def->gui_type = ConfigOptionDef::GUIType::f_enum_open;
    def->enum_values.push_back("0");
    def->enum_values.push_back("1");
    def->enum_values.push_back("2");
    def->enum_values.push_back("5");
    def->enum_values.push_back("10");
    def->enum_values.push_back("1000");
    def->enum_labels.push_back(L("0 (no open anchors)"));
    def->enum_labels.push_back("1 mm");
    def->enum_labels.push_back("2 mm");
    def->enum_labels.push_back("5 mm");
    def->enum_labels.push_back("10 mm");
    def->enum_labels.push_back(L("1000 (unlimited)"));
    def->mode = comAdvanced;
    def->set_default_value(new ConfigOptionFloatOrPercent(400, true));

    def = this->add("infill_anchor_max", coFloatOrPercent);
    def->label = L("Maximum length of the infill anchor");
    def->category = L("Strength");
    def->tooltip = L("Connect an infill line to an internal perimeter with a short segment of an additional perimeter. "
                     "If expressed as percentage (example: 15%) it is calculated over infill extrusion width. Slic3r tries to connect two close infill lines to a short perimeter segment. If no such perimeter segment "
                     "shorter than this parameter is found, the infill line is connected to a perimeter segment at just one side "
                     "and the length of the perimeter segment taken is limited to infill_anchor, but no longer than this parameter. "
                     "\nIf set to 0, the old algorithm for infill connection will be used, it should create the same result as with 1000 & 0.");
    def->sidetext    = def_infill_anchor_min->sidetext;
    def->ratio_over  = def_infill_anchor_min->ratio_over;
    def->gui_type    = def_infill_anchor_min->gui_type;
    def->enum_values = def_infill_anchor_min->enum_values;
    def->max_literal = def_infill_anchor_min->max_literal;
    def->enum_labels.push_back(L("0 (Simple connect)"));
    def->enum_labels.push_back("1 mm");
    def->enum_labels.push_back("2 mm");
    def->enum_labels.push_back("5 mm");
    def->enum_labels.push_back("10 mm");
    def->enum_labels.push_back(L("1000 (unlimited)"));
    def->mode = comAdvanced;
    def->set_default_value(new ConfigOptionFloatOrPercent(20, false));
    
    def = this->add("outer_wall_acceleration", coFloat);
    def->label = L("Outer wall");
    def->tooltip = L("Acceleration of outer walls");
    def->sidetext = L("mm/s²");
    def->min = 0;
    def->mode = comAdvanced;
    def->set_default_value(new ConfigOptionFloat(10000));

    def = this->add("inner_wall_acceleration", coFloat);
    def->label = L("Inner wall");
    def->tooltip = L("Acceleration of inner walls");
    def->sidetext = L("mm/s²");
    def->min = 0;
    def->mode = comAdvanced;
    def->set_default_value(new ConfigOptionFloat(10000));

    def = this->add("travel_acceleration", coFloat);
    def->label = L("Travel");
    def->tooltip = L("Acceleration of travel moves");
    def->sidetext = L("mm/s²");
    def->min = 0;
    def->mode = comAdvanced;
    def->set_default_value(new ConfigOptionFloat(10000));

    def = this->add("top_surface_acceleration", coFloat);
    def->label = L("Top surface");
    def->tooltip = L("Acceleration of top surface infill. Using a lower value may improve top surface quality");
    def->sidetext = L("mm/s²");
    def->min = 0;
    def->mode = comAdvanced;
    def->set_default_value(new ConfigOptionFloat(500));

    def = this->add("outer_wall_acceleration", coFloat);
    def->label = L("Outer wall");
    def->tooltip = L("Acceleration of outer wall. Using a lower value can improve quality");
    def->sidetext = L("mm/s²");
    def->min = 0;
    def->mode = comAdvanced;
    def->set_default_value(new ConfigOptionFloat(500));

    def = this->add("bridge_acceleration", coFloatOrPercent);
    def->label = L("Bridge");
    def->tooltip = L("Acceleration of bridges. If the value is expressed as a percentage (e.g. 50%), it will be calculated based on the outer wall acceleration.");
    def->sidetext = L("mm/s² or %");
    def->min = 0;
    def->mode = comAdvanced;
    def->ratio_over = "outer_wall_acceleration";
    def->set_default_value(new ConfigOptionFloatOrPercent(50,true));

    def = this->add("sparse_infill_acceleration", coFloatOrPercent);
    def->label = L("Sparse infill");
    def->tooltip = L("Acceleration of sparse infill. If the value is expressed as a percentage (e.g. 100%), it will be calculated based on the default acceleration.");
    def->sidetext = L("mm/s² or %");
    def->min = 0;
    def->mode = comAdvanced;
    def->ratio_over = "default_acceleration";
    def->set_default_value(new ConfigOptionFloatOrPercent(100, true));

    def = this->add("internal_solid_infill_acceleration", coFloatOrPercent);
    def->label = L("Internal solid infill");
    def->tooltip = L("Acceleration of internal solid infill. If the value is expressed as a percentage (e.g. 100%), it will be calculated based on the default acceleration.");
    def->sidetext = L("mm/s² or %");
    def->min = 0;
    def->mode = comAdvanced;
    def->ratio_over = "default_acceleration";
    def->set_default_value(new ConfigOptionFloatOrPercent(100, true));

    def = this->add("initial_layer_acceleration", coFloat);
    def->label = L("Initial layer");
    def->tooltip = L("Acceleration of initial layer. Using a lower value can improve build plate adhensive");
    def->sidetext = L("mm/s²");
    def->min = 0;
    def->mode = comAdvanced;
    def->set_default_value(new ConfigOptionFloat(300));

    def = this->add("accel_to_decel_enable", coBool);
    def->label = L("Enable accel_to_decel");
    def->tooltip = L("Klipper's max_accel_to_decel will be adjusted automatically");
    def->mode = comAdvanced;
    def->set_default_value(new ConfigOptionBool(true));
    
    def = this->add("accel_to_decel_factor", coPercent);
    def->label = L("accel_to_decel");
    def->tooltip = L("Klipper's max_accel_to_decel will be adjusted to this %% of acceleration");
    def->sidetext = L("%%");
    def->min = 1;
    def->max = 100;
    def->mode = comAdvanced;
    def->set_default_value(new ConfigOptionPercent(50));
    
    def = this->add("default_jerk", coFloat);
    def->label = L("Default");
    def->tooltip = L("Default");
    def->sidetext = L("mm/s");
    def->min = 0;
    def->mode = comAdvanced;
    def->set_default_value(new ConfigOptionFloat(0));

    def = this->add("outer_wall_jerk", coFloat);
    def->label = L("Outer wall");
    def->tooltip = L("Jerk of outer walls");
    def->sidetext = L("mm/s");
    def->min = 0;
    def->mode = comAdvanced;
    def->set_default_value(new ConfigOptionFloat(9));

    def = this->add("inner_wall_jerk", coFloat);
    def->label = L("Inner wall");
    def->tooltip = L("Jerk of inner walls");
    def->sidetext = L("mm/s");
    def->min = 0;
    def->mode = comAdvanced;
    def->set_default_value(new ConfigOptionFloat(9));

    def = this->add("top_surface_jerk", coFloat);
    def->label = L("Top surface");
    def->tooltip = L("Jerk for top surface");
    def->sidetext = L("mm/s");
    def->min = 1;
    def->mode = comAdvanced;
    def->set_default_value(new ConfigOptionFloat(9));

    def = this->add("infill_jerk", coFloat);
    def->label = L("Infill");
    def->tooltip = L("Jerk for infill");
    def->sidetext = L("mm/s");
    def->min = 1;
    def->mode = comAdvanced;
    def->set_default_value(new ConfigOptionFloat(9));

    def = this->add("initial_layer_jerk", coFloat);
    def->label = L("Initial layer");
    def->tooltip = L("Jerk for initial layer");
    def->sidetext = L("mm/s");
    def->min = 1;
    def->mode = comAdvanced;
    def->set_default_value(new ConfigOptionFloat(9));

    def = this->add("travel_jerk", coFloat);
    def->label = L("Travel");
    def->tooltip = L("Jerk for travel");
    def->sidetext = L("mm/s");
    def->min = 1;
    def->mode = comAdvanced;
    def->set_default_value(new ConfigOptionFloat(12));

    def = this->add("initial_layer_line_width", coFloatOrPercent);
    def->label = L("Initial layer");
    def->category = L("Quality");
    def->tooltip = L("Line width of initial layer. If expressed as a %, it will be computed over the nozzle diameter.");
    def->sidetext = L("mm or %");
    def->ratio_over = "nozzle_diameter";
    def->min = 0;
    def->max = 1000;
    def->max_literal = 10;
    def->mode = comAdvanced;
    def->set_default_value(new ConfigOptionFloatOrPercent(0., false));


    def = this->add("initial_layer_print_height", coFloat);
    def->label = L("Initial layer height");
    def->category = L("Quality");
    def->tooltip = L("Height of initial layer. Making initial layer height to be thick slightly can improve build plate adhension");
    def->sidetext = L("mm");
    def->min = 0;
    def->set_default_value(new ConfigOptionFloat(0.2));

    //def = this->add("adaptive_layer_height", coBool);
    //def->label = L("Adaptive layer height");
    //def->category = L("Quality");
    //def->tooltip = L("Enabling this option means the height of every layer except the first will be automatically calculated "
    //    "during slicing according to the slope of the model’s surface.\n"
    //    "Note that this option only takes effect if no prime tower is generated in current plate.");
    //def->set_default_value(new ConfigOptionBool(0));

    def = this->add("initial_layer_speed", coFloat);
    def->label = L("Initial layer");
    def->tooltip = L("Speed of initial layer except the solid infill part");
    def->sidetext = L("mm/s");
    def->min = 0;
    def->mode = comAdvanced;
    def->set_default_value(new ConfigOptionFloat(30));

    def = this->add("initial_layer_infill_speed", coFloat);
    def->label = L("Initial layer infill");
    def->tooltip = L("Speed of solid infill part of initial layer");
    def->sidetext = L("mm/s");
    def->min = 1;
    def->mode = comAdvanced;
    def->set_default_value(new ConfigOptionFloat(60.0));

    def = this->add("initial_layer_travel_speed", coFloatOrPercent);
    def->label = L("Initial layer travel speed");
    def->tooltip = L("Travel speed of initial layer");
    def->category = L("Speed");
    def->sidetext = L("mm/s or %");
    def->ratio_over = "travel_speed";
    def->min = 0;
    def->mode = comAdvanced;
    def->set_default_value(new ConfigOptionFloatOrPercent(100, true));

    def = this->add("slow_down_layers", coInt);
    def->label = L("Number of slow layers");
    def->tooltip = L("The first few layers are printed slower than normal. "
                     "The speed is gradually increased in a linear fashion over the specified number of layers.");
    def->category = L("Speed");
    def->min = 0;
    def->mode = comAdvanced;
    def->set_default_value(new ConfigOptionInt(0));

    def = this->add("nozzle_temperature_initial_layer", coInts);
    def->label = L("Initial layer");
    def->full_label = L("Initial layer nozzle temperature");
    def->tooltip = L("Nozzle temperature to print initial layer when using this filament");
    def->sidetext = L("°C");
    def->min = 0;
    def->max = max_temp;
    def->set_default_value(new ConfigOptionInts { 200 });

    def = this->add("full_fan_speed_layer", coInts);
    def->label = L("Full fan speed at layer");
    def->tooltip = L("Fan speed will be ramped up linearly from zero at layer \"close_fan_the_first_x_layers\" "
                  "to maximum at layer \"full_fan_speed_layer\". "
                  "\"full_fan_speed_layer\" will be ignored if lower than \"close_fan_the_first_x_layers\", in which case "
                  "the fan will be running at maximum allowed speed at layer \"close_fan_the_first_x_layers\" + 1.");
    def->min = 0;
    def->max = 1000;
    def->mode = comAdvanced;
    def->set_default_value(new ConfigOptionInts { 0 });
    
    def = this->add("support_material_interface_fan_speed", coInts);
    def->label = L("Support interface fan speed");
    def->tooltip = L("This fan speed is enforced during all support interfaces, to be able to weaken their bonding with a high fan speed."
        "\nSet to -1 to disable this override."
        "\nCan only be overriden by disable_fan_first_layers.");
    def->sidetext = L("%");
    def->min = -1;
    def->max = 100;
    def->mode = comAdvanced;
    def->set_default_value(new ConfigOptionInts{ -1 });
    

    def = this->add("fuzzy_skin", coEnum);
    def->label = L("Fuzzy Skin");
    def->category = L("Others");
    def->tooltip = L("Randomly jitter while printing the wall, so that the surface has a rough look. This setting controls "
                     "the fuzzy position");
    def->enum_keys_map = &ConfigOptionEnum<FuzzySkinType>::get_enum_values();
    def->enum_values.push_back("none");
    def->enum_values.push_back("external");
    def->enum_values.push_back("all");
    def->enum_values.push_back("allwalls");
    def->enum_labels.push_back(L("None"));
    def->enum_labels.push_back(L("Contour"));
    def->enum_labels.push_back(L("Contour and hole"));
    def->enum_labels.push_back(L("All walls"));
    def->mode = comSimple;
    def->set_default_value(new ConfigOptionEnum<FuzzySkinType>(FuzzySkinType::None));

    def = this->add("fuzzy_skin_thickness", coFloat);
    def->label = L("Fuzzy skin thickness");
    def->category = L("Others");
    def->tooltip = L("The width within which to jitter. It's adversed to be below outer wall line width");
    def->sidetext = L("mm");
    def->min = 0;
    def->max = 1;
    def->mode = comSimple;
    def->set_default_value(new ConfigOptionFloat(0.3));

    def = this->add("fuzzy_skin_point_distance", coFloat);
    def->label = L("Fuzzy skin point distance");
    def->category = L("Others");
    def->tooltip = L("The average diatance between the random points introducded on each line segment");
    def->sidetext = L("mm");
    def->min = 0;
    def->max = 5;
    def->mode = comSimple;
    def->set_default_value(new ConfigOptionFloat(0.8));

    def = this->add("filter_out_gap_fill", coFloat);
    def->label = L("Filter out tiny gaps");
    def->category = L("Layers and Perimeters");
    def->tooltip = L("Filter out gaps smaller than the threshold specified");
    def->mode = comAdvanced;
    def->set_default_value(new ConfigOptionFloat(0));
    
    def = this->add("gap_infill_speed", coFloat);
    def->label = L("Gap infill");
    def->category = L("Speed");
    def->tooltip = L("Speed of gap infill. Gap usually has irregular line width and should be printed more slowly");
    def->sidetext = L("mm/s");
    def->min = 0;
    def->mode = comAdvanced;
    def->set_default_value(new ConfigOptionFloat(30));

    // BBS
    def = this->add("enable_arc_fitting", coBool);
    def->label = L("Arc fitting");
    def->tooltip = L("Enable this to get a G-code file which has G2 and G3 moves. "
                     "And the fitting tolerance is same with resolution");
    def->mode = comAdvanced;
    def->set_default_value(new ConfigOptionBool(0));
    // BBS
    def = this->add("gcode_add_line_number", coBool);
    def->label = L("Add line number");
    def->tooltip = L("Enable this to add line number(Nx) at the beginning of each G-Code line");
    def->mode = comDevelop;
    def->set_default_value(new ConfigOptionBool(0));

    // BBS
    def = this->add("scan_first_layer", coBool);
    def->label = L("Scan first layer");
    def->tooltip = L("Enable this to enable the camera on printer to check the quality of first layer");
    def->mode = comAdvanced;
    def->set_default_value(new ConfigOptionBool(false));


    //BBS
    // def = this->add("spaghetti_detector", coBool);
    // def->label = L("Enable spaghetti detector");
    // def->tooltip = L("Enable the camera on printer to check spaghetti");
    // def->mode = comSimple;
    // def->set_default_value(new ConfigOptionBool(false));

    def = this->add("nozzle_type", coEnum);
    def->label = L("Nozzle type");
    def->tooltip = L("The metallic material of nozzle. This determines the abrasive resistance of nozzle, and "
                     "what kind of filament can be printed");
    def->enum_keys_map = &ConfigOptionEnum<NozzleType>::get_enum_values();
    def->enum_values.push_back("undefine");
    def->enum_values.push_back("hardened_steel");
    def->enum_values.push_back("stainless_steel");
    def->enum_values.push_back("brass");
    def->enum_labels.push_back(L("Undefine"));
    def->enum_labels.push_back(L("Hardened steel"));
    def->enum_labels.push_back(L("Stainless steel"));
    def->enum_labels.push_back(L("Brass"));
    def->mode = comAdvanced;
    def->set_default_value(new ConfigOptionEnum<NozzleType>(ntUndefine));


    def                = this->add("nozzle_hrc", coInt);
    def->label         = L("Nozzle HRC");
    def->tooltip       = L("The nozzle's hardness. Zero means no checking for nozzle's hardness during slicing.");
    def->sidetext      = L("HRC");
    def->min           = 0;
    def->max           = 500;
    def->mode          = comDevelop;
    def->set_default_value(new ConfigOptionInt{0});

    def = this->add("printer_structure", coEnum);
    def->label = L("Printer structure");
    def->tooltip = L("The physical arrangement and components of a printing device");
    def->enum_keys_map = &ConfigOptionEnum<PrinterStructure>::get_enum_values();
    def->enum_values.push_back("undefine");
    def->enum_values.push_back("corexy");
    def->enum_values.push_back("i3");
    def->enum_values.push_back("hbot");
    def->enum_values.push_back("delta");
    def->enum_labels.push_back(L("Undefine"));
    def->enum_labels.push_back(L("CoreXY"));
    def->enum_labels.push_back(L("I3"));
    def->enum_labels.push_back(L("Hbot"));
    def->enum_labels.push_back(L("Delta"));
    def->mode = comDevelop;
    def->set_default_value(new ConfigOptionEnum<PrinterStructure>(psUndefine));

    def = this->add("best_object_pos", coPoint);
    def->label = L("Best object position");
    def->tooltip = L("Best auto arranging position in range [0,1] w.r.t. bed shape.");
    def->mode = comAdvanced;
    def->set_default_value(new ConfigOptionPoint(Vec2d(0.5, 0.5)));

    def = this->add("auxiliary_fan", coBool);
    def->label = L("Auxiliary part cooling fan");
    def->tooltip = L("Enable this option if machine has auxiliary part cooling fan");
    def->mode = comAdvanced;
    def->set_default_value(new ConfigOptionBool(false));


    def = this->add("fan_speedup_time", coFloat);
	// Label is set in Tab.cpp in the Line object.
    //def->label = L("Fan speed-up time");
    def->tooltip = L("Start the fan this number of seconds earlier than its target start time (you can use fractional seconds)."
        " It assumes infinite acceleration for this time estimation, and will only take into account G1 and G0 moves (arc fitting"
        " is unsupported)."
        "\nIt won't move fan comands from custom gcodes (they act as a sort of 'barrier')."
        "\nIt won't move fan comands into the start gcode if the 'only custom start gcode' is activated."
        "\nUse 0 to deactivate.");
    def->sidetext = L("s");
    def->mode = comAdvanced;
    def->set_default_value(new ConfigOptionFloat(0));

    def = this->add("fan_speedup_overhangs", coBool);
    def->label = L("Only overhangs");
    def->tooltip = L("Will only take into account the delay for the cooling of overhangs.");
    def->mode = comAdvanced;
    def->set_default_value(new ConfigOptionBool(true));

    def = this->add("fan_kickstart", coFloat);
    def->label = L("Fan kick-start time");
    def->tooltip = L("Emit a max fan speed command for this amount of seconds before reducing to target speed to kick-start the cooling fan."
                    "\nThis is useful for fans where a low PWM/power may be insufficient to get the fan started spinning from a stop, or to "
                    "get the fan up to speed faster."
                    "\nSet to 0 to deactivate.");
    def->sidetext = L("s");
    def->min = 0;
    def->mode = comAdvanced;
    def->set_default_value(new ConfigOptionFloat(0));


    def = this->add("time_cost", coFloat);
    def->label = L("Time cost");
    def->tooltip = L("The printer cost per hour");
    def->sidetext = L("money/h");
    def->min     = 0;
    def->mode    = comAdvanced;
    def->set_default_value(new ConfigOptionFloat(0));

    def =this->add("support_chamber_temp_control",coBool);
    def->label=L("Support control chamber temperature");
    def->tooltip=L("This option is enabled if machine support controlling chamber temperature");
    def->mode=comDevelop;
    def->set_default_value(new ConfigOptionBool(false));
    def->readonly=false;

    def =this->add("support_air_filtration",coBool);
    def->label=L("Support air filtration");
    def->tooltip=L("Enable this if printer support air filtration");
    def->mode=comDevelop;
    def->set_default_value(new ConfigOptionBool(false));

    def = this->add("gcode_flavor", coEnum);
    def->label = L("G-code flavor");
    def->tooltip = L("What kind of gcode the printer is compatible with");
    def->enum_keys_map = &ConfigOptionEnum<GCodeFlavor>::get_enum_values();
    def->enum_values.push_back("marlin");
    def->enum_values.push_back("klipper");
    def->enum_values.push_back("reprapfirmware");
    //def->enum_values.push_back("repetier");
    //def->enum_values.push_back("teacup");
    //def->enum_values.push_back("makerware");
    def->enum_values.push_back("marlin2");
    //def->enum_values.push_back("sailfish");
    //def->enum_values.push_back("mach3");
    //def->enum_values.push_back("machinekit");
    //def->enum_values.push_back("smoothie");
    //def->enum_values.push_back("no-extrusion");
    def->enum_labels.push_back("Marlin(legacy)");
    def->enum_labels.push_back(L("Klipper"));
    def->enum_labels.push_back("RepRapFirmware");
    //def->enum_labels.push_back("RepRap/Sprinter");
    //def->enum_labels.push_back("Repetier");
    //def->enum_labels.push_back("Teacup");
    //def->enum_labels.push_back("MakerWare (MakerBot)");
    def->enum_labels.push_back("Marlin 2");
    //def->enum_labels.push_back("Sailfish (MakerBot)");
    //def->enum_labels.push_back("Mach3/LinuxCNC");
    //def->enum_labels.push_back("Machinekit");
    //def->enum_labels.push_back("Smoothie");
    //def->enum_labels.push_back(L("No extrusion"));
    def->mode = comAdvanced;
    def->readonly = false;
    def->set_default_value(new ConfigOptionEnum<GCodeFlavor>(gcfMarlinLegacy));

    def = this->add("gcode_label_objects", coBool);
    def->label = L("Label objects");
    def->tooltip = L("Enable this to add comments into the G-Code labeling print moves with what object they belong to,"
                   " which is useful for the Octoprint CancelObject plugin. This settings is NOT compatible with "
                   "Single Extruder Multi Material setup and Wipe into Object / Wipe into Infill.");
    def->mode = comAdvanced;
    def->set_default_value(new ConfigOptionBool(1));

    def = this->add("exclude_object", coBool);
    def->label = L("Exclude objects");
    def->tooltip = L("Enable this option to add EXCLUDE OBJECT command in g-code");
    def->mode = comAdvanced;
    def->set_default_value(new ConfigOptionBool(1));

    def = this->add("gcode_comments", coBool);
    def->label = L("Verbose G-code");
    def->tooltip = L("Enable this to get a commented G-code file, with each line explained by a descriptive text. "
                   "If you print from SD card, the additional weight of the file could make your firmware "
                   "slow down.");
    def->mode = comAdvanced;
    def->set_default_value(new ConfigOptionBool(0));
    
    //BBS
    def = this->add("infill_combination", coBool);
    def->label = L("Infill combination");
    def->category = L("Strength");
    def->tooltip = L("Automatically Combine sparse infill of several layers to print together to reduce time. Wall is still printed "
                     "with original layer height.");
    def->mode = comAdvanced;
    def->set_default_value(new ConfigOptionBool(false));

    def = this->add("sparse_infill_filament", coInt);
    def->label = L("Infill");
    def->category = L("Extruders");
    def->tooltip = L("Filament to print internal sparse infill.");
    def->min = 1;
    def->mode = comAdvanced;
    def->set_default_value(new ConfigOptionInt(1));

    def = this->add("sparse_infill_line_width", coFloatOrPercent);
    def->label = L("Sparse infill");
    def->category = L("Quality");
    def->tooltip = L("Line width of internal sparse infill. If expressed as a %, it will be computed over the nozzle diameter.");
    def->sidetext = L("mm or %");
    def->ratio_over = "nozzle_diameter";
    def->min = 0;
    def->max = 1000;
    def->max_literal = 10;
    def->mode = comAdvanced;
    def->set_default_value(new ConfigOptionFloatOrPercent(0., false));

    def = this->add("infill_wall_overlap", coPercent);
    def->label = L("Infill/Wall overlap");
    def->category = L("Strength");
    def->tooltip = L("Infill area is enlarged slightly to overlap with wall for better bonding. The percentage value is relative to line width of sparse infill");
    def->sidetext = L("%");
    def->ratio_over = "inner_wall_line_width";
    def->mode = comAdvanced;
    def->set_default_value(new ConfigOptionPercent(15));

    def = this->add("sparse_infill_speed", coFloat);
    def->label = L("Sparse infill");
    def->category = L("Speed");
    def->tooltip = L("Speed of internal sparse infill");
    def->sidetext = L("mm/s");
    def->min = 0;
    def->mode = comAdvanced;
    def->set_default_value(new ConfigOptionFloat(100));

    def = this->add("inherits", coString);
    //def->label = L("Inherits profile");
    def->label = "Inherits profile";
    //def->tooltip = L("Name of parent profile");
    def->tooltip = "Name of parent profile";
    def->full_width = true;
    def->height = 5;
    def->set_default_value(new ConfigOptionString());
    def->cli = ConfigOptionDef::nocli;

    // The following value is to be stored into the project file (AMF, 3MF, Config ...)
    // and it contains a sum of "inherits" values over the print and filament profiles.
    def = this->add("inherits_group", coStrings);
    def->set_default_value(new ConfigOptionStrings());
    def->cli = ConfigOptionDef::nocli;

    def = this->add("interface_shells", coBool);
    def->label = L("Interface shells");
    def->label = "Interface shells";
    def->tooltip = L("Force the generation of solid shells between adjacent materials/volumes. "
                  "Useful for multi-extruder prints with translucent materials or manual soluble "
                  "support material");
    def->category = L("Quality");
    def->mode = comAdvanced;
    def->set_default_value(new ConfigOptionBool(false));

    def = this->add("ironing_type", coEnum);
    def->label = L("Ironing Type");
    def->category = L("Quality");
    def->tooltip = L("Ironing is using small flow to print on same height of surface again to make flat surface more smooth. "
                     "This setting controls which layer being ironed");
    def->enum_keys_map = &ConfigOptionEnum<IroningType>::get_enum_values();
    def->enum_values.push_back("no ironing");
    def->enum_values.push_back("top");
    def->enum_values.push_back("topmost");
    def->enum_values.push_back("solid");
    def->enum_labels.push_back(L("No ironing"));
    def->enum_labels.push_back(L("Top surfaces"));
    def->enum_labels.push_back(L("Topmost surface"));
    def->enum_labels.push_back(L("All solid layer"));
    def->mode = comAdvanced;
    def->set_default_value(new ConfigOptionEnum<IroningType>(IroningType::NoIroning));

    def                = this->add("ironing_pattern", coEnum);
    def->label         = L("Ironing Pattern");
    def->tooltip       = L("The pattern that will be used when ironing");
    def->category      = L("Quality");
    def->enum_keys_map = &ConfigOptionEnum<InfillPattern>::get_enum_values();
    def->enum_values.push_back("concentric");
    def->enum_values.push_back("zig-zag");
    def->enum_labels.push_back(L("Concentric"));
    def->enum_labels.push_back(L("Rectilinear"));
    def->mode = comAdvanced;
    def->set_default_value(new ConfigOptionEnum<InfillPattern>(ipRectilinear));
    
    def = this->add("ironing_flow", coPercent);
    def->label = L("Ironing flow");
    def->category = L("Quality");
    def->tooltip = L("The amount of material to extrude during ironing. Relative to flow of normal layer height. "
                     "Too high value results in overextrusion on the surface");
    def->sidetext = L("%");
    def->ratio_over = "layer_height";
    def->min = 0;
    def->max = 100;
    def->mode = comAdvanced;
    def->set_default_value(new ConfigOptionPercent(10));

    def = this->add("ironing_spacing", coFloat);
    def->label = L("Ironing line spacing");
    def->category = L("Quality");
    def->tooltip = L("The distance between the lines of ironing");
    def->sidetext = L("mm");
    def->min = 0;
    def->max = 1;
    def->mode = comAdvanced;
    def->set_default_value(new ConfigOptionFloat(0.1));

    def = this->add("ironing_speed", coFloat);
    def->label = L("Ironing speed");
    def->category = L("Quality");
    def->tooltip = L("Print speed of ironing lines");
    def->sidetext = L("mm/s");
    def->min = 0;
    def->mode = comAdvanced;
    def->set_default_value(new ConfigOptionFloat(20));

    def           = this->add("ironing_angle", coFloat);
    def->label    = L("Ironing angle");
    def->category = L("Quality");
    def->tooltip  = L("The angle ironing is done at. A negative number disables this function and uses the default method.");
    def->sidetext = L("°");
    def->min      = -1;
    def->max      = 359;
    def->mode     = comAdvanced;
    def->set_default_value(new ConfigOptionFloat(-1));

    def = this->add("layer_change_gcode", coString);
    def->label = L("Layer change G-code");
    def->tooltip = L("This gcode part is inserted at every layer change after lift z");
    def->multiline = true;
    def->full_width = true;
    def->height = 5;
    def->mode = comAdvanced;
    def->set_default_value(new ConfigOptionString(""));

    def = this->add("time_lapse_gcode",coString);
    def->label = L("Time lapse G-code");
    def->multiline = true;
    def->full_width = true;
    def->height =5;
    def->mode = comAdvanced;
    def->set_default_value(new ConfigOptionString(""));

    def = this->add("silent_mode", coBool);
    def->label = L("Supports silent mode");
    def->tooltip = L("Whether the machine supports silent mode in which machine use lower acceleration to print");
    def->mode = comDevelop;
    def->set_default_value(new ConfigOptionBool(false));

    def = this->add("machine_pause_gcode", coString);
    def->label = L("Pause G-code");
    def->tooltip = L("This G-code will be used as a code for the pause print. User can insert pause G-code in gcode viewer");
    def->multiline = true;
    def->full_width = true;
    def->height = 12;
    def->mode = comAdvanced;
    def->set_default_value(new ConfigOptionString(""));

    def = this->add("template_custom_gcode", coString);
    def->label = L("Custom G-code");
    def->tooltip = L("This G-code will be used as a custom code");
    def->multiline = true;
    def->full_width = true;
    def->height = 12;
    def->mode = comAdvanced;
    def->set_default_value(new ConfigOptionString(""));

    {
        struct AxisDefault {
            std::string         name;
            std::vector<double> max_feedrate;
            std::vector<double> max_acceleration;
            std::vector<double> max_jerk;
        };
        std::vector<AxisDefault> axes {
            // name, max_feedrate,  max_acceleration, max_jerk
            { "x", { 500., 200. }, {  1000., 1000. }, { 10. , 10.  } },
            { "y", { 500., 200. }, {  1000., 1000. }, { 10. , 10.  } },
            { "z", {  12.,  12. }, {   500.,  200. }, {  0.2,  0.4 } },
            { "e", { 120., 120. }, {  5000., 5000. }, {  2.5,  2.5 } }
        };
        for (const AxisDefault &axis : axes) {
            std::string axis_upper = boost::to_upper_copy<std::string>(axis.name);
            // Add the machine feedrate limits for XYZE axes. (M203)
            def = this->add("machine_max_speed_" + axis.name, coFloats);
            def->full_label = (boost::format("Maximum speed %1%") % axis_upper).str();
            (void)L("Maximum speed X");
            (void)L("Maximum speed Y");
            (void)L("Maximum speed Z");
            (void)L("Maximum speed E");
            def->category = L("Machine limits");
            def->readonly = false;
            def->tooltip  = (boost::format("Maximum speed of %1% axis") % axis_upper).str();
            (void)L("Maximum X speed");
            (void)L("Maximum Y speed");
            (void)L("Maximum Z speed");
            (void)L("Maximum E speed");
            def->sidetext = L("mm/s");
            def->min = 0;
            def->mode = comSimple;
            def->set_default_value(new ConfigOptionFloats(axis.max_feedrate));
            // Add the machine acceleration limits for XYZE axes (M201)
            def = this->add("machine_max_acceleration_" + axis.name, coFloats);
            def->full_label = (boost::format("Maximum acceleration %1%") % axis_upper).str();
            (void)L("Maximum acceleration X");
            (void)L("Maximum acceleration Y");
            (void)L("Maximum acceleration Z");
            (void)L("Maximum acceleration E");
            def->category = L("Machine limits");
            def->readonly = false;
            def->tooltip  = (boost::format("Maximum acceleration of the %1% axis") % axis_upper).str();
            (void)L("Maximum acceleration of the X axis");
            (void)L("Maximum acceleration of the Y axis");
            (void)L("Maximum acceleration of the Z axis");
            (void)L("Maximum acceleration of the E axis");
            def->sidetext = L("mm/s²");
            def->min = 0;
            def->mode = comSimple;
            def->set_default_value(new ConfigOptionFloats(axis.max_acceleration));
            // Add the machine jerk limits for XYZE axes (M205)
            def = this->add("machine_max_jerk_" + axis.name, coFloats);
            def->full_label = (boost::format("Maximum jerk %1%") % axis_upper).str();
            (void)L("Maximum jerk X");
            (void)L("Maximum jerk Y");
            (void)L("Maximum jerk Z");
            (void)L("Maximum jerk E");
            def->category = L("Machine limits");
            def->readonly = false;
            def->tooltip  = (boost::format("Maximum jerk of the %1% axis") % axis_upper).str();
            (void)L("Maximum jerk of the X axis");
            (void)L("Maximum jerk of the Y axis");
            (void)L("Maximum jerk of the Z axis");
            (void)L("Maximum jerk of the E axis");
            def->sidetext = L("mm/s");
            def->min = 0;
            def->mode = comSimple;
            def->set_default_value(new ConfigOptionFloats(axis.max_jerk));
        }
    }

    // M205 S... [mm/sec]
    def = this->add("machine_min_extruding_rate", coFloats);
    def->full_label = L("Minimum speed for extruding");
    def->category = L("Machine limits");
    def->tooltip = L("Minimum speed for extruding (M205 S)");
    def->sidetext = L("mm/s");
    def->min = 0;
    def->mode = comDevelop;
    def->set_default_value(new ConfigOptionFloats{ 0., 0. });

    // M205 T... [mm/sec]
    def = this->add("machine_min_travel_rate", coFloats);
    def->full_label = L("Minimum travel speed");
    def->category = L("Machine limits");
    def->tooltip = L("Minimum travel speed (M205 T)");
    def->sidetext = L("mm/s");
    def->min = 0;
    def->mode = comDevelop;
    def->set_default_value(new ConfigOptionFloats{ 0., 0. });

    // M204 P... [mm/sec^2]
    def = this->add("machine_max_acceleration_extruding", coFloats);
    def->full_label = L("Maximum acceleration for extruding");
    def->category = L("Machine limits");
    def->tooltip = L("Maximum acceleration for extruding (M204 P)");
    //                 "Marlin (legacy) firmware flavor will use this also "
    //                 "as travel acceleration (M204 T).");
    def->sidetext = L("mm/s²");
    def->min = 0;
    def->readonly = false;
    def->mode = comSimple;
    def->set_default_value(new ConfigOptionFloats{ 1500., 1250. });


    // M204 R... [mm/sec^2]
    def = this->add("machine_max_acceleration_retracting", coFloats);
    def->full_label = L("Maximum acceleration for retracting");
    def->category = L("Machine limits");
    def->tooltip = L("Maximum acceleration for retracting (M204 R)");
    def->sidetext = L("mm/s²");
    def->min = 0;
    def->readonly = false;
    def->mode = comSimple;
    def->set_default_value(new ConfigOptionFloats{ 1500., 1250. });

    // M204 T... [mm/sec^2]
    def = this->add("machine_max_acceleration_travel", coFloats);
    def->full_label = L("Maximum acceleration for travel");
    def->category = L("Machine limits");
    def->tooltip = L("Maximum acceleration for travel (M204 T), it only applies to Marlin 2");
    def->sidetext = L("mm/s²");
    def->min = 0;
    def->readonly = false;
    def->mode = comAdvanced;
    def->set_default_value(new ConfigOptionFloats{ 1500., 1250. });

    def = this->add("fan_max_speed", coInts);
    def->label = L("Fan speed");
    def->tooltip = L("Part cooling fan speed may be increased when auto cooling is enabled. "
                     "This is the maximum speed limitation of part cooling fan");
    def->sidetext = L("%");
    def->min = 0;
    def->max = 100;
    def->mode = comSimple;
    def->set_default_value(new ConfigOptionInts { 100 });

    def = this->add("max_layer_height", coFloats);
    def->label = L("Max");
    def->tooltip = L("The largest printable layer height for extruder. Used tp limits "
                     "the maximum layer hight when enable adaptive layer height");
    def->sidetext = L("mm");
    def->min = 0;
    def->mode = comAdvanced;
    def->set_default_value(new ConfigOptionFloats { 0. });

    def = this->add("max_volumetric_extrusion_rate_slope", coFloat);
    def->label = L("Extrusion rate smoothing");
    def->tooltip = L("This parameter smooths out sudden extrusion rate changes that happen when " 
    				 "the printer transitions from printing a high flow (high speed/larger width) "
    				 "extrusion to a lower flow (lower speed/smaller width) extrusion and vice versa.\n\n"
    				 "It defines the maximum rate by which the extruded volumetric flow in mm3/sec can change over time. "
    				 "Higher values mean higher extrusion rate changes are allowed, resulting in faster speed transitions.\n\n" 
    				 "A value of 0 disables the feature. \n\n"
    				 "For a high speed, high flow direct drive printer (like the Bambu lab or Voron) this value is usually not needed. "
    				 "However it can provide some marginal benefit in certain cases where feature speeds vary greatly. For example, "
    				 "when there are aggressive slowdowns due to overhangs. In these cases a high value of around 300-350mm3/s2 is "
    				 "recommended as this allows for just enough smoothing to assist pressure advance achieve a smoother flow transition.\n\n"
    				 "For slower printers without pressure advance, the value should be set much lower. A value of 10-15mm3/s2 is a "
    				 "good starting point for direct drive extruders and 5-10mm3/s2 for Bowden style. \n\n"
    				 "This feature is known as Pressure Equalizer in Prusa slicer.\n\n"
    				 "Note: this parameter disables arc fitting.");
    def->sidetext = L("mm³/s²");
    def->min = 0;
    def->mode = comAdvanced;
    def->set_default_value(new ConfigOptionFloat(0));
    
    def = this->add("max_volumetric_extrusion_rate_slope_segment_length", coInt);
    def->label = L("Smoothing segment length");
    def->tooltip = L("A lower value results in smoother extrusion rate transitions. However, this results in a significantly larger gcode file "
    				 "and more instructions for the printer to process. \n\n"
    				 "Default value of 3 works well for most cases. If your printer is stuttering, increase this value to reduce the number of adjustments made\n\n"
    				 "Allowed values: 1-5");
    def->min = 1;
    def->max = 5;
    def->mode = comAdvanced;
    def->set_default_value(new ConfigOptionInt(3));

    def = this->add("fan_min_speed", coInts);
    def->label = L("Fan speed");
    def->tooltip = L("Minimum speed for part cooling fan");
    def->sidetext = L("%");
    def->min = 0;
    def->max = 100;
    def->mode = comSimple;
    def->set_default_value(new ConfigOptionInts { 20 });

    def = this->add("additional_cooling_fan_speed", coInts);
    def->label = L("Fan speed");
    def->tooltip = L("Speed of auxiliary part cooling fan. Auxiliary fan will run at this speed during printing except the first several layers "
                     "which is defined by no cooling layers");
    def->sidetext = L("%");
    def->min = 0;
    def->max = 100;
    def->mode = comSimple;
    def->set_default_value(new ConfigOptionInts { 0 });

    def = this->add("min_layer_height", coFloats);
    def->label = L("Min");
    def->tooltip = L("The lowest printable layer height for extruder. Used tp limits "
                     "the minimum layer hight when enable adaptive layer height");
    def->sidetext = L("mm");
    def->min = 0;
    def->mode = comAdvanced;
    def->set_default_value(new ConfigOptionFloats { 0.07 });

    def = this->add("slow_down_min_speed", coFloats);
    def->label = L("Min print speed");
    def->tooltip = L("The minimum printing speed when slow down for cooling");
    def->sidetext = L("mm/s");
    def->min = 0;
    def->mode = comAdvanced;
    def->set_default_value(new ConfigOptionFloats { 10. });

    def = this->add("nozzle_diameter", coFloats);
    def->label = L("Nozzle diameter");
    def->tooltip = L("Diameter of nozzle");
    def->sidetext = L("mm");
    def->mode = comAdvanced;
    def->max = 100;
    def->set_default_value(new ConfigOptionFloats { 0.4 });

    def = this->add("notes", coString);
    def->label = L("Configuration notes");
    def->tooltip = L("You can put here your personal notes. This text will be added to the G-code "
                   "header comments.");
    def->multiline = true;
    def->full_width = true;
    def->height = 13;
    def->mode = comAdvanced;
    def->set_default_value(new ConfigOptionString(""));

    def = this->add("host_type", coEnum);
    def->label = L("Host Type");
    def->tooltip = L("Slic3r can upload G-code files to a printer host. This field must contain "
                   "the kind of the host.");
    def->enum_keys_map = &ConfigOptionEnum<PrintHostType>::get_enum_values();
    def->enum_values.push_back("prusalink");
    def->enum_values.push_back("prusaconnect");
    def->enum_values.push_back("octoprint");
    def->enum_values.push_back("duet");
    def->enum_values.push_back("flashair");
    def->enum_values.push_back("astrobox");
    def->enum_values.push_back("repetier");
    def->enum_values.push_back("mks");
    def->enum_labels.push_back("PrusaLink");
    def->enum_labels.push_back("PrusaConnect");
    def->enum_labels.push_back("Octo/Klipper");
    def->enum_labels.push_back("Duet");
    def->enum_labels.push_back("FlashAir");
    def->enum_labels.push_back("AstroBox");
    def->enum_labels.push_back("Repetier");
    def->enum_labels.push_back("MKS");
    def->mode = comAdvanced;
    def->cli = ConfigOptionDef::nocli;
    def->set_default_value(new ConfigOptionEnum<PrintHostType>(htOctoPrint));
    

    def = this->add("nozzle_volume", coFloat);
    def->label = L("Nozzle volume");
    def->tooltip = L("Volume of nozzle between the cutter and the end of nozzle");
    def->sidetext = L("mm³");
    def->mode = comAdvanced;
    def->readonly = false;
    def->set_default_value(new ConfigOptionFloat { 0.0 });

    def = this->add("cooling_tube_retraction", coFloat);
    def->label = L("Cooling tube position");
    def->tooltip = L("Distance of the center-point of the cooling tube from the extruder tip.");
    def->sidetext = L("mm");
    def->min = 0;
    def->mode = comAdvanced;
    def->set_default_value(new ConfigOptionFloat(91.5));

    def = this->add("cooling_tube_length", coFloat);
    def->label = L("Cooling tube length");
    def->tooltip = L("Length of the cooling tube to limit space for cooling moves inside it.");
    def->sidetext = L("mm");
    def->min = 0;
    def->mode = comAdvanced;
    def->set_default_value(new ConfigOptionFloat(5.));

    def = this->add("high_current_on_filament_swap", coBool);
    def->label = L("High extruder current on filament swap");
    def->tooltip = L("It may be beneficial to increase the extruder motor current during the filament exchange"
                   " sequence to allow for rapid ramming feed rates and to overcome resistance when loading"
                   " a filament with an ugly shaped tip.");
    def->mode = comAdvanced;
    def->set_default_value(new ConfigOptionBool(0));

    def = this->add("parking_pos_retraction", coFloat);
    def->label = L("Filament parking position");
    def->tooltip = L("Distance of the extruder tip from the position where the filament is parked "
                      "when unloaded. This should match the value in printer firmware.");
    def->sidetext = L("mm");
    def->min = 0;
    def->mode = comAdvanced;
    def->set_default_value(new ConfigOptionFloat(92.));

    def = this->add("extra_loading_move", coFloat);
    def->label = L("Extra loading distance");
    def->tooltip = L("When set to zero, the distance the filament is moved from parking position during load "
                      "is exactly the same as it was moved back during unload. When positive, it is loaded further, "
                      " if negative, the loading move is shorter than unloading.");
    def->sidetext = L("mm");
    def->mode = comAdvanced;
    def->set_default_value(new ConfigOptionFloat(-2.));

    def = this->add("start_end_points", coPoints);
    def->label = L("Start end points");
    def->tooltip  = L("The start and end points which is from cutter area to garbage can.");
    def->mode     = comDevelop;
    def->readonly = true;
    // start and end point is from the change_filament_gcode
    def->set_default_value(new ConfigOptionPoints{Vec2d(30, -3), Vec2d(54, 245)});

    def = this->add("reduce_infill_retraction", coBool);
    def->label = L("Reduce infill retraction");
    def->tooltip = L("Don't retract when the travel is in infill area absolutely. That means the oozing can't been seen. "
                     "This can reduce times of retraction for complex model and save printing time, but make slicing and "
                     "G-code generating slower");
    def->mode = comAdvanced;
    def->set_default_value(new ConfigOptionBool(false));

    def = this->add("ooze_prevention", coBool);
    def->label = L("Enable");
    //def->tooltip = L("This option will drop the temperature of the inactive extruders to prevent oozing. "
    //               "It will enable a tall skirt automatically and move extruders outside such "
    //               "skirt when changing temperatures.");
    def->mode = comDevelop;
    def->set_default_value(new ConfigOptionBool(false));

    def = this->add("filename_format", coString);
    def->label = L("Filename format");
    def->tooltip = L("User can self-define the project file name when export");
    def->full_width = true;
    def->mode = comAdvanced;
    def->set_default_value(new ConfigOptionString("{input_filename_base}_{filament_type[0]}_{print_time}.gcode"));

    def = this->add("make_overhang_printable", coBool);
    def->label = L("Make overhang printable");
    def->category = L("Quality");
    def->tooltip = L("Modify the geometry to print overhangs without support material.");
    def->mode = comAdvanced;
    def->set_default_value(new ConfigOptionBool(false));

    def = this->add("make_overhang_printable_angle", coFloat);
    def->label = L("Make overhang printable maximum angle");
    def->category = L("Quality");
    def->tooltip = L("Maximum angle of overhangs to allow after making more steep overhangs printable."
                     "90° will not change the model at all and allow any overhang, while 0 will "
                     "replace all overhangs with conical material.");
    def->sidetext = L("°");
    def->mode = comAdvanced;
    def->min = 0.;
    def->max = 90.;
    def->set_default_value(new ConfigOptionFloat(55.));

    def = this->add("make_overhang_printable_hole_size", coFloat);
    def->label = L("Make overhang printable hole area");
    def->category = L("Quality");
    def->tooltip = L("Maximum area of a hole in the base of the model before it's filled by conical material."
                     "A value of 0 will fill all the holes in the model base.");
    def->sidetext = L("mm²");
    def->mode = comAdvanced;
    def->min = 0.;
    def->set_default_value(new ConfigOptionFloat(0.));

    def = this->add("detect_overhang_wall", coBool);
    def->label = L("Detect overhang wall");
    def->category = L("Quality");
    def->tooltip = L("Detect the overhang percentage relative to line width and use different speed to print. "
                     "For 100%% overhang, bridge speed is used.");
    def->mode = comAdvanced;
    def->set_default_value(new ConfigOptionBool(true));

    def = this->add("wall_filament", coInt);
    //def->label = L("Walls");
    //def->category = L("Extruders");
    //def->tooltip = L("Filament to print walls");
    def->label = "Walls";
    def->category = "Extruders";
    def->tooltip = "Filament to print walls";
    def->min = 1;
    def->mode = comDevelop;
    def->set_default_value(new ConfigOptionInt(1));

    def = this->add("inner_wall_line_width", coFloatOrPercent);
    def->label = L("Inner wall");
    def->category = L("Quality");
    def->tooltip = L("Line width of inner wall. If expressed as a %, it will be computed over the nozzle diameter.");
    def->sidetext = L("mm or %");
    def->ratio_over = "nozzle_diameter";
    def->min = 0;
    def->max = 1000;
    def->max_literal = 10;
    def->mode = comAdvanced;
    def->set_default_value(new ConfigOptionFloatOrPercent(0., false));

    def = this->add("inner_wall_speed", coFloat);
    def->label = L("Inner wall");
    def->category = L("Speed");
    def->tooltip = L("Speed of inner wall");
    def->sidetext = L("mm/s");
    def->aliases = { "perimeter_feed_rate" };
    def->min = 0;
    def->mode = comAdvanced;
    def->set_default_value(new ConfigOptionFloat(60));

    def = this->add("wall_loops", coInt);
    def->label = L("Wall loops");
    def->category = L("Strength");
    def->tooltip = L("Number of walls of every layer");
    def->min = 0;
    def->max = 1000;
    def->set_default_value(new ConfigOptionInt(2));
    
    def = this->add("post_process", coStrings);
    def->label = L("Post-processing Scripts");
    def->tooltip = L("If you want to process the output G-code through custom scripts, "
                   "just list their absolute paths here. Separate multiple scripts with a semicolon. "
                   "Scripts will be passed the absolute path to the G-code file as the first argument, "
                   "and they can access the Slic3r config settings by reading environment variables.");
    def->gui_flags = "serialized";
    def->multiline = true;
    def->full_width = true;
    def->height = 6;
    def->mode = comAdvanced;
    def->set_default_value(new ConfigOptionStrings());
    
    def = this->add("printer_model", coString);
    //def->label = L("Printer type");
    //def->tooltip = L("Type of the printer");
    def->label = "Printer type";
    def->tooltip = "Type of the printer";
    def->set_default_value(new ConfigOptionString());
    def->cli = ConfigOptionDef::nocli;

    def = this->add("printer_notes", coString);
    def->label = L("Printer notes");
    def->tooltip = L("You can put your notes regarding the printer here.");
    def->multiline = true;
    def->full_width = true;
    def->height = 13;
    def->mode = comAdvanced;
    def->set_default_value(new ConfigOptionString(""));
    
    def = this->add("printer_variant", coString);
    //def->label = L("Printer variant");
    def->label = "Printer variant";
    //def->tooltip = L("Name of the printer variant. For example, the printer variants may be differentiated by a nozzle diameter.");
    def->set_default_value(new ConfigOptionString());
    def->cli = ConfigOptionDef::nocli;

    def = this->add("print_settings_id", coString);
    def->set_default_value(new ConfigOptionString(""));
    //BBS: open this option to command line
    //def->cli = ConfigOptionDef::nocli;

    def = this->add("printer_settings_id", coString);
    def->set_default_value(new ConfigOptionString(""));
    //BBS: open this option to command line
    //def->cli = ConfigOptionDef::nocli;

    def = this->add("raft_contact_distance", coFloat);
    def->label = L("Raft contact Z distance");
    def->category = L("Support");
    def->tooltip = L("Z gap between object and raft. Ignored for soluble interface");
    def->sidetext = L("mm");
    def->min = 0;
    def->mode = comAdvanced;
    def->set_default_value(new ConfigOptionFloat(0.1));

    def = this->add("raft_expansion", coFloat);
    def->label = L("Raft expansion");
    def->category = L("Support");
    def->tooltip = L("Expand all raft layers in XY plane");
    def->sidetext = L("mm");
    def->min = 0;
    def->mode = comAdvanced;
    def->set_default_value(new ConfigOptionFloat(1.5));

    def = this->add("raft_first_layer_density", coPercent);
    def->label = L("Initial layer density");
    def->category = L("Support");
    def->tooltip = L("Density of the first raft or support layer");
    def->sidetext = L("%");
    def->min = 10;
    def->max = 100;
    def->mode = comAdvanced;
    def->set_default_value(new ConfigOptionPercent(90));

    def = this->add("raft_first_layer_expansion", coFloat);
    def->label = L("Initial layer expansion");
    def->category = L("Support");
    def->tooltip = L("Expand the first raft or support layer to improve bed plate adhesion");
    def->sidetext = L("mm");
    def->min = 0;
    def->mode = comAdvanced;
    //BBS: change from 3.0 to 2.0
    def->set_default_value(new ConfigOptionFloat(2.0));

    def = this->add("raft_layers", coInt);
    def->label = L("Raft layers");
    def->category = L("Support");
    def->tooltip = L("Object will be raised by this number of support layers. "
                     "Use this function to avoid wrapping when print ABS");
    def->sidetext = L("layers");
    def->min = 0;
    def->max = 100;
    def->mode = comAdvanced;
    def->set_default_value(new ConfigOptionInt(0));

    def = this->add("resolution", coFloat);
    def->label = L("Resolution");
    def->tooltip = L("G-code path is genereated after simplifing the contour of model to avoid too much points and gcode lines "
                     "in gcode file. Smaller value means higher resolution and more time to slice");
    def->sidetext = L("mm");
    def->min = 0;
    def->mode = comAdvanced;
    def->set_default_value(new ConfigOptionFloat(0.01));

    def = this->add("retraction_minimum_travel", coFloats);
    def->label = L("Travel distance threshold");
    def->tooltip = L("Only trigger retraction when the travel distance is longer than this threshold");
    def->sidetext = L("mm");
    def->mode = comAdvanced;
    def->set_default_value(new ConfigOptionFloats { 2. });

    def = this->add("retract_before_wipe", coPercents);
    def->label = L("Retract amount before wipe");
    def->tooltip = L("The length of fast retraction before wipe, relative to retraction length");
    def->sidetext = L("%");
    def->mode = comAdvanced;
    def->set_default_value(new ConfigOptionPercents { 100 });

    def = this->add("retract_when_changing_layer", coBools);
    def->label = L("Retract when change layer");
    def->tooltip = L("Force a retraction when changes layer");
    def->mode = comAdvanced;
    def->set_default_value(new ConfigOptionBools { false });

    def = this->add("retraction_length", coFloats);
    def->label = L("Length");
    def->full_label = L("Retraction Length");
    def->tooltip = L("Some amount of material in extruder is pulled back to avoid ooze during long travel. "
                     "Set zero to disable retraction");
    def->sidetext = L("mm");
    def->mode = comSimple;
    def->set_default_value(new ConfigOptionFloats { 0.8 });

    def = this->add("retract_length_toolchange", coFloats);
    def->label = L("Length");
    //def->full_label = L("Retraction Length (Toolchange)");
    def->full_label = "Retraction Length (Toolchange)";
    //def->tooltip = L("When retraction is triggered before changing tool, filament is pulled back "
    //               "by the specified amount (the length is measured on raw filament, before it enters "
    //               "the extruder).");
    def->sidetext = L("mm");
    def->mode = comAdvanced;
    def->set_default_value(new ConfigOptionFloats { 10. });

    def = this->add("z_hop", coFloats);
    def->label = L("Z hop when retract");
    def->tooltip = L("Whenever the retraction is done, the nozzle is lifted a little to create clearance between nozzle and the print. "
                     "It prevents nozzle from hitting the print when travel move. "
                     "Using spiral line to lift z can prevent stringing");
    def->sidetext = L("mm");
    def->mode = comSimple;
    def->set_default_value(new ConfigOptionFloats { 0.4 });

    def             = this->add("retract_lift_above", coFloats);
    def->label      = L("Z hop lower boundary");
    def->tooltip    = L("Z hop will only come into effect when Z is above this value and is below the parameter: \"Z hop upper boundary\"");
    def->sidetext   = L("mm");
    def->mode       = comAdvanced;
    def->set_default_value(new ConfigOptionFloats{0.});

    def             = this->add("retract_lift_below", coFloats);
    def->label      = L("Z hop upper boundary");
    def->tooltip    = L("If this value is positive, Z hop will only come into effect when Z is above the parameter: \"Z hop lower boundary\" and is below this value");
    def->sidetext   = L("mm");
    def->mode       = comAdvanced;
    def->set_default_value(new ConfigOptionFloats{0.});


    def = this->add("z_hop_types", coEnums);
    def->label = L("Z hop type");
    def->tooltip = L("Z hop type");
    def->enum_keys_map = &ConfigOptionEnum<ZHopType>::get_enum_values();
    def->enum_values.push_back("Auto Lift");
    def->enum_values.push_back("Normal Lift");
    def->enum_values.push_back("Slope Lift");
    def->enum_values.push_back("Spiral Lift");
    def->enum_labels.push_back(L("Auto"));
    def->enum_labels.push_back(L("Normal"));
    def->enum_labels.push_back(L("Slope"));
    def->enum_labels.push_back(L("Spiral"));
    def->mode = comAdvanced;
    def->set_default_value(new ConfigOptionEnumsGeneric{ ZHopType::zhtNormal });

    def = this->add("retract_lift_above", coFloats);
    def->label = L("Only lift Z above");
    def->tooltip = L("If you set this to a positive value, Z lift will only take place above the specified absolute Z.");
    def->sidetext = L("mm");
    def->mode = comAdvanced;
    def->set_default_value(new ConfigOptionFloats{0.});

    def = this->add("retract_lift_below", coFloats);
    def->label = L("Only lift Z below");
    def->tooltip = L("If you set this to a positive value, Z lift will only take place below the specified absolute Z.");
    def->sidetext = L("mm");
    def->mode = comAdvanced;
    def->set_default_value(new ConfigOptionFloats{0.});

    def = this->add("retract_lift_enforce", coEnums);
    def->label = L("On surfaces");
    def->tooltip = L("Enforce Z Hop behavior. This setting is impacted by the above settings (Only lift Z above/below).");
    def->enum_keys_map = &ConfigOptionEnum<RetractLiftEnforceType>::get_enum_values();
    def->enum_values.push_back("All Surfaces");
    def->enum_values.push_back("Top Only");
    def->enum_values.push_back("Bottom Only");
    def->enum_values.push_back("Top and Bottom");
    def->enum_labels.push_back(L("All Surfaces"));
    def->enum_labels.push_back(L("Top Only"));
    def->enum_labels.push_back(L("Bottom Only"));
    def->enum_labels.push_back(L("Top and Bottom"));
    def->mode = comAdvanced;
    def->set_default_value(new ConfigOptionEnumsGeneric{RetractLiftEnforceType ::rletAllSurfaces});

    def = this->add("retract_restart_extra", coFloats);
    def->label = L("Extra length on restart");
<<<<<<< HEAD
    def->tooltip = L("When the retraction is compensated after the travel move, the extruder will push "
                  "this additional amount of filament. This setting is rarely needed.");
=======
    //def->label = "Extra length on restart";
    //def->tooltip = L("When the retraction is compensated after the travel move, the extruder will push "
    //               "this additional amount of filament. This setting is rarely needed.");
>>>>>>> 1d078695
    def->sidetext = L("mm");
    def->mode = comAdvanced;
    def->set_default_value(new ConfigOptionFloats { 0. });

    def = this->add("retract_restart_extra_toolchange", coFloats);
    def->label = L("Extra length on restart");
<<<<<<< HEAD
    def->tooltip = L("When the retraction is compensated after changing tool, the extruder will push "
                  "this additional amount of filament.");
=======
    //def->label = "Extra length on restart";
    //def->tooltip = L("When the retraction is compensated after changing tool, the extruder will push "
    //               "this additional amount of filament.");
>>>>>>> 1d078695
    def->sidetext = L("mm");
    def->mode = comAdvanced;
    def->set_default_value(new ConfigOptionFloats { 0. });

    def = this->add("retraction_speed", coFloats);
    def->label = L("Retraction Speed");
    def->full_label = L("Retraction Speed");
    def->tooltip = L("Speed of retractions");
    def->sidetext = L("mm/s");
    def->mode = comAdvanced;
    def->set_default_value(new ConfigOptionFloats { 30. });

    def = this->add("deretraction_speed", coFloats);
    def->label = L("Deretraction Speed");
    def->full_label = L("Deretraction Speed");
    def->tooltip = L("Speed for reloading filament into extruder. Zero means same speed with retraction");
    def->sidetext = L("mm/s");
    def->mode = comAdvanced;
    def->set_default_value(new ConfigOptionFloats { 0. });

    def = this->add("use_firmware_retraction", coBool);
    def->label = L("Use firmware retraction");
    def->tooltip = L("This experimental setting uses G10 and G11 commands to have the firmware "
                   "handle the retraction. This is only supported in recent Marlin.");
    def->mode = comAdvanced;
    def->set_default_value(new ConfigOptionBool(false));

    def = this->add("bbl_calib_mark_logo", coBool);
    def->label = L("Show auto-calibration marks");
    def->tooltip = "";
    def->mode = comAdvanced;
    def->set_default_value(new ConfigOptionBool(true));

    def = this->add("seam_position", coEnum);
    def->label = L("Seam position");
    def->category = L("Quality");
    def->tooltip = L("The start position to print each part of outer wall");
    def->enum_keys_map = &ConfigOptionEnum<SeamPosition>::get_enum_values();
    def->enum_values.push_back("nearest");
    def->enum_values.push_back("aligned");
    def->enum_values.push_back("back");
    def->enum_values.push_back("random");
    def->enum_labels.push_back(L("Nearest"));
    def->enum_labels.push_back(L("Aligned"));
    def->enum_labels.push_back(L("Back"));
    def->enum_labels.push_back(L("Random"));
    def->mode = comSimple;
    def->set_default_value(new ConfigOptionEnum<SeamPosition>(spAligned));

    def = this->add("staggered_inner_seams", coBool);
    def->label = L("Staggered inner seams");
    def->tooltip = L("This option causes the inner seams to be shifted backwards based on their depth, forming a zigzag pattern.");
    def->mode = comAdvanced;
    def->set_default_value(new ConfigOptionBool(false));
    
    def = this->add("seam_gap", coFloatOrPercent);
    def->label = L("Seam gap");
    def->tooltip = L("In order to reduce the visibility of the seam in a closed loop extrusion, the loop is interrupted and shortened by a specified amount.\n"
                     "This amount can be specified in millimeters or as a percentage of the current extruder diameter. The default value for this parameter is 10%.");
    def->sidetext = L("mm or %");
    def->min = 0;
    def->mode = comAdvanced;
    def->set_default_value(new ConfigOptionFloatOrPercent(10,true));

    def = this->add("role_based_wipe_speed", coBool);
    def->label = L("Role base wipe speed");
    def->tooltip = L("The wipe speed is determined by the speed of the current extrusion role."
                     "e.g. if a wipe action is executed immediately following an outer wall extrusion, the speed of the outer wall extrusion will be utilized for the wipe action.");
    def->mode = comAdvanced;
    def->set_default_value(new ConfigOptionBool(true));
    
    def = this->add("wipe_on_loops", coBool);
    def->label = L("Wipe on loops");
    def->tooltip = L("To minimize the visibility of the seam in a closed loop extrusion, a small inward movement is executed before the extruder leaves the loop.");
    def->mode = comAdvanced;
    def->set_default_value(new ConfigOptionBool(false));

    def = this->add("wipe_speed", coFloatOrPercent);
    def->label = L("Wipe speed");
    def->tooltip = L("The wipe speed is determined by the speed setting specified in this configuration."
                   "If the value is expressed as a percentage (e.g. 80%), it will be calculated based on the travel speed setting above."
                   "The default value for this parameter is 80%");
    def->sidetext = L("mm/s or %");
    def->ratio_over = "travel_speed";
    def->min = 0;
    def->mode = comAdvanced;
    def->set_default_value(new ConfigOptionFloatOrPercent(80,true));
    
    def = this->add("skirt_distance", coFloat);
    def->label = L("Skirt distance");
    def->tooltip = L("Distance from skirt to brim or object");
    def->sidetext = L("mm");
    def->min = 0;
    def->max = 10;
    def->mode = comAdvanced;
    def->set_default_value(new ConfigOptionFloat(2));

    def = this->add("skirt_height", coInt);
    def->label = L("Skirt height");
    //def->label = "Skirt height";
    def->tooltip = L("How many layers of skirt. Usually only one layer");
    def->sidetext = L("layers");
    def->mode = comSimple;
    def->max = 10000;
    def->set_default_value(new ConfigOptionInt(1));

    def = this->add("draft_shield", coEnum);
    //def->label = L("Draft shield");
    def->label = "Draft shield";
    //def->tooltip = L("With draft shield active, the skirt will be printed skirt_distance from the object, possibly intersecting brim.\n"
    //                 "Enabled = skirt is as tall as the highest printed object.\n"
    //                "Limited = skirt is as tall as specified by skirt_height.\n"
    //				 "This is useful to protect an ABS or ASA print from warping and detaching from print bed due to wind draft.");
    def->enum_keys_map = &ConfigOptionEnum<DraftShield>::get_enum_values();
    def->enum_values.push_back("disabled");
    def->enum_values.push_back("limited");
    def->enum_values.push_back("enabled");
    def->enum_labels.push_back("Disabled");
    def->enum_labels.push_back("Limited");
    def->enum_labels.push_back("Enabled");
    def->mode = comDevelop;
    def->set_default_value(new ConfigOptionEnum<DraftShield>(dsDisabled));

    def = this->add("skirt_loops", coInt);
    def->label = L("Skirt loops");
    def->full_label = L("Skirt loops");
    def->tooltip = L("Number of loops for the skirt. Zero means disabling skirt");
    def->min = 0;
    def->max = 10;
    def->mode = comSimple;
    def->set_default_value(new ConfigOptionInt(1));

    def = this->add("skirt_speed", coFloat);
    def->label = L("Skirt speed");
    def->full_label = L("Skirt speed");
    def->tooltip = L("Speed of skirt, in mm/s. Zero means use default layer extrusion speed.");
    def->min = 0;
    def->sidetext = L("mm/s");
    def->mode = comAdvanced;
    def->set_default_value(new ConfigOptionFloat(0.0));

    def = this->add("slow_down_layer_time", coFloats);
    def->label = L("Layer time");
    def->tooltip = L("The printing speed in exported gcode will be slowed down, when the estimated layer time is shorter than this value, to "
                     "get better cooling for these layers");
    def->sidetext = L("s");
    def->min = 0;
    def->max = 1000;
    def->mode = comSimple;
    def->set_default_value(new ConfigOptionFloats { 5.0f });

    def = this->add("minimum_sparse_infill_area", coFloat);
    def->label = L("Minimum sparse infill threshold");
    def->category = L("Strength");
    def->tooltip = L("Sparse infill area which is smaller than threshold value is replaced by internal solid infill");
    def->sidetext = L("mm²");
    def->min = 0;
    def->mode = comAdvanced;
    def->set_default_value(new ConfigOptionFloat(15));

    def = this->add("solid_infill_filament", coInt);
    //def->label = L("Solid infill");
    //def->category = L("Extruders");
    //def->tooltip = L("Filament to print solid infill");
    def->label = "Solid infill";
    def->category = "Extruders";
    def->tooltip = "Filament to print solid infill";
    def->min = 1;
    def->mode = comDevelop;
    def->set_default_value(new ConfigOptionInt(1));

    def = this->add("internal_solid_infill_line_width", coFloatOrPercent);
    def->label = L("Internal solid infill");
    def->category = L("Quality");
    def->tooltip = L("Line width of internal solid infill. If expressed as a %, it will be computed over the nozzle diameter.");
    def->sidetext = L("mm or %");
    def->ratio_over = "nozzle_diameter";
    def->min = 0;
    def->max = 1000;
    def->max_literal = 10;
    def->mode = comAdvanced;
    def->set_default_value(new ConfigOptionFloatOrPercent(0., false));

    def = this->add("internal_solid_infill_speed", coFloat);
    def->label = L("Internal solid infill");
    def->category = L("Speed");
    def->tooltip = L("Speed of internal solid infill, not the top and bottom surface");
    def->sidetext = L("mm/s");
    def->min = 0;
    def->mode = comAdvanced;
    def->set_default_value(new ConfigOptionFloat(100));

    def = this->add("spiral_mode", coBool);
    def->label = L("Spiral vase");
    def->tooltip = L("Spiralize smooths out the z moves of the outer contour. "
                     "And turns a solid model into a single walled print with solid bottom layers. "
                     "The final generated model has no seam");
    def->mode = comSimple;
    def->set_default_value(new ConfigOptionBool(false));

    def = this->add("timelapse_type", coEnum);
    def->label = L("Timelapse");
    def->tooltip = L("If smooth or traditional mode is selected, a timelapse video will be generated for each print. "
                     "After each layer is printed, a snapshot is taken with the chamber camera. "
                     "All of these snapshots are composed into a timelapse video when printing completes. "
                     "If smooth mode is selected, the toolhead will move to the excess chute after each layer is printed "
                     "and then take a snapshot. "
                     "Since the melt filament may leak from the nozzle during the process of taking a snapshot, "
                     "prime tower is required for smooth mode to wipe nozzle.");
    def->enum_keys_map = &ConfigOptionEnum<TimelapseType>::get_enum_values();
    def->enum_values.emplace_back("0");
    def->enum_values.emplace_back("1");
    def->enum_labels.emplace_back(L("Traditional"));
    def->enum_labels.emplace_back(L("Smooth"));
    def->mode = comSimple;
    def->set_default_value(new ConfigOptionEnum<TimelapseType>(tlTraditional));

    def = this->add("standby_temperature_delta", coInt);
    def->label = L("Temperature variation");
    //def->tooltip = L("Temperature difference to be applied when an extruder is not active. "
    //               "Enables a full-height \"sacrificial\" skirt on which the nozzles are periodically wiped.");
    def->sidetext = "∆°C";
    def->min = -max_temp;
    def->max = max_temp;
    //BBS
    def->mode = comDevelop;
    def->set_default_value(new ConfigOptionInt(-5));

    def = this->add("machine_start_gcode", coString);
    def->label = L("Start G-code");
    def->tooltip = L("Start G-code when start the whole printing");
    def->multiline = true;
    def->full_width = true;
    def->height = 12;
    def->mode = comAdvanced;
    def->set_default_value(new ConfigOptionString("G28 ; home all axes\nG1 Z5 F5000 ; lift nozzle\n"));

    def = this->add("filament_start_gcode", coStrings);
    def->label = L("Start G-code");
    def->tooltip = L("Start G-code when start the printing of this filament");
    def->multiline = true;
    def->full_width = true;
    def->height = 12;
    def->mode = comAdvanced;
    def->set_default_value(new ConfigOptionStrings { " " });

    def = this->add("single_extruder_multi_material", coBool);
    def->label = L("Single Extruder Multi Material");
    def->tooltip = L("Use single nozzle to print multi filament");
    def->mode = comAdvanced;
    def->readonly = true;
    def->set_default_value(new ConfigOptionBool(true));

    def = this->add("purge_in_prime_tower", coBool);
    def->label = L("Purge in prime tower");
    def->tooltip = L("Purge remaining filament into prime tower");
    def->mode = comAdvanced;
    def->set_default_value(new ConfigOptionBool(true));

    def = this->add("enable_filament_ramming", coBool);
    def->label = L("Enable filament ramming");
    def->tooltip = L("Enable filament ramming");
    def->mode = comAdvanced;
    def->set_default_value(new ConfigOptionBool(true));


    def = this->add("wipe_tower_no_sparse_layers", coBool);
    def->label = L("No sparse layers (EXPERIMENTAL)");
    def->tooltip = L("If enabled, the wipe tower will not be printed on layers with no toolchanges. "
                    "On layers with a toolchange, extruder will travel downward to print the wipe tower. "
                    "User is responsible for ensuring there is no collision with the print.");
    def->mode = comAdvanced;
    def->set_default_value(new ConfigOptionBool(false));

    def = this->add("single_extruder_multi_material_priming", coBool);
    def->label = L("Prime all printing extruders");
    def->tooltip = L("If enabled, all printing extruders will be primed at the front edge of the print bed at the start of the print.");
    def->mode = comAdvanced;
    def->set_default_value(new ConfigOptionBool(true));

    def = this->add("slice_closing_radius", coFloat);
    def->label = L("Slice gap closing radius");
    def->category = L("Quality");
    def->tooltip = L("Cracks smaller than 2x gap closing radius are being filled during the triangle mesh slicing. "
        "The gap closing operation may reduce the final print resolution, therefore it is advisable to keep the value reasonably low.");
    def->sidetext = L("mm");
    def->min = 0;
    def->mode = comAdvanced;
    def->set_default_value(new ConfigOptionFloat(0.049));

    def = this->add("slicing_mode", coEnum);
    def->label = L("Slicing Mode");
    def->category = L("Other");
    def->tooltip = L("Use \"Even-odd\" for 3DLabPrint airplane models. Use \"Close holes\" to close all holes in the model.");
    def->enum_keys_map = &ConfigOptionEnum<SlicingMode>::get_enum_values();
    def->enum_values.push_back("regular");
    def->enum_values.push_back("even_odd");
    def->enum_values.push_back("close_holes");
    def->enum_labels.push_back(L("Regular"));
    def->enum_labels.push_back(L("Even-odd"));
    def->enum_labels.push_back(L("Close holes"));
    def->mode = comAdvanced;
    def->set_default_value(new ConfigOptionEnum<SlicingMode>(SlicingMode::Regular));

    def = this->add("enable_support", coBool);
    //BBS: remove material behind support
    def->label = L("Enable support");
    def->category = L("Support");
    def->tooltip = L("Enable support generation.");
    def->set_default_value(new ConfigOptionBool(false));

    def = this->add("support_type", coEnum);
    def->label = L("Type");
    def->category = L("Support");
    def->tooltip = L("normal(auto) and tree(auto) is used to generate support automatically. "
                     "If normal(manual) or tree(manual) is selected, only support enforcers are generated");
    def->enum_keys_map = &ConfigOptionEnum<SupportType>::get_enum_values();
    def->enum_values.push_back("normal(auto)");
    def->enum_values.push_back("tree(auto)");
    def->enum_values.push_back("normal(manual)");
    def->enum_values.push_back("tree(manual)");
    def->enum_labels.push_back(L("normal(auto)"));
    def->enum_labels.push_back(L("tree(auto)"));
    def->enum_labels.push_back(L("normal(manual)"));
    def->enum_labels.push_back(L("tree(manual)"));
    def->mode = comSimple;
    def->set_default_value(new ConfigOptionEnum<SupportType>(stNormalAuto));

    def = this->add("support_object_xy_distance", coFloat);
    def->label = L("Support/object xy distance");
    def->category = L("Support");
    def->tooltip = L("XY separation between an object and its support");
    def->sidetext = L("mm");
    def->min = 0;
    def->max = 10;
    def->mode = comAdvanced;
    //Support with too small spacing may touch the object and difficult to remove.
    def->set_default_value(new ConfigOptionFloat(0.35));

    def = this->add("support_angle", coFloat);
    def->label = L("Pattern angle");
    def->category = L("Support");
    def->tooltip = L("Use this setting to rotate the support pattern on the horizontal plane.");
    def->sidetext = L("°");
    def->min = 0;
    def->max = 359;
    def->mode = comAdvanced;
    def->set_default_value(new ConfigOptionFloat(0));

    def = this->add("support_on_build_plate_only", coBool);
    def->label = L("On build plate only");
    def->category = L("Support");
    def->tooltip = L("Don't create support on model surface, only on build plate");
    def->mode = comSimple;
    def->set_default_value(new ConfigOptionBool(false));

    // BBS
    def           = this->add("support_critical_regions_only", coBool);
    def->label    = L("Support critical regions only");
    def->category = L("Support");
    def->tooltip  = L("Only create support for critical regions including sharp tail, cantilever, etc.");
    def->mode     = comAdvanced;
    def->set_default_value(new ConfigOptionBool(false));

    def = this->add("support_remove_small_overhang", coBool);
    def->label = L("Remove small overhangs");
    def->category = L("Support");
    def->tooltip = L("Remove small overhangs that possibly need no supports.");
    def->mode = comAdvanced;
    def->set_default_value(new ConfigOptionBool(true));

    // BBS: change type to common float.
    // It may be rounded to mulitple layer height when independent_support_layer_height is false.
    def = this->add("support_top_z_distance", coFloat);
    //def->gui_type = ConfigOptionDef::GUIType::f_enum_open;
    def->label = L("Top Z distance");
    def->category = L("Support");
    def->tooltip = L("The z gap between the top support interface and object");
    def->sidetext = L("mm");
//    def->min = 0;
#if 0
    //def->enum_values.push_back("0");
    //def->enum_values.push_back("0.1");
    //def->enum_values.push_back("0.2");
    //def->enum_labels.push_back(L("0 (soluble)"));
    //def->enum_labels.push_back(L("0.1 (semi-detachable)"));
    //def->enum_labels.push_back(L("0.2 (detachable)"));
#endif
    def->mode = comAdvanced;
    def->set_default_value(new ConfigOptionFloat(0.2));

    // BBS:MusangKing
    def = this->add("support_bottom_z_distance", coFloat);
    def->label = L("Bottom Z distance");
    def->category = L("Support");
    def->tooltip = L("The z gap between the bottom support interface and object");
    def->sidetext = L("mm");
    def->mode = comAdvanced;
    def->set_default_value(new ConfigOptionFloat(0.2));

    def = this->add("enforce_support_layers", coInt);
    //def->label = L("Enforce support for the first");
    def->category = L("Support");
    //def->tooltip = L("Generate support material for the specified number of layers counting from bottom, "
    //               "regardless of whether normal support material is enabled or not and regardless "
    //               "of any angle threshold. This is useful for getting more adhesion of objects "
    //               "having a very thin or poor footprint on the build plate.");
    def->sidetext = L("layers");
    //def->full_label = L("Enforce support for the first n layers");
    def->min = 0;
    def->max = 5000;
    def->mode = comDevelop;
    def->set_default_value(new ConfigOptionInt(0));

    def = this->add("support_filament", coInt);
    def->gui_type = ConfigOptionDef::GUIType::i_enum_open;
    def->label    = L("Support/raft base");
    def->category = L("Support");
    def->tooltip = L("Filament to print support base and raft. \"Default\" means no specific filament for support and current filament is used");
    def->min = 0;
    def->mode = comSimple;
    def->set_default_value(new ConfigOptionInt(1));

    def = this->add("support_line_width", coFloatOrPercent);
    def->label = L("Support");
    def->category = L("Quality");
    def->tooltip = L("Line width of support. If expressed as a %, it will be computed over the nozzle diameter.");
    def->sidetext = L("mm or %");
    def->ratio_over = "nozzle_diameter";
    def->min = 0;
    def->max = 1000;
    def->max_literal = 10;
    def->mode = comAdvanced;
    def->set_default_value(new ConfigOptionFloatOrPercent(0., false));

    def = this->add("support_interface_loop_pattern", coBool);
    def->label = L("Interface use loop pattern");
    def->category = L("Support");
    def->tooltip = L("Cover the top contact layer of the supports with loops. Disabled by default.");
    def->mode = comAdvanced;
    def->set_default_value(new ConfigOptionBool(false));

    def = this->add("support_interface_filament", coInt);
    def->gui_type = ConfigOptionDef::GUIType::i_enum_open;
    def->label    = L("Support/raft interface");
    def->category = L("Support");
    def->tooltip = L("Filament to print support interface. \"Default\" means no specific filament for support interface and current filament is used");
    def->min = 0;
    // BBS
    def->mode = comSimple;
    def->set_default_value(new ConfigOptionInt(1));

    auto support_interface_top_layers = def = this->add("support_interface_top_layers", coInt);
    def->gui_type = ConfigOptionDef::GUIType::i_enum_open;
    def->label = L("Top interface layers");
    def->category = L("Support");
    def->tooltip = L("Number of top interface layers");
    def->sidetext = L("layers");
    def->min = 0;
    def->enum_values.push_back("0");
    def->enum_values.push_back("1");
    def->enum_values.push_back("2");
    def->enum_values.push_back("3");
    def->enum_labels.push_back("0");
    def->enum_labels.push_back("1");
    def->enum_labels.push_back("2");
    def->enum_labels.push_back("3");
    def->mode = comAdvanced;
    def->set_default_value(new ConfigOptionInt(3));

    def = this->add("support_interface_bottom_layers", coInt);
    def->gui_type = ConfigOptionDef::GUIType::i_enum_open;
    def->label = L("Bottom interface layers");
    def->category = L("Support");
    //def->tooltip = L("Number of bottom interface layers. "
    //                 "-1 means same with use top interface layers");
    def->sidetext = L("layers");
    def->min = -1;
    def->enum_values.push_back("-1");
    append(def->enum_values, support_interface_top_layers->enum_values);
    //TRN To be shown in Print Settings "Bottom interface layers". Have to be as short as possible
    def->enum_labels.push_back("-1");
    append(def->enum_labels, support_interface_top_layers->enum_labels);
    def->mode = comAdvanced;
    def->set_default_value(new ConfigOptionInt(0));

    def = this->add("support_interface_spacing", coFloat);
    def->label = L("Top interface spacing");
    def->category = L("Support");
    def->tooltip = L("Spacing of interface lines. Zero means solid interface");
    def->sidetext = L("mm");
    def->min = 0;
    def->mode = comAdvanced;
    def->set_default_value(new ConfigOptionFloat(0.5));

    //BBS
    def = this->add("support_bottom_interface_spacing", coFloat);
    def->label = L("Bottom interface spacing");
    def->category = L("Support");
    def->tooltip = L("Spacing of bottom interface lines. Zero means solid interface");
    def->sidetext = L("mm");
    def->min = 0;
    def->mode = comAdvanced;
    def->set_default_value(new ConfigOptionFloat(0.5));

    def = this->add("support_interface_speed", coFloat);
    def->label = L("Support interface");
    def->category = L("Speed");
    def->tooltip = L("Speed of support interface");
    def->sidetext = L("mm/s");
    def->min = 1;
    def->mode = comAdvanced;
    def->set_default_value(new ConfigOptionFloat(80));

    def = this->add("support_base_pattern", coEnum);
    def->label = L("Base pattern");
    def->category = L("Support");
    def->tooltip = L("Line pattern of support");
    def->enum_keys_map = &ConfigOptionEnum<SupportMaterialPattern>::get_enum_values();
    def->enum_values.push_back("default");
    def->enum_values.push_back("rectilinear");
    def->enum_values.push_back("rectilinear-grid");
    def->enum_values.push_back("honeycomb");
    def->enum_values.push_back("lightning");
    def->enum_values.push_back("hollow");
    def->enum_labels.push_back(L("Default"));
    def->enum_labels.push_back(L("Rectilinear"));
    def->enum_labels.push_back(L("Rectilinear grid"));
    def->enum_labels.push_back(L("Honeycomb"));
    def->enum_labels.push_back(L("Lightning"));
    def->enum_labels.push_back(L("Hollow"));
    def->mode = comAdvanced;
    def->set_default_value(new ConfigOptionEnum<SupportMaterialPattern>(smpRectilinear));

    def = this->add("support_interface_pattern", coEnum);
    def->label = L("Interface pattern");
    def->category = L("Support");
    def->tooltip = L("Line pattern of support interface. "
                     "Default pattern for non-soluble support interface is Rectilinear, "
                     "while default pattern for soluble support interface is Concentric");
    def->enum_keys_map = &ConfigOptionEnum<SupportMaterialInterfacePattern>::get_enum_values();
    def->enum_values.push_back("auto");
    def->enum_values.push_back("rectilinear");
    def->enum_values.push_back("concentric");
    def->enum_values.push_back("rectilinear_interlaced");
    def->enum_values.push_back("grid");
    def->enum_labels.push_back(L("Default"));
    def->enum_labels.push_back(L("Rectilinear"));
    def->enum_labels.push_back(L("Concentric"));
    def->enum_labels.push_back(L("Rectilinear Interlaced"));
    def->enum_labels.push_back(L("Grid"));
    def->mode = comAdvanced;
    def->set_default_value(new ConfigOptionEnum<SupportMaterialInterfacePattern>(smipRectilinear));

    def = this->add("support_base_pattern_spacing", coFloat);
    def->label = L("Base pattern spacing");
    def->category = L("Support");
    def->tooltip = L("Spacing between support lines");
    def->sidetext = L("mm");
    def->min = 0;
    def->mode = comAdvanced;
    def->set_default_value(new ConfigOptionFloat(2.5));

    def = this->add("support_expansion", coFloat);
    def->label = L("Normal Support expansion");
    def->category = L("Support");
    def->tooltip = L("Expand (+) or shrink (-) the horizontal span of normal support");
    def->sidetext = L("mm");
    def->mode = comAdvanced;
    def->set_default_value(new ConfigOptionFloat(0));

    def = this->add("support_speed", coFloat);
    def->label = L("Support");
    def->category = L("Speed");
    def->tooltip = L("Speed of support");
    def->sidetext = L("mm/s");
    def->min = 0;
    def->mode = comAdvanced;
    def->set_default_value(new ConfigOptionFloat(80));

    def = this->add("support_style", coEnum);
    def->label = L("Style");
    def->category = L("Support");
    def->tooltip = L("Style and shape of the support. For normal support, projecting the supports into a regular grid "
                     "will create more stable supports (default), while snug support towers will save material and reduce "
                     "object scarring.\n"
                     "For tree support, slim and organic style will merge branches more aggressively and save "
                     "a lot of material (default organic), while hybrid style will create similar structure to normal support "
                     "under large flat overhangs.");
    def->enum_keys_map = &ConfigOptionEnum<SupportMaterialStyle>::get_enum_values();
    def->enum_values.push_back("default");
    def->enum_values.push_back("grid");
    def->enum_values.push_back("snug");
    def->enum_values.push_back("tree_slim");
    def->enum_values.push_back("tree_strong");
    def->enum_values.push_back("tree_hybrid");
    def->enum_values.push_back("organic");
    def->enum_labels.push_back(L("Default"));
    def->enum_labels.push_back(L("Grid"));
    def->enum_labels.push_back(L("Snug"));
    def->enum_labels.push_back(L("Tree Slim"));
    def->enum_labels.push_back(L("Tree Strong"));
    def->enum_labels.push_back(L("Tree Hybrid"));
    def->enum_labels.push_back(L("Organic"));
    def->mode = comAdvanced;
    def->set_default_value(new ConfigOptionEnum<SupportMaterialStyle>(smsDefault));

    def = this->add("independent_support_layer_height", coBool);
    def->label = L("Independent support layer height");
    def->category = L("Support");
    def->tooltip = L("Support layer uses layer height independent with object layer. This is to support customizing z-gap and save print time."
                     "This option will be invalid when the prime tower is enabled.");
    def->mode = comAdvanced;
    def->set_default_value(new ConfigOptionBool(true));

    def = this->add("support_threshold_angle", coInt);
    def->label = L("Threshold angle");
    def->category = L("Support");
    def->tooltip = L("Support will be generated for overhangs whose slope angle is below the threshold.");
    def->sidetext = L("°");
    def->min = 1;
    def->max = 90;
    def->mode = comSimple;
    def->set_default_value(new ConfigOptionInt(30));

    def = this->add("tree_support_branch_angle", coFloat);
    def->label = L("Tree support branch angle");
    def->category = L("Support");
    def->tooltip = L("This setting determines the maximum overhang angle that t he branches of tree support allowed to make."
                     "If the angle is increased, the branches can be printed more horizontally, allowing them to reach farther.");
    def->sidetext = L("°");
    def->min = 0;
    def->max = 60;
    def->mode = comAdvanced;
    def->set_default_value(new ConfigOptionFloat(40.));

    def = this->add("tree_support_branch_angle_organic", coFloat);
    def->label = L("Tree support branch angle");
    def->category = L("Support");
    def->tooltip = L("This setting determines the maximum overhang angle that t he branches of tree support allowed to make."
                     "If the angle is increased, the branches can be printed more horizontally, allowing them to reach farther.");
    def->sidetext = L("°");
    def->min = 0;
    def->max = 60;
    def->mode = comAdvanced;
    def->set_default_value(new ConfigOptionFloat(40.));

    def = this->add("tree_support_angle_slow", coFloat);
    def->label = L("Preferred Branch Angle");
    def->category = L("Support");
    // TRN PrintSettings: "Organic supports" > "Preferred Branch Angle"
    def->tooltip = L("The preferred angle of the branches, when they do not have to avoid the model. "
                     "Use a lower angle to make them more vertical and more stable. Use a higher angle for branches to merge faster.");
    def->sidetext = L("°");
    def->min = 10;
    def->max = 85;
    def->mode = comAdvanced;
    def->set_default_value(new ConfigOptionFloat(25));

    def           = this->add("tree_support_branch_distance", coFloat);
    def->label    = L("Tree support branch distance");
    def->category = L("Support");
    def->tooltip  = L("This setting determines the distance between neighboring tree support nodes.");
    def->sidetext = L("mm");
    def->min      = 1.0;
    def->max      = 10;
    def->mode     = comAdvanced;
    def->set_default_value(new ConfigOptionFloat(5.));

    def           = this->add("tree_support_branch_distance_organic", coFloat);
    def->label    = L("Tree support branch distance");
    def->category = L("Support");
    def->tooltip  = L("This setting determines the distance between neighboring tree support nodes.");
    def->sidetext = L("mm");
    def->min      = 1.0;
    def->max      = 10;
    def->mode     = comAdvanced;
    def->set_default_value(new ConfigOptionFloat(1.));

    def = this->add("tree_support_top_rate", coPercent);
    def->label = L("Branch Density");
    def->category = L("Support");
    // TRN PrintSettings: "Organic supports" > "Branch Density"
    def->tooltip = L("Adjusts the density of the support structure used to generate the tips of the branches. "
                     "A higher value results in better overhangs but the supports are harder to remove, "
                     "thus it is recommended to enable top support interfaces instead of a high branch density value "
                     "if dense interfaces are needed.");
    def->sidetext = L("%");
    def->min = 5;
    def->max_literal = 35;
    def->mode = comAdvanced;
    def->set_default_value(new ConfigOptionPercent(30));

    def = this->add("tree_support_adaptive_layer_height", coBool);
    def->label = L("Adaptive layer height");
    def->category = L("Quality");
    def->tooltip = L("Enabling this option means the height of  tree support layer except the first will be automatically calculated ");
    def->set_default_value(new ConfigOptionBool(1));
    
    def = this->add("tree_support_auto_brim", coBool);
    def->label = L("Auto brim width");
    def->category = L("Quality");
    def->tooltip = L("Enabling this option means the width of the brim for tree support will be automatically calculated");
    def->set_default_value(new ConfigOptionBool(1));
    
    def = this->add("tree_support_brim_width", coFloat);
    def->label = L("Tree support brim width");
    def->category = L("Quality");
    def->min      = 0.0;
    def->tooltip = L("Distance from tree branch to the outermost brim line");
    def->set_default_value(new ConfigOptionFloat(3));

    def = this->add("tree_support_tip_diameter", coFloat);
    def->label = L("Tip Diameter");
    def->category = L("Support");
    // TRN PrintSettings: "Organic supports" > "Tip Diameter"
    def->tooltip = L("Branch tip diameter for organic supports.");
    def->sidetext = L("mm");
    def->min = 0.1f;
    def->max = 100.f;
    def->mode = comAdvanced;
    def->set_default_value(new ConfigOptionFloat(0.8));

    def           = this->add("tree_support_branch_diameter", coFloat);
    def->label    = L("Tree support branch diameter");
    def->category = L("Support");
    def->tooltip  = L("This setting determines the initial diameter of support nodes.");
    def->sidetext = L("mm");
    def->min      = 1.0;
    def->max      = 10;
    def->mode     = comAdvanced;
    def->set_default_value(new ConfigOptionFloat(5.));

    def           = this->add("tree_support_branch_diameter_organic", coFloat);
    def->label    = L("Tree support branch diameter");
    def->category = L("Support");
    def->tooltip  = L("This setting determines the initial diameter of support nodes.");
    def->sidetext = L("mm");
    def->min      = 1.0;
    def->max      = 10;
    def->mode     = comAdvanced;
    def->set_default_value(new ConfigOptionFloat(2.));

    def = this->add("tree_support_branch_diameter_angle", coFloat);
    // TRN PrintSettings: #lmFIXME 
    def->label = L("Branch Diameter Angle");
    def->category = L("Support");
    // TRN PrintSettings: "Organic supports" > "Branch Diameter Angle"
    def->tooltip = L("The angle of the branches' diameter as they gradually become thicker towards the bottom. "
                     "An angle of 0 will cause the branches to have uniform thickness over their length. "
                     "A bit of an angle can increase stability of the organic support.");
    def->sidetext = L("°");
    def->min = 0;
    def->max = 15;
    def->mode = comAdvanced;
    def->set_default_value(new ConfigOptionFloat(5));

    def = this->add("tree_support_branch_diameter_double_wall", coFloat);
    def->label = L("Branch Diameter with double walls");
    def->category = L("Support");
    // TRN PrintSettings: "Organic supports" > "Branch Diameter"
    def->tooltip = L("Branches with area larger than the area of a circle of this diameter will be printed with double walls for stability. "
                     "Set this value to zero for no double walls.");
    def->sidetext = L("mm");
    def->min = 0;
    def->max = 100.f;
    def->mode = comAdvanced;
    def->set_default_value(new ConfigOptionFloat(3.));

    def = this->add("tree_support_wall_count", coInt);
    def->label = L("Tree support wall loops");
    def->category = L("Support");
    def->tooltip = L("This setting specify the count of walls around tree support");
    def->min = 0;
    def->mode = comAdvanced;
    def->set_default_value(new ConfigOptionInt(1));

    def = this->add("tree_support_with_infill", coBool);
    def->label = L("Tree support with infill");
    def->category = L("Support");
    def->tooltip = L("This setting specifies whether to add infill inside large hollows of tree support");
    def->mode = comAdvanced;
    def->set_default_value(new ConfigOptionBool(false));

    def = this->add("chamber_temperature", coInts);
    def->label = L("Chamber temperature");
    def->tooltip = L("Higher chamber temperature can help suppress or reduce warping and potentially lead to higher interlayer bonding strength for high temperature materials like ABS, ASA, PC, PA and so on."
                    "At the same time, the air filtration of ABS and ASA will get worse.While for PLA, PETG, TPU, PVA and other low temperature materials,"
                    "the actual chamber temperature should not be high to avoid cloggings, so 0 which stands for turning off is highly recommended"
                    );
    def->sidetext = L("°C");
    def->full_label = L("Chamber temperature");
    def->min = 0;
    def->max = max_temp;
    def->set_default_value(new ConfigOptionInts{0});

    def = this->add("nozzle_temperature", coInts);
    def->label = L("Other layers");
    def->tooltip = L("Nozzle temperature for layers after the initial one");
    def->sidetext = L("°C");
    def->full_label = L("Nozzle temperature");
    def->min = 0;
    def->max = max_temp;
    def->set_default_value(new ConfigOptionInts { 200 });

    def = this->add("nozzle_temperature_range_low", coInts);
    def->label = L("Min");
    //def->tooltip = "";
    def->sidetext = L("°C");
    def->min = 0;
    def->max = max_temp;
    def->set_default_value(new ConfigOptionInts { 190 });

    def = this->add("nozzle_temperature_range_high", coInts);
    def->label = L("Max");
    //def->tooltip = "";
    def->sidetext = L("°C");
    def->min = 0;
    def->max = max_temp;
    def->set_default_value(new ConfigOptionInts { 240 });


    def = this->add("detect_thin_wall", coBool);
    def->label = L("Detect thin wall");
    def->category = L("Strength");
    def->tooltip = L("Detect thin wall which can't contain two line width. And use single line to print. "
                     "Maybe printed not very well, because it's not closed loop");
    def->mode = comAdvanced;
    def->set_default_value(new ConfigOptionBool(false));

    def = this->add("change_filament_gcode", coString);
    def->label = L("Change filament G-code");
    def->tooltip = L("This gcode is inserted when change filament, including T command to trigger tool change");
    def->multiline = true;
    def->full_width = true;
    def->height = 5;
    def->mode = comAdvanced;
    def->set_default_value(new ConfigOptionString(""));

    def = this->add("top_surface_line_width", coFloatOrPercent);
    def->label = L("Top surface");
    def->category = L("Quality");
    def->tooltip = L("Line width for top surfaces. If expressed as a %, it will be computed over the nozzle diameter.");
    def->sidetext = L("mm or %");
    def->ratio_over = "nozzle_diameter";
    def->min = 0;
    def->max = 1000;
    def->max_literal = 10;
    def->mode = comAdvanced;
    def->set_default_value(new ConfigOptionFloatOrPercent(0., false));

    def = this->add("top_surface_speed", coFloat);
    def->label = L("Top surface");
    def->category = L("Speed");
    def->tooltip = L("Speed of top surface infill which is solid");
    def->sidetext = L("mm/s");
    def->min = 0;
    def->mode = comAdvanced;
    def->set_default_value(new ConfigOptionFloat(100));

    def = this->add("top_shell_layers", coInt);
    def->label = L("Top shell layers");
    def->category = L("Strength");
    def->tooltip = L("This is the number of solid layers of top shell, including the top "
                     "surface layer. When the thickness calculated by this value is thinner "
                     "than top shell thickness, the top shell layers will be increased");
    def->full_label = L("Top solid layers");
    def->min = 0;
    def->set_default_value(new ConfigOptionInt(4));

    def = this->add("top_shell_thickness", coFloat);
    def->label = L("Top shell thickness");
    def->category = L("Strength");
    def->tooltip = L("The number of top solid layers is increased when slicing if the thickness calculated by top shell layers is "
                     "thinner than this value. This can avoid having too thin shell when layer height is small. 0 means that "
                     "this setting is disabled and thickness of top shell is absolutely determained by top shell layers");
    def->full_label = L("Top shell thickness");
    def->sidetext = L("mm");
    def->min = 0;
    def->set_default_value(new ConfigOptionFloat(0.6));

    def = this->add("travel_speed", coFloat);
    def->label = L("Travel");
    def->tooltip = L("Speed of travel which is faster and without extrusion");
    def->sidetext = L("mm/s");
    def->min = 1;
    def->mode = comAdvanced;
    def->set_default_value(new ConfigOptionFloat(120));

    def = this->add("travel_speed_z", coFloat);
    //def->label = L("Z travel");
    //def->tooltip = L("Speed of vertical travel along z axis. "
    //                 "This is typically lower because build plate or gantry is hard to be moved. "
    //                 "Zero means using travel speed directly in gcode, but will be limited by printer's ability when run gcode");
    def->sidetext = L("mm/s");
    def->min = 0;
    def->mode = comDevelop;
    def->set_default_value(new ConfigOptionFloat(0.));

    def = this->add("wipe", coBools);
    def->label = L("Wipe while retracting");
    def->tooltip = L("Move nozzle along the last extrusion path when retracting to clean leaked material on nozzle. "
                     "This can minimize blob when print new part after travel");
    def->mode = comAdvanced;
    def->set_default_value(new ConfigOptionBools { false });

    def = this->add("wipe_distance", coFloats);
    def->label = L("Wipe Distance");
    def->tooltip = L("Discribe how long the nozzle will move along the last path when retracting");
    def->sidetext = L("mm");
    def->min = 0;
    def->mode = comAdvanced;
    def->set_default_value(new ConfigOptionFloats { 1. });

    def = this->add("enable_prime_tower", coBool);
    def->label = L("Enable");
    def->tooltip = L("The wiping tower can be used to clean up the residue on the nozzle and stabilize the chamber pressure inside the nozzle, "
                    "in order to avoid appearance defects when printing objects.");
    def->mode = comSimple;
    def->set_default_value(new ConfigOptionBool(false));

    def = this->add("flush_volumes_vector", coFloats);
    // BBS: remove _L()
    def->label = ("Purging volumes - load/unload volumes");
    //def->tooltip = L("This vector saves required volumes to change from/to each tool used on the "
    //                 "wipe tower. These values are used to simplify creation of the full purging "
    //                 "volumes below.");

    // BBS: change 70.f => 140.f
    def->set_default_value(new ConfigOptionFloats { 140.f, 140.f, 140.f, 140.f, 140.f, 140.f, 140.f, 140.f });

    def = this->add("flush_volumes_matrix", coFloats);
    def->label = L("Purging volumes");
    //def->tooltip = L("This matrix describes volumes (in cubic milimetres) required to purge the"
    //                 " new filament on the wipe tower for any given pair of tools.");
    // BBS: change 140.f => 280.f
    def->set_default_value(new ConfigOptionFloats {   0.f, 280.f, 280.f, 280.f,
                                                    280.f,   0.f, 280.f, 280.f,
                                                    280.f, 280.f,   0.f, 280.f,
                                                    280.f, 280.f, 280.f,   0.f });

    def = this->add("flush_multiplier", coFloat);
    def->label = L("Flush multiplier");
    def->tooltip = L("The actual flushing volumes is equal to the flush multiplier multiplied by the flushing volumes in the table.");
    def->sidetext = "";
    def->set_default_value(new ConfigOptionFloat(0.3));

    // BBS
    def = this->add("prime_volume", coFloat);
    def->label = L("Prime volume");
    def->tooltip = L("The volume of material to prime extruder on tower.");
    def->sidetext = L("mm³");
    def->min = 1.0;
    def->mode = comSimple;
    def->set_default_value(new ConfigOptionFloat(45.));

    def = this->add("wipe_tower_x", coFloats);
    //def->label = L("Position X");
    //def->tooltip = L("X coordinate of the left front corner of a wipe tower");
    //def->sidetext = L("mm");
    def->mode = comDevelop;
    // BBS: change data type to floats to add partplate logic
    def->set_default_value(new ConfigOptionFloats{ 165.-10. });

    def = this->add("wipe_tower_y", coFloats);
    //def->label = L("Position Y");
    //def->tooltip = L("Y coordinate of the left front corner of a wipe tower");
    //def->sidetext = L("mm");
    def->mode = comDevelop;
    // BBS: change data type to floats to add partplate logic
    def->set_default_value(new ConfigOptionFloats{ 220. });

    def = this->add("prime_tower_width", coFloat);
    def->label = L("Width");
    def->tooltip = L("Width of prime tower");
    def->sidetext = L("mm");
    def->min = 2.0;
    def->mode = comSimple;
    def->set_default_value(new ConfigOptionFloat(60.));

    def = this->add("wipe_tower_rotation_angle", coFloat);
    def->label = L("Wipe tower rotation angle");
    def->tooltip = L("Wipe tower rotation angle with respect to x-axis.");
    def->sidetext = L("°");
    def->mode = comAdvanced;
    def->set_default_value(new ConfigOptionFloat(0.));

    def = this->add("prime_tower_brim_width", coFloat);
    def->label = L("Brim width");
    def->tooltip = L("Brim width");
    def->sidetext = L("mm");
    def->mode = comAdvanced;
    def->min = 0.;
    def->set_default_value(new ConfigOptionFloat(3.));

    def = this->add("wipe_tower_cone_angle", coFloat);
    def->label = L("Stabilization cone apex angle");
    def->tooltip = L("Angle at the apex of the cone that is used to stabilize the wipe tower. "
                     "Larger angle means wider base.");
    def->sidetext = L("°");
    def->mode = comAdvanced;
    def->min = 0.;
    def->max = 90.;
    def->set_default_value(new ConfigOptionFloat(0.));

    def = this->add("wipe_tower_extra_spacing", coPercent);
    def->label = L("Wipe tower purge lines spacing");
    def->tooltip = L("Spacing of purge lines on the wipe tower.");
    def->sidetext = L("%");
    def->mode = comAdvanced;
    def->min = 100.;
    def->max = 300.;
    def->set_default_value(new ConfigOptionPercent(100.));

    def = this->add("wipe_tower_extruder", coInt);
    def->label = L("Wipe tower extruder");
    def->category = L("Extruders");
    def->tooltip = L("The extruder to use when printing perimeter of the wipe tower. "
                     "Set to 0 to use the one that is available (non-soluble would be preferred).");
    def->min = 0;
    def->mode = comAdvanced;
    def->set_default_value(new ConfigOptionInt(0));

    def = this->add("wiping_volumes_extruders", coFloats);
    def->label = L("Purging volumes - load/unload volumes");
    def->tooltip = L("This vector saves required volumes to change from/to each tool used on the "
                     "wipe tower. These values are used to simplify creation of the full purging "
                     "volumes below.");
    def->set_default_value(new ConfigOptionFloats { 70., 70., 70., 70., 70., 70., 70., 70., 70., 70.  });

    def = this->add("flush_into_infill", coBool);
    def->category = L("Flush options");
    def->label = L("Flush into objects' infill");
    def->tooltip = L("Purging after filament change will be done inside objects' infills. "
        "This may lower the amount of waste and decrease the print time. "
        "If the walls are printed with transparent filament, the mixed color infill will be seen outside. "
        "It will not take effect, unless the prime tower is enabled.");
    def->set_default_value(new ConfigOptionBool(false));

    def = this->add("flush_into_support", coBool);
    def->category = L("Flush options");
    def->label = L("Flush into objects' support");
    def->tooltip = L("Purging after filament change will be done inside objects' support. "
        "This may lower the amount of waste and decrease the print time. "
        "It will not take effect, unless the prime tower is enabled.");
    def->set_default_value(new ConfigOptionBool(true));

    def = this->add("flush_into_objects", coBool);
    def->category = L("Flush options");
    def->label = L("Flush into this object");
    def->tooltip = L("This object will be used to purge the nozzle after a filament change to save filament and decrease the print time. "
        "Colours of the objects will be mixed as a result. "
        "It will not take effect, unless the prime tower is enabled.");
    def->set_default_value(new ConfigOptionBool(false));

    def = this->add("wipe_tower_bridging", coFloat);
    def->label = L("Maximal bridging distance");
    def->tooltip = L("Maximal distance between supports on sparse infill sections.");
    def->sidetext = L("mm");
    def->mode = comAdvanced;
    def->set_default_value(new ConfigOptionFloat(10.));

    def = this->add("xy_hole_compensation", coFloat);
    def->label = L("X-Y hole compensation");
    def->category = L("Quality");
    def->tooltip = L("Holes of object will be grown or shrunk in XY plane by the configured value. "
                     "Positive value makes holes bigger. Negative value makes holes smaller. "
                     "This function is used to adjust size slightly when the object has assembling issue");
    def->sidetext = L("mm");
    def->mode = comAdvanced;
    def->set_default_value(new ConfigOptionFloat(0));

    def = this->add("xy_contour_compensation", coFloat);
    def->label = L("X-Y contour compensation");
    def->category = L("Quality");
    def->tooltip = L("Contour of object will be grown or shrunk in XY plane by the configured value. "
                     "Positive value makes contour bigger. Negative value makes contour smaller. "
                     "This function is used to adjust size slightly when the object has assembling issue");
    def->sidetext = L("mm");
    def->mode = comAdvanced;
    def->set_default_value(new ConfigOptionFloat(0));

    def = this->add("hole_to_polyhole", coBool);
    def->label = L("Convert holes to polyholes");
    def->category = L("Quality");
    def->tooltip = L("Search for almost-circular holes that span more than one layer and convert the geometry to polyholes."
                     " Use the nozzle size and the (biggest) diameter to compute the polyhole."
                     "\nSee http://hydraraptor.blogspot.com/2011/02/polyholes.html");
    def->mode = comAdvanced;
    def->set_default_value(new ConfigOptionBool(false));

    def = this->add("hole_to_polyhole_threshold", coFloatOrPercent);
    def->label = L("Polyhole detection margin");
    def->category = L("Quality");
    def->tooltip = L("Maximum defection of a point to the estimated radius of the circle."
                     "\nAs cylinders are often exported as triangles of varying size, points may not be on the circle circumference."
                     " This setting allows you some leway to broaden the detection."
                     "\nIn mm or in % of the radius.");
    def->sidetext = L("mm or %");
    def->max_literal = 10;
    def->mode = comAdvanced;
    def->set_default_value(new ConfigOptionFloatOrPercent(0.01, false));

    def = this->add("hole_to_polyhole_twisted", coBool);
    def->label = L("Polyhole twist");
    def->category = L("Quality");
    def->tooltip = L("Rotate the polyhole every layer.");
    def->mode = comAdvanced;
    def->set_default_value(new ConfigOptionBool(true));

    def = this->add("thumbnails", coPoints);
    def->label = L("G-code thumbnails");
    def->tooltip = L("Picture sizes to be stored into a .gcode and .sl1 / .sl1s files, in the following format: \"XxY, XxY, ...\"");
    def->mode = comAdvanced;
    def->gui_type = ConfigOptionDef::GUIType::one_string;
    def->set_default_value(new ConfigOptionPoints{Vec2d(300, 300)});

    def = this->add("thumbnails_format", coEnum);
    def->label = L("Format of G-code thumbnails");
    def->tooltip = L("Format of G-code thumbnails: PNG for best quality, JPG for smallest size, QOI for low memory firmware");
    def->mode = comAdvanced;
    def->enum_keys_map = &ConfigOptionEnum<GCodeThumbnailsFormat>::get_enum_values();
    def->enum_values.push_back("PNG");
    def->enum_values.push_back("JPG");
    def->enum_values.push_back("QOI");
    def->enum_values.push_back("BTT TFT");
    def->set_default_value(new ConfigOptionEnum<GCodeThumbnailsFormat>(GCodeThumbnailsFormat::PNG));

    def = this->add("use_relative_e_distances", coBool);
    def->label = L("Use relative E distances");
    def->tooltip = L("Relative extrusion is recommended when using \"label_objects\" option."
                   "Some extruders work better with this option unckecked (absolute extrusion mode). "
                   "Wipe tower is only compatible with relative mode. It is always enabled on "
                   "BambuLab printers. Default is checked");
    def->mode = comAdvanced;
    def->set_default_value(new ConfigOptionBool(true));

    def = this->add("wall_generator", coEnum);
    def->label = L("Wall generator");
    def->category = L("Quality");
    def->tooltip = L("Classic wall generator produces walls with constant extrusion width and for "
        "very thin areas is used gap-fill. "
        "Arachne engine produces walls with variable extrusion width");
    def->enum_keys_map = &ConfigOptionEnum<PerimeterGeneratorType>::get_enum_values();
    def->enum_values.push_back("classic");
    def->enum_values.push_back("arachne");
    def->enum_labels.push_back(L("Classic"));
    def->enum_labels.push_back(L("Arachne"));
    def->mode = comAdvanced;
    def->set_default_value(new ConfigOptionEnum<PerimeterGeneratorType>(PerimeterGeneratorType::Arachne));

    def = this->add("wall_transition_length", coPercent);
    def->label = L("Wall transition length");
    def->category = L("Quality");
    def->tooltip = L("When transitioning between different numbers of walls as the part becomes "
        "thinner, a certain amount of space is allotted to split or join the wall segments. "
        "It's expressed as a percentage over nozzle diameter");
    def->sidetext = L("%");
    def->mode = comAdvanced;
    def->min = 0;
    def->set_default_value(new ConfigOptionPercent(100));

    def = this->add("wall_transition_filter_deviation", coPercent);
    def->label = L("Wall transitioning filter margin");
    def->category = L("Quality");
    def->tooltip = L("Prevent transitioning back and forth between one extra wall and one less. This "
        "margin extends the range of extrusion widths which follow to [Minimum wall width "
        "- margin, 2 * Minimum wall width + margin]. Increasing this margin "
        "reduces the number of transitions, which reduces the number of extrusion "
        "starts/stops and travel time. However, large extrusion width variation can lead to "
        "under- or overextrusion problems. "
        "It's expressed as a percentage over nozzle diameter");
    def->sidetext = L("%");
    def->mode = comAdvanced;
    def->min = 0;
    def->set_default_value(new ConfigOptionPercent(25));

    def = this->add("wall_transition_angle", coFloat);
    def->label = L("Wall transitioning threshold angle");
    def->category = L("Quality");
    def->tooltip = L("When to create transitions between even and odd numbers of walls. A wedge shape with"
        " an angle greater than this setting will not have transitions and no walls will be "
        "printed in the center to fill the remaining space. Reducing this setting reduces "
        "the number and length of these center walls, but may leave gaps or overextrude");
    def->sidetext = L("°");
    def->mode = comAdvanced;
    def->min = 1.;
    def->max = 59.;
    def->set_default_value(new ConfigOptionFloat(10.));

    def = this->add("wall_distribution_count", coInt);
    def->label = L("Wall distribution count");
    def->category = L("Quality");
    def->tooltip = L("The number of walls, counted from the center, over which the variation needs to be "
        "spread. Lower values mean that the outer walls don't change in width");
    def->mode = comAdvanced;
    def->min = 1;
    def->set_default_value(new ConfigOptionInt(1));

    def = this->add("min_feature_size", coPercent);
    def->label = L("Minimum feature size");
    def->category = L("Quality");
    def->tooltip = L("Minimum thickness of thin features. Model features that are thinner than this value will "
        "not be printed, while features thicker than the Minimum feature size will be widened to "
        "the Minimum wall width. "
        "It's expressed as a percentage over nozzle diameter");
    def->sidetext = L("%");
    def->mode = comAdvanced;
    def->min = 0;
    def->set_default_value(new ConfigOptionPercent(25));

    def = this->add("initial_layer_min_bead_width", coPercent);
    def->label = L("First layer minimum wall width");
    def->category = L("Quality");
    def->tooltip = L("The minimum wall width that should be used for the first layer is recommended to be set "
                     "to the same size as the nozzle. This adjustment is expected to enhance adhesion.");
    def->sidetext = L("%");
    def->mode = comAdvanced;
    def->min = 0;
    def->set_default_value(new ConfigOptionPercent(85));

    def = this->add("min_bead_width", coPercent);
    def->label = L("Minimum wall width");
    def->category = L("Quality");
    def->tooltip = L("Width of the wall that will replace thin features (according to the Minimum feature size) "
        "of the model. If the Minimum wall width is thinner than the thickness of the feature,"
        " the wall will become as thick as the feature itself. "
        "It's expressed as a percentage over nozzle diameter");
    def->sidetext = L("%");
    def->mode = comAdvanced;
    def->min = 0;
    def->set_default_value(new ConfigOptionPercent(85));

    // Declare retract values for filament profile, overriding the printer's extruder profile.
    for (const char *opt_key : {
        // floats
        "retraction_length", "z_hop", "z_hop_types", "retract_lift_above", "retract_lift_below", "retract_lift_enforce", "retraction_speed", "deretraction_speed", "retract_restart_extra", "retraction_minimum_travel",
        // BBS: floats
        "wipe_distance",
        // bools
        "retract_when_changing_layer", "wipe",
        // percents
        "retract_before_wipe"}) {
        auto it_opt = options.find(opt_key);
        assert(it_opt != options.end());
        def = this->add_nullable(std::string("filament_") + opt_key, it_opt->second.type);
        def->label 		= it_opt->second.label;
        def->full_label = it_opt->second.full_label;
        def->tooltip 	= it_opt->second.tooltip;
        def->sidetext   = it_opt->second.sidetext;
        def->enum_keys_map = it_opt->second.enum_keys_map;
        def->enum_labels   = it_opt->second.enum_labels;
        def->enum_values   = it_opt->second.enum_values;
        //BBS: shown specific filament retract config because we hide the machine retract into comDevelop mode
        if ((strcmp(opt_key, "retraction_length") == 0) ||
            (strcmp(opt_key, "z_hop") == 0))
            def->mode       = comSimple;
        else
            def->mode       = comAdvanced;
        switch (def->type) {
        case coFloats   : def->set_default_value(new ConfigOptionFloatsNullable  (static_cast<const ConfigOptionFloats*  >(it_opt->second.default_value.get())->values)); break;
        case coPercents : def->set_default_value(new ConfigOptionPercentsNullable(static_cast<const ConfigOptionPercents*>(it_opt->second.default_value.get())->values)); break;
        case coBools    : def->set_default_value(new ConfigOptionBoolsNullable   (static_cast<const ConfigOptionBools*   >(it_opt->second.default_value.get())->values)); break;
        case coEnums    : def->set_default_value(new ConfigOptionEnumsGenericNullable(static_cast<const ConfigOptionEnumsGeneric*   >(it_opt->second.default_value.get())->values)); break;
        default: assert(false);
        }
    }
}

void PrintConfigDef::init_extruder_option_keys()
{
    // ConfigOptionFloats, ConfigOptionPercents, ConfigOptionBools, ConfigOptionStrings
    m_extruder_option_keys = {
        "nozzle_diameter", "min_layer_height", "max_layer_height", "extruder_offset",
        "retraction_length", "z_hop", "z_hop_types", "retract_lift_above", "retract_lift_below", "retract_lift_enforce", "retraction_speed", "deretraction_speed",
        "retract_before_wipe", "retract_restart_extra", "retraction_minimum_travel", "wipe", "wipe_distance",
        "retract_when_changing_layer", "retract_length_toolchange", "retract_restart_extra_toolchange", "extruder_colour",
        "default_filament_profile"
    };

    m_extruder_retract_keys = {
        "deretraction_speed",
        "retract_before_wipe",
        "retract_lift_above",
        "retract_lift_below",
        "retract_lift_enforce",
        "retract_restart_extra",
        "retract_when_changing_layer",
        "retraction_length",
        "retraction_minimum_travel",
        "retraction_speed",
        "wipe",
        "wipe_distance",
        "z_hop",
        "z_hop_types"
    };
    assert(std::is_sorted(m_extruder_retract_keys.begin(), m_extruder_retract_keys.end()));
}

void PrintConfigDef::init_filament_option_keys()
{
    m_filament_option_keys = {
        "filament_diameter", "min_layer_height", "max_layer_height",
        "retraction_length", "z_hop", "z_hop_types", "retract_lift_above", "retract_lift_below", "retract_lift_enforce", "retraction_speed", "deretraction_speed",
        "retract_before_wipe", "retract_restart_extra", "retraction_minimum_travel", "wipe", "wipe_distance",
        "retract_when_changing_layer", "retract_length_toolchange", "retract_restart_extra_toolchange", "filament_colour",
        "default_filament_profile"/*,"filament_seam_gap"*/
    };

    m_filament_retract_keys = {
        "deretraction_speed",
        "retract_before_wipe",
        "retract_lift_above",
        "retract_lift_below",
        "retract_lift_enforce",
        "retract_restart_extra",
        "retract_when_changing_layer",
        "retraction_length",
        "retraction_minimum_travel",
        "retraction_speed",
        "wipe",
        "wipe_distance",
        "z_hop",
        "z_hop_types"
    };
    assert(std::is_sorted(m_filament_retract_keys.begin(), m_filament_retract_keys.end()));
}

void PrintConfigDef::init_sla_params()
{
    ConfigOptionDef* def;

    // SLA Printer settings

    def = this->add("display_width", coFloat);
    def->label = L(" ");
    def->tooltip = L(" ");
    def->min = 1;
    def->set_default_value(new ConfigOptionFloat(120.));

    def = this->add("display_height", coFloat);
    def->label = L(" ");
    def->tooltip = L(" ");
    def->min = 1;
    def->set_default_value(new ConfigOptionFloat(68.));

    def = this->add("display_pixels_x", coInt);
    def->full_label = L(" ");
    def->label = ("X");
    def->tooltip = L(" ");
    def->min = 100;
    def->set_default_value(new ConfigOptionInt(2560));

    def = this->add("display_pixels_y", coInt);
    def->label = ("Y");
    def->tooltip = L(" ");
    def->min = 100;
    def->set_default_value(new ConfigOptionInt(1440));

    def = this->add("display_mirror_x", coBool);
    def->full_label = L(" ");
    def->label = L(" ");
    def->tooltip = L(" ");
    def->mode = comAdvanced;
    def->set_default_value(new ConfigOptionBool(true));

    def = this->add("display_mirror_y", coBool);
    def->full_label = L(" ");
    def->label = L(" ");
    def->tooltip = L(" ");
    def->mode = comAdvanced;
    def->set_default_value(new ConfigOptionBool(false));

    def = this->add("display_orientation", coEnum);
    def->label = L(" ");
    def->tooltip = L(" ");
    def->enum_keys_map = &ConfigOptionEnum<SLADisplayOrientation>::get_enum_values();
    def->enum_values.push_back("landscape");
    def->enum_values.push_back("portrait");
    def->enum_labels.push_back(L(" "));
    def->enum_labels.push_back(L(" "));
    def->mode = comAdvanced;
    def->set_default_value(new ConfigOptionEnum<SLADisplayOrientation>(sladoPortrait));

    def = this->add("fast_tilt_time", coFloat);
    def->label = L(" ");
    def->full_label = L(" ");
    def->tooltip = L(" ");
    def->sidetext = L(" ");
    def->min = 0;
    def->mode = comAdvanced;
    def->set_default_value(new ConfigOptionFloat(5.));

    def = this->add("slow_tilt_time", coFloat);
    def->label = L(" ");
    def->full_label = L(" ");
    def->tooltip = L(" ");
    def->sidetext = L(" ");
    def->min = 0;
    def->mode = comAdvanced;
    def->set_default_value(new ConfigOptionFloat(8.));

    def = this->add("area_fill", coFloat);
    def->label = L(" ");
    def->tooltip = L(" ");
    def->sidetext = L(" ");
    def->min = 0;
    def->mode = comAdvanced;
    def->set_default_value(new ConfigOptionFloat(50.));

    def = this->add("relative_correction", coFloats);
    def->label = L(" ");
    def->full_label = L(" ");
    def->tooltip  = L(" ");
    def->min = 0;
    def->mode = comAdvanced;
    def->set_default_value(new ConfigOptionFloats( { 1., 1.} ));

    def = this->add("relative_correction_x", coFloat);
    def->label = L(" ");
    def->full_label = L(" ");
    def->tooltip  = L(" ");
    def->min = 0;
    def->mode = comAdvanced;
    def->set_default_value(new ConfigOptionFloat(1.));

    def = this->add("relative_correction_y", coFloat);
    def->label = L(" ");
    def->full_label = L(" ");
    def->tooltip  = L(" ");
    def->min = 0;
    def->mode = comAdvanced;
    def->set_default_value(new ConfigOptionFloat(1.));

    def = this->add("relative_correction_z", coFloat);
    def->label = L(" ");
    def->full_label = L(" ");
    def->tooltip  = L(" ");
    def->min = 0;
    def->mode = comAdvanced;
    def->set_default_value(new ConfigOptionFloat(1.));

    def = this->add("absolute_correction", coFloat);
    def->label = L(" ");
    def->full_label = L(" ");
    def->tooltip  = L(" ");
    def->mode = comAdvanced;
    def->set_default_value(new ConfigOptionFloat(0.0));

    def = this->add("elefant_foot_min_width", coFloat);
    def->label = L(" ");
    def->category = L(" ");
    def->tooltip = L(" ");
    def->sidetext = L(" ");
    def->min = 0;
    def->mode = comAdvanced;
    def->set_default_value(new ConfigOptionFloat(0.2));

    def = this->add("gamma_correction", coFloat);
    def->label = L(" ");
    def->full_label = L(" ");
    def->tooltip  = L(" ");
    def->min = 0;
    def->max = 1;
    def->mode = comAdvanced;
    def->set_default_value(new ConfigOptionFloat(1.0));


    // SLA Material settings.

    def = this->add("material_colour", coString);
    def->label = L(" ");
    def->tooltip = L(" ");
    def->gui_type = ConfigOptionDef::GUIType::color;
    def->set_default_value(new ConfigOptionString("#29B2B2"));

    def = this->add("material_type", coString);
    def->label = L(" ");
    def->tooltip = L(" ");
    def->gui_type = ConfigOptionDef::GUIType::f_enum_open;   // TODO: ???
    def->gui_flags = "show_value";
    def->enum_values.push_back("Tough");
    def->enum_values.push_back("Flexible");
    def->enum_values.push_back("Casting");
    def->enum_values.push_back("Dental");
    def->enum_values.push_back("Heat-resistant");
    def->set_default_value(new ConfigOptionString("Tough"));

    def = this->add("initial_layer_height", coFloat);
    def->label = L(" ");
    def->tooltip = L(" ");
    def->sidetext = L(" ");
    def->min = 0;
    def->set_default_value(new ConfigOptionFloat(0.3));

    def = this->add("bottle_volume", coFloat);
    def->label = L(" ");
    def->tooltip = L(" ");
    def->sidetext = L(" ");
    def->min = 50;
    def->set_default_value(new ConfigOptionFloat(1000.0));

    def = this->add("bottle_weight", coFloat);
    def->label = L(" ");
    def->tooltip = L(" ");
    def->sidetext = L(" ");
    def->min = 0;
    def->set_default_value(new ConfigOptionFloat(1.0));

    def = this->add("material_density", coFloat);
    def->label = L(" ");
    def->tooltip = L(" ");
    def->sidetext = L(" ");
    def->min = 0;
    def->set_default_value(new ConfigOptionFloat(1.0));

    def = this->add("bottle_cost", coFloat);
    def->label = L(" ");
    def->tooltip = L(" ");
    def->sidetext = L(" ");
    def->min = 0;
    def->set_default_value(new ConfigOptionFloat(0.0));

    def = this->add("faded_layers", coInt);
    def->label = L(" ");
    def->tooltip = L(" ");
    def->min = 3;
    def->max = 20;
    def->mode = comAdvanced;
    def->set_default_value(new ConfigOptionInt(10));

    def = this->add("min_exposure_time", coFloat);
    def->label = L(" ");
    def->tooltip = L(" ");
    def->sidetext = L(" ");
    def->min = 0;
    def->mode = comAdvanced;
    def->set_default_value(new ConfigOptionFloat(0));

    def = this->add("max_exposure_time", coFloat);
    def->label = L(" ");
    def->tooltip = L(" ");
    def->sidetext = L(" ");
    def->min = 0;
    def->mode = comAdvanced;
    def->set_default_value(new ConfigOptionFloat(100));

    def = this->add("exposure_time", coFloat);
    def->label = L(" ");
    def->tooltip = L(" ");
    def->sidetext = L(" ");
    def->min = 0;
    def->set_default_value(new ConfigOptionFloat(10));

    def = this->add("min_initial_exposure_time", coFloat);
    def->label = L(" ");
    def->tooltip = L(" ");
    def->sidetext = L(" ");
    def->min = 0;
    def->mode = comAdvanced;
    def->set_default_value(new ConfigOptionFloat(0));

    def = this->add("max_initial_exposure_time", coFloat);
    def->label = L(" ");
    def->tooltip = L(" ");
    def->sidetext = L(" ");
    def->min = 0;
    def->mode = comAdvanced;
    def->set_default_value(new ConfigOptionFloat(150));

    def = this->add("initial_exposure_time", coFloat);
    def->label = L(" ");
    def->tooltip = L(" ");
    def->sidetext = L(" ");
    def->min = 0;
    def->set_default_value(new ConfigOptionFloat(15));

    def = this->add("material_correction", coFloats);
    def->full_label = L(" ");
    def->tooltip  = L(" ");
    def->min = 0;
    def->mode = comAdvanced;
    def->set_default_value(new ConfigOptionFloats( { 1., 1., 1. } ));

    def = this->add("material_correction_x", coFloat);
    def->full_label = L(" ");
    def->tooltip  = L(" ");
    def->min = 0;
    def->mode = comAdvanced;
    def->set_default_value(new ConfigOptionFloat(1.));

    def = this->add("material_correction_y", coFloat);
    def->full_label = L(" ");
    def->tooltip  = L(" ");
    def->min = 0;
    def->mode = comAdvanced;
    def->set_default_value(new ConfigOptionFloat(1.));

    def = this->add("material_correction_z", coFloat);
    def->full_label = L(" ");
    def->tooltip  = L(" ");
    def->min = 0;
    def->mode = comAdvanced;
    def->set_default_value(new ConfigOptionFloat(1.));

    def = this->add("material_vendor", coString);
    def->set_default_value(new ConfigOptionString(""));
    def->cli = ConfigOptionDef::nocli;

    def = this->add("default_sla_material_profile", coString);
    def->label = L(" ");
    def->tooltip = L(" ");
    def->set_default_value(new ConfigOptionString());
    def->cli = ConfigOptionDef::nocli;

    def = this->add("sla_material_settings_id", coString);
    def->set_default_value(new ConfigOptionString(""));
    def->cli = ConfigOptionDef::nocli;

    def = this->add("default_sla_print_profile", coString);
    def->label = L(" ");
    def->tooltip = L(" ");
    def->set_default_value(new ConfigOptionString());
    def->cli = ConfigOptionDef::nocli;

    def = this->add("sla_print_settings_id", coString);
    def->set_default_value(new ConfigOptionString(""));
    def->cli = ConfigOptionDef::nocli;

    def = this->add("supports_enable", coBool);
    def->label = L(" ");
    def->category = L(" ");
    def->tooltip = L(" ");
    def->mode = comSimple;
    def->set_default_value(new ConfigOptionBool(true));

    def = this->add("support_head_front_diameter", coFloat);
    def->label = L(" ");
    def->category = L(" ");
    def->tooltip = L(" ");
    def->sidetext = L(" ");
    def->min = 0;
    def->mode = comAdvanced;
    def->set_default_value(new ConfigOptionFloat(0.4));

    def = this->add("support_head_penetration", coFloat);
    def->label = L(" ");
    def->category = L(" ");
    def->tooltip = L(" ");
    def->sidetext = L(" ");
    def->mode = comAdvanced;
    def->min = 0;
    def->set_default_value(new ConfigOptionFloat(0.2));

    def = this->add("support_head_width", coFloat);
    def->label = L(" ");
    def->category = L(" ");
    def->tooltip = L(" ");
    def->sidetext = L(" ");
    def->min = 0;
    def->max = 20;
    def->mode = comAdvanced;
    def->set_default_value(new ConfigOptionFloat(1.0));

    def = this->add("support_pillar_diameter", coFloat);
    def->label = L(" ");
    def->category = L(" ");
    def->tooltip = L(" ");
    def->sidetext = L(" ");
    def->min = 0;
    def->max = 15;
    def->mode = comSimple;
    def->set_default_value(new ConfigOptionFloat(1.0));

    def = this->add("support_small_pillar_diameter_percent", coPercent);
    def->label = L(" ");
    def->category = L(" ");
    def->tooltip = L(" ");
    def->sidetext = L(" ");
    def->min = 1;
    def->max = 100;
    def->mode = comAdvanced;
    def->set_default_value(new ConfigOptionPercent(50));

    def = this->add("support_max_bridges_on_pillar", coInt);
    def->label = L(" ");
    def->tooltip = L(" ");
    def->min = 0;
    def->max = 50;
    def->mode = comAdvanced;
    def->set_default_value(new ConfigOptionInt(3));

    def = this->add("support_pillar_connection_mode", coEnum);
    def->label = L(" ");
    def->tooltip = L(" ");
    def->enum_keys_map = &ConfigOptionEnum<SLAPillarConnectionMode>::get_enum_values();
    def->enum_values.push_back("zigzag");
    def->enum_values.push_back("cross");
    def->enum_values.push_back("dynamic");
    def->enum_labels.push_back(L(" "));
    def->enum_labels.push_back(L(" "));
    def->enum_labels.push_back(L(" "));
    def->mode = comAdvanced;
    def->set_default_value(new ConfigOptionEnum<SLAPillarConnectionMode>(slapcmDynamic));

    def = this->add("support_buildplate_only", coBool);
    def->label = L(" ");
    def->category = L(" ");
    def->tooltip = L(" ");
    def->mode = comSimple;
    def->set_default_value(new ConfigOptionBool(false));

    def = this->add("support_pillar_widening_factor", coFloat);
    def->label = L(" ");
    def->category = L(" ");
    def->tooltip = L(" ");
    def->min = 0;
    def->max = 1;
    def->mode = comAdvanced;
    def->set_default_value(new ConfigOptionFloat(0.0));

    def = this->add("support_base_diameter", coFloat);
    def->label = L(" ");
    def->category = L(" ");
    def->tooltip = L(" ");
    def->sidetext = L(" ");
    def->min = 0;
    def->max = 30;
    def->mode = comAdvanced;
    def->set_default_value(new ConfigOptionFloat(4.0));

    def = this->add("support_base_height", coFloat);
    def->label = L(" ");
    def->category = L(" ");
    def->tooltip = L(" ");
    def->sidetext = L(" ");
    def->min = 0;
    def->mode = comAdvanced;
    def->set_default_value(new ConfigOptionFloat(1.0));

    def = this->add("support_base_safety_distance", coFloat);
    def->label = L(" ");
    def->category = L(" ");
    def->tooltip  = L(" ");
    def->sidetext = L(" ");
    def->min = 0;
    def->max = 10;
    def->mode = comAdvanced;
    def->set_default_value(new ConfigOptionFloat(1));

    def = this->add("support_critical_angle", coFloat);
    def->label = L(" ");
    def->category = L(" ");
    def->tooltip = L(" ");
    def->sidetext = L(" ");
    def->min = 0;
    def->max = 90;
    def->mode = comAdvanced;
    def->set_default_value(new ConfigOptionFloat(45));

    def = this->add("support_max_bridge_length", coFloat);
    def->label = L(" ");
    def->category = L(" ");
    def->tooltip = L(" ");
    def->sidetext = L(" ");
    def->min = 0;
    def->mode = comAdvanced;
    def->set_default_value(new ConfigOptionFloat(15.0));

    def = this->add("support_max_pillar_link_distance", coFloat);
    def->label = L(" ");
    def->category = L(" ");
    def->tooltip = L(" ");
    def->sidetext = L(" ");
    def->min = 0;   // 0 means no linking
    def->mode = comAdvanced;
    def->set_default_value(new ConfigOptionFloat(10.0));

    def = this->add("support_object_elevation", coFloat);
    def->label = L(" ");
    def->category = L(" ");
    def->tooltip = L(" ");
    def->sidetext = L(" ");
    def->min = 0;
    def->max = 150; // This is the max height of print on SL1
    def->mode = comAdvanced;
    def->set_default_value(new ConfigOptionFloat(5.0));

    def = this->add("support_points_density_relative", coInt);
    def->label = L(" ");
    def->category = L(" ");
    def->tooltip = L(" ");
    def->sidetext = L(" ");
    def->min = 0;
    def->set_default_value(new ConfigOptionInt(100));

    def = this->add("support_points_minimal_distance", coFloat);
    def->label = L(" ");
    def->category = L(" ");
    def->tooltip = L(" ");
    def->sidetext = L("mm");
    def->min = 0;
    def->set_default_value(new ConfigOptionFloat(1.));

    def = this->add("pad_enable", coBool);
    def->label = L(" ");
    def->category = L(" ");
    def->tooltip = L(" ");
    def->mode = comSimple;
    def->set_default_value(new ConfigOptionBool(true));

    def = this->add("pad_wall_thickness", coFloat);
    def->label = L(" ");
    def->category = L(" ");
     def->tooltip = L(" ");
    def->sidetext = L(" ");
    def->min = 0;
    def->max = 30;
    def->mode = comSimple;
    def->set_default_value(new ConfigOptionFloat(2.0));

    def = this->add("pad_wall_height", coFloat);
    def->label = L(" ");
    def->tooltip = L(" ");
    def->category = L(" ");
    def->sidetext = L(" ");
    def->min = 0;
    def->max = 30;
    def->mode = comAdvanced;
    def->set_default_value(new ConfigOptionFloat(0.));

    def = this->add("pad_brim_size", coFloat);
    def->label = L(" ");
    def->tooltip = L(" ");
    def->category = L(" ");
    def->sidetext = L(" ");
    def->min = 0;
    def->max = 30;
    def->mode = comAdvanced;
    def->set_default_value(new ConfigOptionFloat(1.6));

    def = this->add("pad_max_merge_distance", coFloat);
    def->label = L(" ");
    def->category = L(" ");
     def->tooltip = L(" ");
    def->sidetext = L(" ");
    def->min = 0;
    def->mode = comAdvanced;
    def->set_default_value(new ConfigOptionFloat(50.0));

    def = this->add("pad_wall_slope", coFloat);
    def->label = L(" ");
    def->category = L(" ");
    def->tooltip = L(" ");
    def->sidetext = L(" ");
    def->min = 45;
    def->max = 90;
    def->mode = comAdvanced;
    def->set_default_value(new ConfigOptionFloat(90.0));

    def = this->add("pad_around_object", coBool);
    def->label = L(" ");
    def->category = L(" ");
    def->tooltip = L(" ");
    def->mode = comSimple;
    def->set_default_value(new ConfigOptionBool(false));

    def = this->add("pad_around_object_everywhere", coBool);
    def->label = L(" ");
    def->category = L(" ");
    def->tooltip = L(" ");
    def->mode = comSimple;
    def->set_default_value(new ConfigOptionBool(false));

    def = this->add("pad_object_gap", coFloat);
    def->label = L(" ");
    def->category = L(" ");
    def->tooltip  = L(" ");
    def->sidetext = L(" ");
    def->min = 0;
    def->max = 10;
    def->mode = comAdvanced;
    def->set_default_value(new ConfigOptionFloat(1));

    def = this->add("pad_object_connector_stride", coFloat);
    def->label = L(" ");
    def->category = L(" ");
    def->tooltip = L(" ");
    def->sidetext = L(" ");
    def->min = 0;
    def->mode = comAdvanced;
    def->set_default_value(new ConfigOptionFloat(10));

    def = this->add("pad_object_connector_width", coFloat);
    def->label = L(" ");
    def->category = L(" ");
    def->tooltip  = L(" ");
    def->sidetext = L(" ");
    def->min = 0;
    def->mode = comAdvanced;
    def->set_default_value(new ConfigOptionFloat(0.5));

    def = this->add("pad_object_connector_penetration", coFloat);
    def->label = L(" ");
    def->category = L(" ");
    def->tooltip  = L(" ");
    def->sidetext = L(" ");
    def->min = 0;
    def->mode = comAdvanced;
    def->set_default_value(new ConfigOptionFloat(0.3));

    def = this->add("hollowing_enable", coBool);
    def->label = L(" ");
    def->category = L(" ");
    def->tooltip = L(" ");
    def->mode = comSimple;
    def->set_default_value(new ConfigOptionBool(false));

    def = this->add("hollowing_min_thickness", coFloat);
    def->label = L(" ");
    def->category = L(" ");
    def->tooltip  = L(" ");
    def->sidetext = L(" ");
    def->min = 1;
    def->max = 10;
    def->mode = comSimple;
    def->set_default_value(new ConfigOptionFloat(3.));

    def = this->add("hollowing_quality", coFloat);
    def->label = L(" ");
    def->category = L(" ");
    def->tooltip  = L(" ");
    def->min = 0;
    def->max = 1;
    def->mode = comAdvanced;
    def->set_default_value(new ConfigOptionFloat(0.5));

    def = this->add("hollowing_closing_distance", coFloat);
    def->label = L(" ");
    def->category = L(" ");
    def->tooltip  = L(" ");
    def->sidetext = L("mm");
    def->min = 0;
    def->max = 10;
    def->mode = comAdvanced;
    def->set_default_value(new ConfigOptionFloat(2.0));

    def = this->add("material_print_speed", coEnum);
    def->label = L(" ");
    def->tooltip = L(" ");
    def->enum_keys_map = &ConfigOptionEnum<SLAMaterialSpeed>::get_enum_values();
    def->enum_values.push_back("slow");
    def->enum_values.push_back("fast");
    def->enum_labels.push_back(L(" "));
    def->enum_labels.push_back(L(" "));
    def->mode = comAdvanced;
    def->set_default_value(new ConfigOptionEnum<SLAMaterialSpeed>(slamsFast));
}

void PrintConfigDef::handle_legacy(t_config_option_key &opt_key, std::string &value)
{
    //BBS: handle legacy options
    if (opt_key == "enable_wipe_tower") {
        opt_key = "enable_prime_tower";
    } else if (opt_key == "wipe_tower_width") {
        opt_key = "prime_tower_width";
    } else if (opt_key == "wiping_volume") {
        opt_key = "prime_volume";
    } else if (opt_key == "wipe_tower_brim_width") {
        opt_key = "prime_tower_brim_width";
    } else if (opt_key == "tool_change_gcode") {
        opt_key = "change_filament_gcode";
    } else if (opt_key == "bridge_fan_speed") {
        opt_key = "overhang_fan_speed";
    } else if (opt_key == "infill_extruder") {
        opt_key = "sparse_infill_filament";
    }else if (opt_key == "solid_infill_extruder") {
        opt_key = "solid_infill_filament";
    }else if (opt_key == "perimeter_extruder") {
        opt_key = "wall_filament";
    } else if (opt_key == "support_material_extruder") {
        opt_key = "support_filament";
    } else if (opt_key == "support_material_interface_extruder") {
        opt_key = "support_interface_filament";
    } else if (opt_key == "support_material_angle") {
        opt_key = "support_angle";
    } else if (opt_key == "support_material_enforce_layers") {
        opt_key = "enforce_support_layers";
    } else if ((opt_key == "initial_layer_print_height"   ||
                opt_key == "initial_layer_speed"          ||
                opt_key == "internal_solid_infill_speed"  ||
                opt_key == "top_surface_speed"            ||
                opt_key == "support_interface_speed"      ||
                opt_key == "outer_wall_speed"             ||
                opt_key == "support_object_xy_distance")     && value.find("%") != std::string::npos) {
        //BBS: this is old profile in which value is expressed as percentage.
        //But now these key-value must be absolute value.
        //Reset to default value by erasing these key to avoid parsing error.
        opt_key = "";
    } else if (opt_key == "inherits_cummulative") {
        opt_key = "inherits_group";
    } else if (opt_key == "compatible_printers_condition_cummulative") {
        opt_key = "compatible_machine_expression_group";
    } else if (opt_key == "compatible_prints_condition_cummulative") {
        opt_key = "compatible_process_expression_group";
    } else if (opt_key == "cooling") {
        opt_key = "slow_down_for_layer_cooling";
    } else if (opt_key == "timelapse_no_toolhead") {
        opt_key = "timelapse_type";
    } else if (opt_key == "timelapse_type" && value == "2") {
        // old file "0" is None, "2" is Traditional
        // new file "0" is Traditional, erase "2"
        value = "0";
    } else if (opt_key == "support_type" && value == "normal") {
        value = "normal(manual)";
    } else if (opt_key == "support_type" && value == "tree") {
        value = "tree(manual)";
    } else if (opt_key == "support_type" && value == "hybrid(auto)") {
        value = "tree(auto)";
    } else if (opt_key == "support_base_pattern" && value == "none") {
        value = "hollow";
    } else if (opt_key == "different_settings_to_system") {
        std::string copy_value = value;
        copy_value.erase(std::remove(copy_value.begin(), copy_value.end(), '\"'), copy_value.end()); // remove '"' in string
        std::set<std::string> split_keys = SplitStringAndRemoveDuplicateElement(copy_value, ";");
        for (std::string split_key : split_keys) {
            std::string copy_key = split_key, copy_value = "";
            handle_legacy(copy_key, copy_value);
            if (copy_key != split_key) {
                ReplaceString(value, split_key, copy_key);
            }
        }
    } else if (opt_key == "overhang_fan_threshold" && value == "5%") {
        value = "10%";
    } else if(opt_key == "single_extruder_multi_material") {
        value = "1";
    }
    else if (opt_key == "sparse_infill_anchor") {
        opt_key = "infill_anchor";
    } 
    else if (opt_key == "sparse_infill_anchor_max") {
        opt_key = "infill_anchor_max";
    }
    else if (opt_key == "chamber_temperatures") {
        opt_key = "chamber_temperature";
    }
    else if (opt_key == "thumbnail_size") {
        opt_key = "thumbnails";
    }
    else if (opt_key == "top_one_wall_type" && value != "none") {
        opt_key = "only_one_wall_top";
        value = "1";
    }
    else if (opt_key == "initial_layer_flow_ratio") {
        opt_key = "bottom_solid_infill_flow_ratio";
    }

    // Ignore the following obsolete configuration keys:
    static std::set<std::string> ignore = {
        "acceleration", "scale", "rotate", "duplicate", "duplicate_grid",
        "bed_size",
        "print_center", "g0", "wipe_tower_per_color_wipe"
        // BBS
        , "support_sharp_tails","support_remove_small_overhangs", "support_with_sheath",
        "tree_support_collision_resolution", "tree_support_with_infill",
        "max_volumetric_speed", "max_print_speed",
        "support_closing_radius",
        "remove_freq_sweep", "remove_bed_leveling", "remove_extrusion_calibration",
        "support_transition_line_width", "support_transition_speed", "bed_temperature", "bed_temperature_initial_layer",
        "can_switch_nozzle_type", "can_add_auxiliary_fan", "extra_flush_volume", "spaghetti_detector", "adaptive_layer_height",
        "z_hop_type", "z_lift_type", "bed_temperature_difference",
        "detect_narrow_internal_solid_infill", "ensure_vertical_shell_thickness","extruder_type",
        "internal_bridge_support_thickness","ensure_vertical_shell_thickness","extruder_clearance_max_radius"
    };

    if (ignore.find(opt_key) != ignore.end()) {
        opt_key = "";
        return;
    }

    if (! print_config_def.has(opt_key)) {
        opt_key = "";
        return;
    }
}

const PrintConfigDef print_config_def;

DynamicPrintConfig DynamicPrintConfig::full_print_config()
{
	return DynamicPrintConfig((const PrintRegionConfig&)FullPrintConfig::defaults());
}

DynamicPrintConfig::DynamicPrintConfig(const StaticPrintConfig& rhs) : DynamicConfig(rhs, rhs.keys_ref())
{
}

DynamicPrintConfig* DynamicPrintConfig::new_from_defaults_keys(const std::vector<std::string> &keys)
{
    auto *out = new DynamicPrintConfig();
    out->apply_only(FullPrintConfig::defaults(), keys);
    return out;
}

double min_object_distance(const ConfigBase &cfg)
{
    const ConfigOptionEnum<PrinterTechnology> *opt_printer_technology = cfg.option<ConfigOptionEnum<PrinterTechnology>>("printer_technology");
    auto printer_technology = opt_printer_technology ? opt_printer_technology->value : ptUnknown;

    double ret = 0.;

    if (printer_technology == ptSLA)
        ret = 6.;
    else {
        //BBS: duplicate_distance seam to be useless
        constexpr double duplicate_distance = 6.;
        auto ecr_opt = cfg.option<ConfigOptionFloat>("extruder_clearance_radius");
        auto co_opt  = cfg.option<ConfigOptionEnum<PrintSequence>>("print_sequence");

        if (!ecr_opt || !co_opt)
            ret = 0.;
        else {
            // min object distance is max(duplicate_distance, clearance_radius)
            ret = ((co_opt->value == PrintSequence::ByObject) && ecr_opt->value > duplicate_distance) ?
                      ecr_opt->value : duplicate_distance;
        }
    }

    return ret;
}

void DynamicPrintConfig::normalize_fdm(int used_filaments)
{
    if (this->has("extruder")) {
        int extruder = this->option("extruder")->getInt();
        this->erase("extruder");
        if (extruder != 0) {
            if (!this->has("sparse_infill_filament"))
                this->option("sparse_infill_filament", true)->setInt(extruder);
            if (!this->has("wall_filament"))
                this->option("wall_filament", true)->setInt(extruder);
            // Don't propagate the current extruder to support.
            // For non-soluble supports, the default "0" extruder means to use the active extruder,
            // for soluble supports one certainly does not want to set the extruder to non-soluble.
            // if (!this->has("support_filament"))
            //     this->option("support_filament", true)->setInt(extruder);
            // if (!this->has("support_interface_filament"))
            //     this->option("support_interface_filament", true)->setInt(extruder);
        }
    }

    if (!this->has("solid_infill_filament") && this->has("sparse_infill_filament"))
        this->option("solid_infill_filament", true)->setInt(this->option("sparse_infill_filament")->getInt());

    if (this->has("spiral_mode") && this->opt<ConfigOptionBool>("spiral_mode", true)->value) {
        {
            // this should be actually done only on the spiral layers instead of all
            auto* opt = this->opt<ConfigOptionBools>("retract_when_changing_layer", true);
            opt->values.assign(opt->values.size(), false);  // set all values to false
            // Disable retract on layer change also for filament overrides.
            auto* opt_n = this->opt<ConfigOptionBoolsNullable>("filament_retract_when_changing_layer", true);
            opt_n->values.assign(opt_n->values.size(), false);  // Set all values to false.
        }
        {
            this->opt<ConfigOptionInt>("wall_loops", true)->value       = 1;
            this->opt<ConfigOptionInt>("top_shell_layers", true)->value = 0;
            this->opt<ConfigOptionPercent>("sparse_infill_density", true)->value = 0;
        }
    }

    if (auto *opt_gcode_resolution = this->opt<ConfigOptionFloat>("resolution", false); opt_gcode_resolution)
        // Resolution will be above 1um.
        opt_gcode_resolution->value = std::max(opt_gcode_resolution->value, 0.001);

    // BBS
    ConfigOptionBool* ept_opt = this->option<ConfigOptionBool>("enable_prime_tower");
    if (used_filaments > 0 && ept_opt != nullptr) {
        ConfigOptionBool* islh_opt = this->option<ConfigOptionBool>("independent_support_layer_height", true);
        //ConfigOptionBool* alh_opt = this->option<ConfigOptionBool>("adaptive_layer_height");
        ConfigOptionEnum<PrintSequence>* ps_opt = this->option<ConfigOptionEnum<PrintSequence>>("print_sequence");

        ConfigOptionEnum<TimelapseType>* timelapse_opt = this->option<ConfigOptionEnum<TimelapseType>>("timelapse_type");
        bool is_smooth_timelapse = timelapse_opt != nullptr && timelapse_opt->value == TimelapseType::tlSmooth;
        if (!is_smooth_timelapse && (used_filaments == 1 || ps_opt->value == PrintSequence::ByObject)) {
            ept_opt->value = false;
        }

        if (ept_opt->value) {
            if (islh_opt)
                islh_opt->value = false;
            //if (alh_opt)
            //    alh_opt->value = false;
        }
        /* BBS: MusangKing - not sure if this is still valid, just comment it out cause "Independent support layer height" is re-opened.
        else {
            if (islh_opt)
                islh_opt->value = true;
        }
        */
    }
}

//BBS:divide normalize_fdm to 2 steps and call them one by one in Print::Apply
void DynamicPrintConfig::normalize_fdm_1()
{
    if (this->has("extruder")) {
        int extruder = this->option("extruder")->getInt();
        this->erase("extruder");
        if (extruder != 0) {
            if (!this->has("sparse_infill_filament"))
                this->option("sparse_infill_filament", true)->setInt(extruder);
            if (!this->has("wall_filament"))
                this->option("wall_filament", true)->setInt(extruder);
            // Don't propagate the current extruder to support.
            // For non-soluble supports, the default "0" extruder means to use the active extruder,
            // for soluble supports one certainly does not want to set the extruder to non-soluble.
            // if (!this->has("support_filament"))
            //     this->option("support_filament", true)->setInt(extruder);
            // if (!this->has("support_interface_filament"))
            //     this->option("support_interface_filament", true)->setInt(extruder);
        }
    }

    if (!this->has("solid_infill_filament") && this->has("sparse_infill_filament"))
        this->option("solid_infill_filament", true)->setInt(this->option("sparse_infill_filament")->getInt());

    if (this->has("spiral_mode") && this->opt<ConfigOptionBool>("spiral_mode", true)->value) {
        {
            // this should be actually done only on the spiral layers instead of all
            auto* opt = this->opt<ConfigOptionBools>("retract_when_changing_layer", true);
            opt->values.assign(opt->values.size(), false);  // set all values to false
            // Disable retract on layer change also for filament overrides.
            auto* opt_n = this->opt<ConfigOptionBoolsNullable>("filament_retract_when_changing_layer", true);
            opt_n->values.assign(opt_n->values.size(), false);  // Set all values to false.
        }
        {
            this->opt<ConfigOptionInt>("wall_loops", true)->value       = 1;
            this->opt<ConfigOptionInt>("top_shell_layers", true)->value = 0;
            this->opt<ConfigOptionPercent>("sparse_infill_density", true)->value = 0;
        }
    }

    if (auto *opt_gcode_resolution = this->opt<ConfigOptionFloat>("resolution", false); opt_gcode_resolution)
        // Resolution will be above 1um.
        opt_gcode_resolution->value = std::max(opt_gcode_resolution->value, 0.001);

    return;
}

t_config_option_keys DynamicPrintConfig::normalize_fdm_2(int num_objects, int used_filaments)
{
    t_config_option_keys changed_keys;
    ConfigOptionBool* ept_opt = this->option<ConfigOptionBool>("enable_prime_tower");
    if (used_filaments > 0 && ept_opt != nullptr) {
        ConfigOptionBool* islh_opt = this->option<ConfigOptionBool>("independent_support_layer_height", true);
        //ConfigOptionBool* alh_opt = this->option<ConfigOptionBool>("adaptive_layer_height");
        ConfigOptionEnum<PrintSequence>* ps_opt = this->option<ConfigOptionEnum<PrintSequence>>("print_sequence");

        ConfigOptionEnum<TimelapseType>* timelapse_opt = this->option<ConfigOptionEnum<TimelapseType>>("timelapse_type");
        bool is_smooth_timelapse = timelapse_opt != nullptr && timelapse_opt->value == TimelapseType::tlSmooth;
        if (!is_smooth_timelapse && (used_filaments == 1 || (ps_opt->value == PrintSequence::ByObject && num_objects > 1))) {
            if (ept_opt->value) {
                ept_opt->value = false;
                changed_keys.push_back("enable_prime_tower");
            }
            //ept_opt->value = false;
        }

        if (ept_opt->value) {
            if (islh_opt) {
                if (islh_opt->value) {
                    islh_opt->value = false;
                    changed_keys.push_back("independent_support_layer_height");
                }
                //islh_opt->value = false;
            }
            //if (alh_opt) {
            //    if (alh_opt->value) {
            //        alh_opt->value = false;
            //        changed_keys.push_back("adaptive_layer_height");
            //    }
            //    //alh_opt->value = false;
            //}
        }
        /* BBS：MusangKing - use "global->support->Independent support layer height" widget to replace previous assignment
        else {
            if (islh_opt) {
                if (!islh_opt->value) {
                    islh_opt->value = true;
                    changed_keys.push_back("independent_support_layer_height");
                }
                //islh_opt->value = true;
            }
        }
        */
    }

    return changed_keys;
}

void  handle_legacy_sla(DynamicPrintConfig &config)
{
    for (std::string corr : {"relative_correction", "material_correction"}) {
        if (config.has(corr)) {
            if (std::string corr_x = corr + "_x"; !config.has(corr_x)) {
                auto* opt = config.opt<ConfigOptionFloat>(corr_x, true);
                opt->value = config.opt<ConfigOptionFloats>(corr)->values[0];
            }

            if (std::string corr_y = corr + "_y"; !config.has(corr_y)) {
                auto* opt = config.opt<ConfigOptionFloat>(corr_y, true);
                opt->value = config.opt<ConfigOptionFloats>(corr)->values[0];
            }

            if (std::string corr_z = corr + "_z"; !config.has(corr_z)) {
                auto* opt = config.opt<ConfigOptionFloat>(corr_z, true);
                opt->value = config.opt<ConfigOptionFloats>(corr)->values[1];
            }
        }
    }
}

void DynamicPrintConfig::set_num_extruders(unsigned int num_extruders)
{
    const auto &defaults = FullPrintConfig::defaults();
    for (const std::string &key : print_config_def.extruder_option_keys()) {
        if (key == "default_filament_profile")
            // Don't resize this field, as it is presented to the user at the "Dependencies" page of the Printer profile and we don't want to present
            // empty fields there, if not defined by the system profile.
            continue;
        auto *opt = this->option(key, false);
        assert(opt != nullptr);
        assert(opt->is_vector());
        if (opt != nullptr && opt->is_vector())
            static_cast<ConfigOptionVectorBase*>(opt)->resize(num_extruders, defaults.option(key));
    }
}

// BBS
void DynamicPrintConfig::set_num_filaments(unsigned int num_filaments)
{
    const auto& defaults = FullPrintConfig::defaults();
    for (const std::string& key : print_config_def.filament_option_keys()) {
        if (key == "default_filament_profile")
            // Don't resize this field, as it is presented to the user at the "Dependencies" page of the Printer profile and we don't want to present
            // empty fields there, if not defined by the system profile.
            continue;
        auto* opt = this->option(key, false);
        assert(opt != nullptr);
        assert(opt->is_vector());
        if (opt != nullptr && opt->is_vector())
            static_cast<ConfigOptionVectorBase*>(opt)->resize(num_filaments, defaults.option(key));
    }
}

//BBS: pass map to recording all invalid valies
std::map<std::string, std::string> DynamicPrintConfig::validate(bool under_cli)
{
    // Full print config is initialized from the defaults.
    const ConfigOption *opt = this->option("printer_technology", false);
    auto printer_technology = (opt == nullptr) ? ptFFF : static_cast<PrinterTechnology>(dynamic_cast<const ConfigOptionEnumGeneric*>(opt)->value);
    switch (printer_technology) {
    case ptFFF:
    {
        FullPrintConfig fpc;
        fpc.apply(*this, true);
        // Verify this print options through the FullPrintConfig.
        return Slic3r::validate(fpc, under_cli);
    }
    default:
        //FIXME no validation on SLA data?
        return std::map<std::string, std::string>();
    }
}

std::string DynamicPrintConfig::get_filament_type(std::string &displayed_filament_type, int id)
{
    auto* filament_id = dynamic_cast<const ConfigOptionStrings*>(this->option("filament_id"));
    auto* filament_type = dynamic_cast<const ConfigOptionStrings*>(this->option("filament_type"));
    auto* filament_is_support = dynamic_cast<const ConfigOptionBools*>(this->option("filament_is_support"));

    if (!filament_type)
        return "";

    if (!filament_is_support) {
        if (filament_type) {
            displayed_filament_type = filament_type->get_at(id);
            return filament_type->get_at(id);
        }
        else {
            displayed_filament_type = "";
            return "";
        }
    }
    else {
        bool is_support = filament_is_support ? filament_is_support->get_at(id) : false;
        if (is_support) {
            if (filament_id) {
                if (filament_id->get_at(id) == "GFS00") {
                    displayed_filament_type = "Sup.PLA";
                    return "PLA-S";
                }
                else if (filament_id->get_at(id) == "GFS01") {
                    displayed_filament_type = "Sup.PA";
                    return "PA-S";
                }
                else {
                    if (filament_type->get_at(id) == "PLA") {
                        displayed_filament_type = "Sup.PLA";
                        return "PLA-S";
                    }
                    else if (filament_type->get_at(id) == "PA") {
                        displayed_filament_type = "Sup.PA";
                        return "PA-S";
                    }
                    else {
                        displayed_filament_type = filament_type->get_at(id);
                        return filament_type->get_at(id);
                    }
                }
            }
            else {
                if (filament_type->get_at(id) == "PLA") {
                    displayed_filament_type = "Sup.PLA";
                    return "PLA-S";
                } else if (filament_type->get_at(id) == "PA") {
                    displayed_filament_type = "Sup.PA";
                    return "PA-S";
                } else {
                    displayed_filament_type = filament_type->get_at(id);
                    return filament_type->get_at(id);
                }
            }
        }
        else {
            displayed_filament_type = filament_type->get_at(id);
            return filament_type->get_at(id);
        }
    }
    return "PLA";
}

bool DynamicPrintConfig::is_custom_defined()
{
    auto* is_custom_defined = dynamic_cast<const ConfigOptionStrings*>(this->option("is_custom_defined"));
    if (!is_custom_defined || is_custom_defined->empty())
        return false;
    if (is_custom_defined->get_at(0) == "1")
        return true;
    return false;
}

//BBS: pass map to recording all invalid valies
//FIXME localize this function.
std::map<std::string, std::string> validate(const FullPrintConfig &cfg, bool under_cli)
{
    std::map<std::string, std::string> error_message;
    // --layer-height
    if (cfg.get_abs_value("layer_height") <= 0) {
        error_message.emplace("layer_height", L("invalid value ") + std::to_string(cfg.get_abs_value("layer_height")));
    }
    else if (fabs(fmod(cfg.get_abs_value("layer_height"), SCALING_FACTOR)) > 1e-4) {
        error_message.emplace("layer_height", L("invalid value ") + std::to_string(cfg.get_abs_value("layer_height")));
    }

    // --first-layer-height
    if (cfg.initial_layer_print_height.value <= 0) {
        error_message.emplace("initial_layer_print_height", L("invalid value ") + std::to_string(cfg.initial_layer_print_height.value));
    }

    // --filament-diameter
    for (double fd : cfg.filament_diameter.values)
        if (fd < 1) {
            error_message.emplace("filament_diameter", L("invalid value ") + cfg.filament_diameter.serialize());
            break;
        }

    // --nozzle-diameter
    for (double nd : cfg.nozzle_diameter.values)
        if (nd < 0.005) {
            error_message.emplace("nozzle_diameter", L("invalid value ") + cfg.nozzle_diameter.serialize());
            break;
        }

    // --perimeters
    if (cfg.wall_loops.value < 0) {
        error_message.emplace("wall_loops", L("invalid value ") + std::to_string(cfg.wall_loops.value));
    }

    // --solid-layers
    if (cfg.top_shell_layers < 0) {
        error_message.emplace("top_shell_layers", L("invalid value ") + std::to_string(cfg.top_shell_layers));
    }
    if (cfg.bottom_shell_layers < 0) {
        error_message.emplace("bottom_shell_layers", L("invalid value ") + std::to_string(cfg.bottom_shell_layers));
    }

    if (cfg.use_firmware_retraction.value &&
        cfg.gcode_flavor.value != gcfKlipper &&
        cfg.gcode_flavor.value != gcfSmoothie &&
        cfg.gcode_flavor.value != gcfRepRapSprinter &&
        cfg.gcode_flavor.value != gcfRepRapFirmware &&
        cfg.gcode_flavor.value != gcfMarlinLegacy &&
        cfg.gcode_flavor.value != gcfMarlinFirmware &&
        cfg.gcode_flavor.value != gcfMachinekit &&
        cfg.gcode_flavor.value != gcfRepetier)
        error_message.emplace("use_firmware_retraction","--use-firmware-retraction is only supported by Klipper, Marlin, Smoothie, RepRapFirmware, Repetier and Machinekit firmware");

    if (cfg.use_firmware_retraction.value)
        for (unsigned char wipe : cfg.wipe.values)
             if (wipe)
                error_message.emplace("use_firmware_retraction", "--use-firmware-retraction is not compatible with --wipe");
                
    // --gcode-flavor
    if (! print_config_def.get("gcode_flavor")->has_enum_value(cfg.gcode_flavor.serialize())) {
        error_message.emplace("gcode_flavor", L("invalid value ") + cfg.gcode_flavor.serialize());
    }

    // --fill-pattern
    if (! print_config_def.get("sparse_infill_pattern")->has_enum_value(cfg.sparse_infill_pattern.serialize())) {
        error_message.emplace("sparse_infill_pattern", L("invalid value ") + cfg.sparse_infill_pattern.serialize());
    }

    // --top-fill-pattern
    if (! print_config_def.get("top_surface_pattern")->has_enum_value(cfg.top_surface_pattern.serialize())) {
        error_message.emplace("top_surface_pattern", L("invalid value ") + cfg.top_surface_pattern.serialize());
    }

    // --bottom-fill-pattern
    if (! print_config_def.get("bottom_surface_pattern")->has_enum_value(cfg.bottom_surface_pattern.serialize())) {
        error_message.emplace("bottom_surface_pattern", L("invalid value ") + cfg.bottom_surface_pattern.serialize());
    }

    // --soild-fill-pattern
    if (!print_config_def.get("internal_solid_infill_pattern")->has_enum_value(cfg.internal_solid_infill_pattern.serialize())) {
        error_message.emplace("internal_solid_infill_pattern", L("invalid value ") + cfg.internal_solid_infill_pattern.serialize());
    }

    // --fill-density
    if (fabs(cfg.sparse_infill_density.value - 100.) < EPSILON &&
        ! print_config_def.get("top_surface_pattern")->has_enum_value(cfg.sparse_infill_pattern.serialize())) {
        error_message.emplace("sparse_infill_pattern", cfg.sparse_infill_pattern.serialize() + L(" doesn't work at 100%% density "));
    }

    // --skirt-height
    if (cfg.skirt_height < 0) {
        error_message.emplace("skirt_height", L("invalid value ") + std::to_string(cfg.skirt_height));
    }

    // --bridge-flow-ratio
    if (cfg.bridge_flow <= 0) {
        error_message.emplace("bridge_flow", L("invalid value ") + std::to_string(cfg.bridge_flow));
    }

    // extruder clearance
    if (cfg.extruder_clearance_radius <= 0) {
        error_message.emplace("extruder_clearance_radius", L("invalid value ") + std::to_string(cfg.extruder_clearance_radius));
    }
    if (cfg.extruder_clearance_height_to_rod <= 0) {
        error_message.emplace("extruder_clearance_height_to_rod", L("invalid value ") + std::to_string(cfg.extruder_clearance_height_to_rod));
    }
    if (cfg.extruder_clearance_height_to_lid <= 0) {
        error_message.emplace("extruder_clearance_height_to_lid", L("invalid value ") + std::to_string(cfg.extruder_clearance_height_to_lid));
    }

    // --extrusion-multiplier
    for (double em : cfg.filament_flow_ratio.values)
        if (em <= 0) {
            error_message.emplace("filament_flow_ratio", L("invalid value ") + cfg.filament_flow_ratio.serialize());
            break;
        }

    // --spiral-vase
    //for non-cli case, we will popup dialog for spiral mode correction
    if (cfg.spiral_mode && under_cli) {
        // Note that we might want to have more than one perimeter on the bottom
        // solid layers.
        if (cfg.wall_loops != 1) {
            error_message.emplace("wall_loops", L("Invalid value when spiral vase mode is enabled: ") + std::to_string(cfg.wall_loops));
            //return "Can't make more than one perimeter when spiral vase mode is enabled";
            //return "Can't make less than one perimeter when spiral vase mode is enabled";
        }

        if (cfg.sparse_infill_density > 0) {
            error_message.emplace("sparse_infill_density", L("Invalid value when spiral vase mode is enabled: ") + std::to_string(cfg.sparse_infill_density));
            //return "Spiral vase mode can only print hollow objects, so you need to set Fill density to 0";
        }

        if (cfg.top_shell_layers > 0) {
            error_message.emplace("top_shell_layers", L("Invalid value when spiral vase mode is enabled: ") + std::to_string(cfg.top_shell_layers));
            //return "Spiral vase mode is not compatible with top solid layers";
        }

        if (cfg.enable_support ) {
            error_message.emplace("enable_support", L("Invalid value when spiral vase mode is enabled: ") + std::to_string(cfg.enable_support));
            //return "Spiral vase mode is not compatible with support";
        }
        if (cfg.enforce_support_layers > 0) {
            error_message.emplace("enforce_support_layers", L("Invalid value when spiral vase mode is enabled: ") + std::to_string(cfg.enforce_support_layers));
            //return "Spiral vase mode is not compatible with support";
        }
    }

    // extrusion widths
    {
        double max_nozzle_diameter = 0.;
        for (double dmr : cfg.nozzle_diameter.values)
            max_nozzle_diameter = std::max(max_nozzle_diameter, dmr);
        const char *widths[] = {
            "outer_wall_line_width",
            "inner_wall_line_width",
            "sparse_infill_line_width",
            "internal_solid_infill_line_width",
            "top_surface_line_width",
            "support_line_width",
            "initial_layer_line_width" };
        for (size_t i = 0; i < sizeof(widths) / sizeof(widths[i]); ++ i) {
            std::string key(widths[i]);
            if (cfg.get_abs_value(key, max_nozzle_diameter) > 2.5 * max_nozzle_diameter) {
                error_message.emplace(key, L("too large line width ") + std::to_string(cfg.get_abs_value(key)));
                //return std::string("Too Large line width: ") + key;
            }
        }
    }

    // Out of range validation of numeric values.
    for (const std::string &opt_key : cfg.keys()) {
        const ConfigOption      *opt    = cfg.optptr(opt_key);
        assert(opt != nullptr);
        const ConfigOptionDef   *optdef = print_config_def.get(opt_key);
        assert(optdef != nullptr);
        bool out_of_range = false;
        switch (opt->type()) {
        case coFloat:
        case coPercent:
        case coFloatOrPercent:
        {
            auto *fopt = static_cast<const ConfigOptionFloat*>(opt);
            out_of_range = fopt->value < optdef->min || fopt->value > optdef->max;
            break;
        }
        case coFloats:
        case coPercents:
            for (double v : static_cast<const ConfigOptionVector<double>*>(opt)->values)
                if (v < optdef->min || v > optdef->max) {
                    out_of_range = true;
                    break;
                }
            break;
        case coInt:
        {
            auto *iopt = static_cast<const ConfigOptionInt*>(opt);
            out_of_range = iopt->value < optdef->min || iopt->value > optdef->max;
            break;
        }
        case coInts:
            for (int v : static_cast<const ConfigOptionVector<int>*>(opt)->values)
                if (v < optdef->min || v > optdef->max) {
                    out_of_range = true;
                    break;
                }
            break;
        default:;
        }
        if (out_of_range) {
            if (error_message.find(opt_key) == error_message.end())
                error_message.emplace(opt_key, opt->serialize() + L(" not in range ") +"[" + std::to_string(optdef->min) + "," + std::to_string(optdef->max) + "]");
            //return std::string("Value out of range: " + opt_key);
        }
    }

    // The configuration is valid.
    return error_message;
}

// Declare and initialize static caches of StaticPrintConfig derived classes.
#define PRINT_CONFIG_CACHE_ELEMENT_DEFINITION(r, data, CLASS_NAME) StaticPrintConfig::StaticCache<class Slic3r::CLASS_NAME> BOOST_PP_CAT(CLASS_NAME::s_cache_, CLASS_NAME);
#define PRINT_CONFIG_CACHE_ELEMENT_INITIALIZATION(r, data, CLASS_NAME) Slic3r::CLASS_NAME::initialize_cache();
#define PRINT_CONFIG_CACHE_INITIALIZE(CLASSES_SEQ) \
    BOOST_PP_SEQ_FOR_EACH(PRINT_CONFIG_CACHE_ELEMENT_DEFINITION, _, BOOST_PP_TUPLE_TO_SEQ(CLASSES_SEQ)) \
    int print_config_static_initializer() { \
        /* Putting a trace here to avoid the compiler to optimize out this function. */ \
        BOOST_LOG_TRIVIAL(trace) << "Initializing StaticPrintConfigs"; \
        BOOST_PP_SEQ_FOR_EACH(PRINT_CONFIG_CACHE_ELEMENT_INITIALIZATION, _, BOOST_PP_TUPLE_TO_SEQ(CLASSES_SEQ)) \
        return 1; \
    }
PRINT_CONFIG_CACHE_INITIALIZE((
    PrintObjectConfig, PrintRegionConfig, MachineEnvelopeConfig, GCodeConfig, PrintConfig, FullPrintConfig,
    SLAMaterialConfig, SLAPrintConfig, SLAPrintObjectConfig, SLAPrinterConfig, SLAFullPrintConfig))
static int print_config_static_initialized = print_config_static_initializer();

//BBS: remove unused command currently
CLIActionsConfigDef::CLIActionsConfigDef()
{
    ConfigOptionDef* def;

    // Actions:
    /*def = this->add("export_obj", coBool);
    def->label = L("Export OBJ");
    def->tooltip = L("Export the model(s) as OBJ.");
    def->set_default_value(new ConfigOptionBool(false));*/

/*
    def = this->add("export_svg", coBool);
    def->label = L("Export SVG");
    def->tooltip = L("Slice the model and export solid slices as SVG.");
    def->set_default_value(new ConfigOptionBool(false));
*/

    /*def = this->add("export_sla", coBool);
    def->label = L("Export SLA");
    def->tooltip = L("Slice the model and export SLA printing layers as PNG.");
    def->cli = "export-sla|sla";
    def->set_default_value(new ConfigOptionBool(false));*/

    def = this->add("export_3mf", coString);
    def->label = L("Export 3MF");
    def->tooltip = L("Export project as 3MF.");
    def->cli_params = "filename.3mf";
    def->set_default_value(new ConfigOptionString("output.3mf"));

    def = this->add("export_slicedata", coString);
    def->label = L("Export slicing data");
    def->tooltip = L("Export slicing data to a folder.");
    def->cli_params = "slicing_data_directory";
    def->set_default_value(new ConfigOptionString("cached_data"));

    def = this->add("load_slicedata", coStrings);
    def->label = L("Load slicing data");
    def->tooltip = L("Load cached slicing data from directory");
    def->cli_params = "slicing_data_directory";
    def->set_default_value(new ConfigOptionString("cached_data"));

    /*def = this->add("export_amf", coBool);
    def->label = L("Export AMF");
    def->tooltip = L("Export the model(s) as AMF.");
    def->set_default_value(new ConfigOptionBool(false));*/

    def = this->add("export_stl", coBool);
    def->label = L("Export STL");
    def->tooltip = L("Export the objects as multiple STL.");
    def->set_default_value(new ConfigOptionBool(false));

    /*def = this->add("export_gcode", coBool);
    def->label = L("Export G-code");
    def->tooltip = L("Slice the model and export toolpaths as G-code.");
    def->cli = "export-gcode|gcode|g";
    def->set_default_value(new ConfigOptionBool(false));*/

    /*def = this->add("gcodeviewer", coBool);
    // BBS: remove _L()
    def->label = ("G-code viewer");
    def->tooltip = ("Visualize an already sliced and saved G-code");
    def->cli = "gcodeviewer";
    def->set_default_value(new ConfigOptionBool(false));*/

    def = this->add("slice", coInt);
    def->label = L("Slice");
    def->tooltip = L("Slice the plates: 0-all plates, i-plate i, others-invalid");
    def->cli = "slice";
    def->cli_params = "option";
    def->set_default_value(new ConfigOptionInt(0));

    def = this->add("help", coBool);
    def->label = L("Help");
    def->tooltip = L("Show command help.");
    def->cli = "help|h";
    def->set_default_value(new ConfigOptionBool(false));

    def = this->add("uptodate", coBool);
    def->label = L("UpToDate");
    def->tooltip = L("Update the configs values of 3mf to latest.");
    def->cli = "uptodate";
    def->set_default_value(new ConfigOptionBool(false));

    def = this->add("load_defaultfila", coBool);
    def->label = L("Load default filaments");
    def->tooltip = L("Load first filament as default for those not loaded");
    def->cli_params = "option";
    def->set_default_value(new ConfigOptionBool(false));

    def = this->add("min_save", coBool);
    def->label = L("Minimum save");
    def->tooltip = L("export 3mf with minimum size.");
    def->cli_params = "option";
    def->set_default_value(new ConfigOptionBool(false));

    def = this->add("mtcpp", coInt);
    def->label = L("mtcpp");
    def->tooltip = L("max triangle count per plate for slicing.");
    def->cli = "mtcpp";
    def->cli_params = "count";
    def->set_default_value(new ConfigOptionInt(1000000));

    def = this->add("mstpp", coInt);
    def->label = L("mstpp");
    def->tooltip = L("max slicing time per plate in seconds.");
    def->cli = "mstpp";
    def->cli_params = "time";
    def->set_default_value(new ConfigOptionInt(300));

    // must define new params here, otherwise comamnd param check will fail
    def = this->add("no_check", coBool);
    def->label = L("No check");
    def->tooltip = L("Do not run any validity checks, such as gcode path conflicts check.");
    def->cli_params = "option";
    def->set_default_value(new ConfigOptionBool(false));

    def = this->add("normative_check", coBool);
    def->label = L("Normative check");
    def->tooltip = L("Check the normative items.");
    def->cli_params = "option";
    def->set_default_value(new ConfigOptionBool(true));

    /*def = this->add("help_fff", coBool);
    def->label = L("Help (FFF options)");
    def->tooltip = L("Show the full list of print/G-code configuration options.");
    def->set_default_value(new ConfigOptionBool(false));

    def = this->add("help_sla", coBool);
    def->label = L("Help (SLA options)");
    def->tooltip = L("Show the full list of SLA print configuration options.");
    def->set_default_value(new ConfigOptionBool(false));*/

    def = this->add("info", coBool);
    def->label = L("Output Model Info");
    def->tooltip = L("Output the model's information.");
    def->set_default_value(new ConfigOptionBool(false));

    def = this->add("export_settings", coString);
    def->label = L("Export Settings");
    def->tooltip = L("Export settings to a file.");
    def->cli_params = "settings.json";
    def->set_default_value(new ConfigOptionString("output.json"));

    def = this->add("pipe", coString);
    def->label = L("Send progress to pipe");
    def->tooltip = L("Send progress to pipe.");
    def->cli_params = "pipename";
    def->set_default_value(new ConfigOptionString(""));
}

//BBS: remove unused command currently
CLITransformConfigDef::CLITransformConfigDef()
{
    ConfigOptionDef* def;

    // Transform options:
    /*def = this->add("align_xy", coPoint);
    def->label = L("Align XY");
    def->tooltip = L("Align the model to the given point.");
    def->set_default_value(new ConfigOptionPoint(Vec2d(100,100)));

    def = this->add("cut", coFloat);
    def->label = L("Cut");
    def->tooltip = L("Cut model at the given Z.");
    def->set_default_value(new ConfigOptionFloat(0));*/

/*
    def = this->add("cut_grid", coFloat);
    def->label = L("Cut");
    def->tooltip = L("Cut model in the XY plane into tiles of the specified max size.");
    def->set_default_value(new ConfigOptionPoint());

    def = this->add("cut_x", coFloat);
    def->label = L("Cut");
    def->tooltip = L("Cut model at the given X.");
    def->set_default_value(new ConfigOptionFloat(0));

    def = this->add("cut_y", coFloat);
    def->label = L("Cut");
    def->tooltip = L("Cut model at the given Y.");
    def->set_default_value(new ConfigOptionFloat(0));
*/

    /*def = this->add("center", coPoint);
    def->label = L("Center");
    def->tooltip = L("Center the print around the given center.");
    def->set_default_value(new ConfigOptionPoint(Vec2d(100,100)));*/

    def = this->add("arrange", coInt);
    def->label = L("Arrange Options");
    def->tooltip = L("Arrange options: 0-disable, 1-enable, others-auto");
    def->cli_params = "option";
    //def->cli = "arrange|a";
    def->set_default_value(new ConfigOptionInt(0));

    def = this->add("repetitions", coInt);
    def->label = L("Repetions count");
    def->tooltip = L("Repetions count of the whole model");
    def->cli_params = "count";
    def->set_default_value(new ConfigOptionInt(1));

    def = this->add("ensure_on_bed", coBool);
    def->label = L("Ensure on bed");
    def->tooltip = L("Lift the object above the bed when it is partially below. Disabled by default");
    def->set_default_value(new ConfigOptionBool(false));

    /*def = this->add("copy", coInt);
    def->label = L("Copy");
    def->tooltip =L("Duplicate copies of model");
    def->min = 1;
    def->set_default_value(new ConfigOptionInt(1));*/

    /*def = this->add("duplicate_grid", coPoint);
    def->label = L("Duplicate by grid");
    def->tooltip = L("Multiply copies by creating a grid.");

    def = this->add("assemble", coBool);
    def->label = L("Assemble");
    def->tooltip = L("Arrange the supplied models in a plate and merge them in a single model in order to perform actions once.");
    def->cli = "merge|m";*/

    def = this->add("convert_unit", coBool);
    def->label = L("Convert Unit");
    def->tooltip = L("Convert the units of model");
    def->set_default_value(new ConfigOptionBool(false));

    def = this->add("orient", coInt);
    def->label = L("Orient Options");
    def->tooltip = L("Orient options: 0-disable, 1-enable, others-auto");
    //def->cli = "orient|o";
    def->set_default_value(new ConfigOptionInt(0));

    /*def = this->add("repair", coBool);
    def->label = L("Repair");
    def->tooltip = L("Repair the model's meshes if it is non-manifold mesh");
    def->set_default_value(new ConfigOptionBool(false));*/

    def = this->add("rotate", coFloat);
    def->label = L("Rotate");
    def->tooltip = L("Rotation angle around the Z axis in degrees.");
    def->set_default_value(new ConfigOptionFloat(0));

    def = this->add("rotate_x", coFloat);
    def->label = L("Rotate around X");
    def->tooltip = L("Rotation angle around the X axis in degrees.");
    def->set_default_value(new ConfigOptionFloat(0));

    def = this->add("rotate_y", coFloat);
    def->label = L("Rotate around Y");
    def->tooltip = L("Rotation angle around the Y axis in degrees.");
    def->set_default_value(new ConfigOptionFloat(0));

    def = this->add("scale", coFloat);
    def->label = L("Scale");
    def->tooltip = L("Scale the model by a float factor");
    def->cli_params = "factor";
    def->set_default_value(new ConfigOptionFloat(1.f));

    /*def = this->add("split", coBool);
    def->label = L("Split");
    def->tooltip = L("Detect unconnected parts in the given model(s) and split them into separate objects.");

    def = this->add("scale_to_fit", coPoint3);
    def->label = L("Scale to Fit");
    def->tooltip = L("Scale to fit the given volume.");
    def->set_default_value(new ConfigOptionPoint3(Vec3d(0,0,0)));*/
}

CLIMiscConfigDef::CLIMiscConfigDef()
{
    ConfigOptionDef* def;

    /*def = this->add("ignore_nonexistent_config", coBool);
    def->label = L("Ignore non-existent config files");
    def->tooltip = L("Do not fail if a file supplied to --load does not exist.");

    def = this->add("config_compatibility", coEnum);
    def->label = L("Forward-compatibility rule when loading configurations from config files and project files (3MF, AMF).");
    def->tooltip = L("This version of OrcaSlicer may not understand configurations produced by the newest OrcaSlicer versions. "
                     "For example, newer OrcaSlicer may extend the list of supported firmware flavors. One may decide to "
                     "bail out or to substitute an unknown value with a default silently or verbosely.");
    def->enum_keys_map = &ConfigOptionEnum<ForwardCompatibilitySubstitutionRule>::get_enum_values();
    def->enum_values.push_back("disable");
    def->enum_values.push_back("enable");
    def->enum_values.push_back("enable_silent");
    def->enum_labels.push_back(L("Bail out on unknown configuration values"));
    def->enum_labels.push_back(L("Enable reading unknown configuration values by verbosely substituting them with defaults."));
    def->enum_labels.push_back(L("Enable reading unknown configuration values by silently substituting them with defaults."));
    def->set_default_value(new ConfigOptionEnum<ForwardCompatibilitySubstitutionRule>(ForwardCompatibilitySubstitutionRule::Enable));*/

    /*def = this->add("load", coStrings);
    def->label = L("Load config file");
    def->tooltip = L("Load configuration from the specified file. It can be used more than once to load options from multiple files.");*/

    def = this->add("load_settings", coStrings);
    def->label = L("Load General Settings");
    def->tooltip = L("Load process/machine settings from the specified file");
    def->cli_params = "\"setting1.json;setting2.json\"";
    def->set_default_value(new ConfigOptionStrings());

    def = this->add("load_filaments", coStrings);
    def->label = L("Load Filament Settings");
    def->tooltip = L("Load filament settings from the specified file list");
    def->cli_params = "\"filament1.json;filament2.json;...\"";
    def->set_default_value(new ConfigOptionStrings());

    def = this->add("skip_objects", coInts);
    def->label = L("Skip Objects");
    def->tooltip = L("Skip some objects in this print");
    def->cli_params = "\"3,5,10,77\"";
    def->set_default_value(new ConfigOptionInts());

    def = this->add("uptodate_settings", coStrings);
    def->label = L("load uptodate process/machine settings when using uptodate");
    def->tooltip = L("load uptodate process/machine settings from the specified file when using uptodate");
    def->cli_params = "\"setting1.json;setting2.json\"";
    def->set_default_value(new ConfigOptionStrings());

    /*def = this->add("output", coString);
    def->label = L("Output File");
    def->tooltip = L("The file where the output will be written (if not specified, it will be based on the input file).");
    def->cli = "output|o";

    def = this->add("single_instance", coBool);
    def->label = L("Single instance mode");
    def->tooltip = L("If enabled, the command line arguments are sent to an existing instance of GUI OrcaSlicer, "
                     "or an existing OrcaSlicer window is activated. "
                     "Overrides the \"single_instance\" configuration value from application preferences.");*/

/*
    def = this->add("autosave", coString);
    def->label = L("Autosave");
    def->tooltip = L("Automatically export current configuration to the specified file.");
*/

    def = this->add("datadir", coString);
    def->label = L("Data directory");
    def->tooltip = L("Load and store settings at the given directory. This is useful for maintaining different profiles or including configurations from a network storage.");


    def = this->add("outputdir", coString);
    def->label = L("Output directory");
    def->tooltip = L("Output directory for the exported files.");
    def->cli_params = "dir";
    def->set_default_value(new ConfigOptionString());

    def = this->add("debug", coInt);
    def->label = L("Debug level");
    def->tooltip = L("Sets debug logging level. 0:fatal, 1:error, 2:warning, 3:info, 4:debug, 5:trace\n");
    def->min = 0;
    def->cli_params = "level";
    def->set_default_value(new ConfigOptionInt(1));

#if (defined(_MSC_VER) || defined(__MINGW32__)) && defined(SLIC3R_GUI)
    /*def = this->add("sw_renderer", coBool);
    def->label = L("Render with a software renderer");
    def->tooltip = L("Render with a software renderer. The bundled MESA software renderer is loaded instead of the default OpenGL driver.");
    def->min = 0;*/
#endif /* _MSC_VER */

    def = this->add("load_custom_gcodes", coString);
    def->label = L("Load custom gcode");
    def->tooltip = L("Load custom gcode from json");
    def->cli_params = "custom_gcode_toolchange.json";
    def->set_default_value(new ConfigOptionString());
}

const CLIActionsConfigDef    cli_actions_config_def;
const CLITransformConfigDef  cli_transform_config_def;
const CLIMiscConfigDef       cli_misc_config_def;

DynamicPrintAndCLIConfig::PrintAndCLIConfigDef DynamicPrintAndCLIConfig::s_def;

void DynamicPrintAndCLIConfig::handle_legacy(t_config_option_key &opt_key, std::string &value) const
{
    if (cli_actions_config_def  .options.find(opt_key) == cli_actions_config_def  .options.end() &&
        cli_transform_config_def.options.find(opt_key) == cli_transform_config_def.options.end() &&
        cli_misc_config_def     .options.find(opt_key) == cli_misc_config_def     .options.end()) {
        PrintConfigDef::handle_legacy(opt_key, value);
    }
}

uint64_t ModelConfig::s_last_timestamp = 1;

static Points to_points(const std::vector<Vec2d> &dpts)
{
    Points pts; pts.reserve(dpts.size());
    for (auto &v : dpts)
        pts.emplace_back( coord_t(scale_(v.x())), coord_t(scale_(v.y())) );
    return pts;
}

Points get_bed_shape(const DynamicPrintConfig &config)
{
    const auto *bed_shape_opt = config.opt<ConfigOptionPoints>("printable_area");
    if (!bed_shape_opt) {

        // Here, it is certain that the bed shape is missing, so an infinite one
        // has to be used, but still, the center of bed can be queried
        if (auto center_opt = config.opt<ConfigOptionPoint>("center"))
            return { scaled(center_opt->value) };

        return {};
    }

    return to_points(bed_shape_opt->values);
}

Points get_bed_shape(const PrintConfig &cfg)
{
    return to_points(cfg.printable_area.values);
}

Points get_bed_shape(const SLAPrinterConfig &cfg) { return to_points(cfg.printable_area.values); }

Polygon get_bed_shape_with_excluded_area(const PrintConfig& cfg)
{
    Polygon bed_poly;
    bed_poly.points = get_bed_shape(cfg);

    Points excluse_area_points = to_points(cfg.bed_exclude_area.values);
    Polygons exclude_polys;
    Polygon exclude_poly;
    for (int i = 0; i < excluse_area_points.size(); i++) {
        auto pt = excluse_area_points[i];
        exclude_poly.points.emplace_back(pt);
        if (i % 4 == 3) {  // exclude areas are always rectangle
            exclude_polys.push_back(exclude_poly);
            exclude_poly.points.clear();
        }
    }
    auto tmp = diff({ bed_poly }, exclude_polys);
    if (!tmp.empty()) bed_poly = tmp[0];
    return bed_poly;
}
bool has_skirt(const DynamicPrintConfig& cfg)
{
    auto opt_skirt_height = cfg.option("skirt_height");
    auto opt_skirt_loops = cfg.option("skirt_loops");
    auto opt_draft_shield = cfg.option("draft_shield");
    return (opt_skirt_height && opt_skirt_height->getInt() > 0 && opt_skirt_loops && opt_skirt_loops->getInt() > 0)
        || (opt_draft_shield && opt_draft_shield->getInt() != dsDisabled);
}
float get_real_skirt_dist(const DynamicPrintConfig& cfg) {
    return has_skirt(cfg) ? cfg.opt_float("skirt_distance") : 0;
}
} // namespace Slic3r

#include <cereal/types/polymorphic.hpp>
CEREAL_REGISTER_TYPE(Slic3r::DynamicPrintConfig)
CEREAL_REGISTER_POLYMORPHIC_RELATION(Slic3r::DynamicConfig, Slic3r::DynamicPrintConfig)<|MERGE_RESOLUTION|>--- conflicted
+++ resolved
@@ -3103,28 +3103,16 @@
 
     def = this->add("retract_restart_extra", coFloats);
     def->label = L("Extra length on restart");
-<<<<<<< HEAD
     def->tooltip = L("When the retraction is compensated after the travel move, the extruder will push "
                   "this additional amount of filament. This setting is rarely needed.");
-=======
-    //def->label = "Extra length on restart";
-    //def->tooltip = L("When the retraction is compensated after the travel move, the extruder will push "
-    //               "this additional amount of filament. This setting is rarely needed.");
->>>>>>> 1d078695
     def->sidetext = L("mm");
     def->mode = comAdvanced;
     def->set_default_value(new ConfigOptionFloats { 0. });
 
     def = this->add("retract_restart_extra_toolchange", coFloats);
     def->label = L("Extra length on restart");
-<<<<<<< HEAD
     def->tooltip = L("When the retraction is compensated after changing tool, the extruder will push "
                   "this additional amount of filament.");
-=======
-    //def->label = "Extra length on restart";
-    //def->tooltip = L("When the retraction is compensated after changing tool, the extruder will push "
-    //               "this additional amount of filament.");
->>>>>>> 1d078695
     def->sidetext = L("mm");
     def->mode = comAdvanced;
     def->set_default_value(new ConfigOptionFloats { 0. });
