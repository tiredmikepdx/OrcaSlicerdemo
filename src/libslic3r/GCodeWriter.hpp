--- conflicted
+++ resolved
@@ -10,6 +10,12 @@
 #include "GCode/CoolingBuffer.hpp"
 
 namespace Slic3r {
+
+enum class LiftType {
+    NormalLift,
+    LazyLift,
+    SpiralLift
+};
 
 class GCodeWriter {
 public:
@@ -24,8 +30,7 @@
         /*m_last_bed_temperature(0), */m_last_bed_temperature_reached(true),
         m_lifted(0),
         m_to_lift(0),
-        m_to_lift_type(LiftType::NormalLift),
-        m_current_speed(3600), m_is_first_layer(true)
+        m_to_lift_type(LiftType::NormalLift)
         {}
     Extruder*            extruder()             { return m_extruder; }
     const Extruder*      extruder()     const   { return m_extruder; }
@@ -46,13 +51,8 @@
     std::string set_temperature(unsigned int temperature, bool wait = false, int tool = -1) const;
     std::string set_bed_temperature(int temperature, bool wait = false);
     std::string set_acceleration(unsigned int acceleration);
-<<<<<<< HEAD
-    std::string set_jerk_xy(double jerk);
-    std::string set_pressure_advance(double pa) const;
-=======
     std::string set_pressure_advance(double pa) const;
     std::string set_jerk_xy(double jerk);
->>>>>>> 2f9434a8
     std::string reset_e(bool force = false);
     std::string update_progress(unsigned int num, unsigned int tot, bool allow_100 = false) const;
     // return false if this extruder was already selected
@@ -64,9 +64,7 @@
     // printed with the same extruder.
     std::string toolchange_prefix() const;
     std::string toolchange(unsigned int extruder_id);
-    std::string set_speed(double F, const std::string &comment = std::string(), const std::string &cooling_marker = std::string());
-    // SoftFever NOTE: the returned speed is mm/minute
-    double      get_current_speed() const { return m_current_speed;}
+    std::string set_speed(double F, const std::string &comment = std::string(), const std::string &cooling_marker = std::string()) const;
     std::string travel_to_xy(const Vec2d &point, const std::string &comment = std::string());
     std::string travel_to_xyz(const Vec3d &point, const std::string &comment = std::string());
     std::string travel_to_z(double z, const std::string &comment = std::string());
@@ -95,34 +93,22 @@
     static std::string set_additional_fan(unsigned int speed);
     //BBS
     void set_object_start_str(std::string start_string) { m_gcode_label_objects_start = start_string; }
-<<<<<<< HEAD
-    bool is_object_start_str_empty() { return m_gcode_label_objects_start.empty(); }
-    void set_object_end_str(std::string end_string) { m_gcode_label_objects_end = end_string; }
-    bool is_object_end_str_empty() { return m_gcode_label_objects_end.empty(); }
-    void add_object_start_labels(std::string &gcode);
-    void add_object_end_labels(std::string &gcode);
-=======
     bool empty_object_start_str() { return m_gcode_label_objects_start.empty(); }
     void set_object_end_str(std::string end_string) { m_gcode_label_objects_end = end_string; }
     bool empty_object_end_str() { return m_gcode_label_objects_end.empty(); }
     void add_object_start_labels(std::string& gcode);
     void add_object_end_labels(std::string& gcode);
->>>>>>> 2f9434a8
     void add_object_change_labels(std::string& gcode);
 
     //BBS:
     void set_current_position_clear(bool clear) { m_is_current_pos_clear = clear; };
     bool is_current_position_clear() const { return m_is_current_pos_clear; };
     //BBS:
-    static bool full_gcode_comment;
+    static const bool full_gcode_comment;
     //Radian threshold of slope for lazy lift and spiral lift;
     static const double slope_threshold;
-    //SoftFever
-    void set_is_bbl_machine(bool bval) {m_is_bbl_printers = bval;}
-    const bool is_bbl_printers() const {return m_is_bbl_printers;}
-    void set_is_first_layer(bool bval) { m_is_first_layer = bval; }
-
-  private:
+
+private:
 	// Extruders are sorted by their ID, so that binary search is possible.
     std::vector<Extruder> m_extruders;
     bool            m_single_extruder_multi_material;
@@ -131,20 +117,8 @@
     // Limit for setting the acceleration, to respect the machine limits set for the Marlin firmware.
     // If set to zero, the limit is not in action.
     unsigned int    m_max_acceleration;
-<<<<<<< HEAD
-    double          m_max_jerk;
-    double          m_last_jerk;
-    double          m_max_jerk_z;
-    double          m_max_jerk_e;
-
-    unsigned int  m_travel_acceleration;
-    unsigned int  m_travel_jerk;
-
-
-=======
     double          m_last_jerk;
     double          m_max_jerk;
->>>>>>> 2f9434a8
     //BBS
     unsigned int    m_last_additional_fan_speed;
     int             m_last_bed_temperature;
@@ -162,14 +136,6 @@
     //BBS: x, y offset for gcode generated
     double          m_x_offset{ 0 };
     double          m_y_offset{ 0 };
-    
-    std::string m_gcode_label_objects_start;
-    std::string m_gcode_label_objects_end;
-
-    //SoftFever
-    bool            m_is_bbl_printers = false;
-    double          m_current_speed;
-    bool            m_is_first_layer = true;
 
     std::string m_gcode_label_objects_start;
     std::string m_gcode_label_objects_end;
@@ -205,13 +171,6 @@
 //    static constexpr const int XYZF_EXPORT_DIGITS = 6;
 //    static constexpr const int E_EXPORT_DIGITS    = 9;
 #endif
-    static constexpr const std::array<double, 10> pow_10 { 1., 10., 100., 1000., 10000., 100000., 1000000., 10000000., 100000000., 1000000000. };
-    static constexpr const std::array<double, 10> pow_10_inv { 1. / 1., 1. / 10., 1. / 100., 1. / 1000., 1. / 10000., 1. / 100000., 1. / 1000000., 1. / 10000000., 1. / 100000000., 1. / 1000000000. };
-
-    // Quantize doubles to a resolution of the G-code.
-    static double quantize(double v, size_t ndigits) { return std::round(v * pow_10[ndigits]) * pow_10_inv[ndigits]; }
-    static double quantize_xyzf(double v) { return quantize(v, XYZF_EXPORT_DIGITS); }
-    static double quantize_e(double v) { return quantize(v, E_EXPORT_DIGITS); }
 
     void emit_axis(const char axis, const double v, size_t digits);
 
