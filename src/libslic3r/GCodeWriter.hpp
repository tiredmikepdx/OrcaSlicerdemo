--- conflicted
+++ resolved
@@ -45,14 +45,9 @@
     std::string postamble() const;
     std::string set_temperature(unsigned int temperature, bool wait = false, int tool = -1) const;
     std::string set_bed_temperature(int temperature, bool wait = false);
-<<<<<<< HEAD
+    std::string set_chamber_temperature(int temperature, bool wait = false);
     std::string set_print_acceleration(unsigned int acceleration)   { return set_acceleration_internal(Acceleration::Print, acceleration); }
     std::string set_travel_acceleration(unsigned int acceleration)  { return set_acceleration_internal(Acceleration::Travel, acceleration); }
-=======
-    std::string set_chamber_temperature(int temperature, bool wait = false);
-    std::string set_acceleration(unsigned int acceleration);
-    std::string set_pressure_advance(double pa) const;
->>>>>>> 5250dc6f
     std::string set_jerk_xy(double jerk);
     std::string set_pressure_advance(double pa) const;
     std::string reset_e(bool force = false);
