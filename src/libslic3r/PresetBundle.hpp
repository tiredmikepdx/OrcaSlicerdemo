#ifndef slic3r_PresetBundle_hpp_
#define slic3r_PresetBundle_hpp_

#include "Preset.hpp"
#include "AppConfig.hpp"
#include "enum_bitmask.hpp"

#include <memory>
#include <unordered_map>
#include <boost/filesystem/path.hpp>

#define DEFAULT_USER_FOLDER_NAME     "default"

namespace Slic3r {

// Bundle of Print + Filament + Printer presets.
class PresetBundle
{
public:
    PresetBundle();
    PresetBundle(const PresetBundle &rhs);
    PresetBundle& operator=(const PresetBundle &rhs);

    // Remove all the presets but the "-- default --".
    // Optionally remove all the files referenced by the presets from the user profile directory.
    void            reset(bool delete_files);

    void            setup_directories();
    void            copy_files(const std::string& from);

    struct PresetPreferences {
        std::string printer_model_id;// name of a preferred printer model
        std::string printer_variant; // name of a preferred printer variant
        std::string filament;        // name of a preferred filament preset
        std::string sla_material;    // name of a preferred sla_material preset
    };

    // Load ini files of all types (print, filament, printer) from Slic3r::data_dir() / presets.
    // Load selections (current print, current filaments, current printer) from config.ini
    // select preferred presets, if any exist
    PresetsConfigSubstitutions load_presets(AppConfig &config, ForwardCompatibilitySubstitutionRule rule,
                                            const PresetPreferences& preferred_selection = PresetPreferences());

    // Load selections (current print, current filaments, current printer) from config.ini
    // This is done just once on application start up.
    //BBS: change it to public
    void     load_selections(AppConfig &config, const PresetPreferences& preferred_selection = PresetPreferences());

    // BBS Load user presets
    PresetsConfigSubstitutions load_user_presets(std::string user, ForwardCompatibilitySubstitutionRule rule);
    PresetsConfigSubstitutions load_user_presets(AppConfig &config, std::map<std::string, std::map<std::string, std::string>>& my_presets, ForwardCompatibilitySubstitutionRule rule);
    PresetsConfigSubstitutions import_presets(std::vector<std::string> &files, std::function<int(std::string const &)> override_confirm, ForwardCompatibilitySubstitutionRule rule);
    void save_user_presets(AppConfig& config, std::vector<std::string>& need_to_delete_list);
    void remove_users_preset(AppConfig &config, std::map<std::string, std::map<std::string, std::string>> * my_presets = nullptr);
    void update_user_presets_directory(const std::string preset_folder);
    void remove_user_presets_directory(const std::string preset_folder);
    void update_system_preset_setting_ids(std::map<std::string, std::map<std::string, std::string>>& system_presets);

    //BBS: add API to get previous machine
    bool validate_printers(const std::string &name, DynamicPrintConfig& config);

    //BBS: add function to generate differed preset for save
    //the pointer should be freed by the caller
    Preset* get_preset_differed_for_save(Preset& preset);
    int get_differed_values_to_update(Preset& preset, std::map<std::string, std::string>& key_values);

    //BBS: get vendor's current version
    Semver get_vendor_profile_version(std::string vendor_name);

    //BBS: project embedded preset logic
    PresetsConfigSubstitutions load_project_embedded_presets(std::vector<Preset*> project_presets, ForwardCompatibilitySubstitutionRule substitution_rule);
    std::vector<Preset*> get_current_project_embedded_presets();
    void reset_project_embedded_presets();

    //BBS: find printer model
    std::string get_texture_for_printer_model(std::string model_name);
    std::string get_stl_model_for_printer_model(std::string model_name);
    std::string get_hotend_model_for_printer_model(std::string model_name);

    // Export selections (current print, current filaments, current printer) into config.ini
    void            export_selections(AppConfig &config);

    // BBS
    void            set_num_filaments(unsigned int n, std::string new_col = "");
    unsigned int sync_ams_list(unsigned int & unknowns);
    //BBS: check whether this is the only edited filament
    bool is_the_only_edited_filament(unsigned int filament_index);

<<<<<<< HEAD
    // Orca: update selected filament and print
    void           update_selections(AppConfig &config);
=======
>>>>>>> 2f9434a8
    void set_calibrate_printer(std::string name);

    PresetCollection            prints;
    PresetCollection            sla_prints;
    PresetCollection            filaments;
    PresetCollection            sla_materials;
	PresetCollection& 			materials(PrinterTechnology pt)       { return pt == ptFFF ? this->filaments : this->sla_materials; }
	const PresetCollection& 	materials(PrinterTechnology pt) const { return pt == ptFFF ? this->filaments : this->sla_materials; }
    PrinterPresetCollection     printers;
    PhysicalPrinterCollection   physical_printers;
    // Filament preset names for a multi-extruder or multi-material print.
    // extruders.size() should be the same as printers.get_edited_preset().config.nozzle_diameter.size()
    std::vector<std::string>    filament_presets;
    // BBS: ams
<<<<<<< HEAD
    std::vector<DynamicPrintConfig> filament_ams_list;
=======
    std::map<int, DynamicPrintConfig> filament_ams_list;
>>>>>>> 2f9434a8
    // Calibrate
    Preset const * calibrate_printer = nullptr;
    std::set<Preset const *> calibrate_filaments;

    // The project configuration values are kept separated from the print/filament/printer preset,
    // they are being serialized / deserialized from / to the .amf, .3mf, .config, .gcode,
    // and they are being used by slicing core.
    DynamicPrintConfig          project_config;

    // There will be an entry for each system profile loaded,
    // and the system profiles will point to the VendorProfile instances owned by PresetBundle::vendors.
    VendorMap                   vendors;

    struct ObsoletePresets {
        std::vector<std::string> prints;
        std::vector<std::string> sla_prints;
        std::vector<std::string> filaments;
        std::vector<std::string> sla_materials;
        std::vector<std::string> printers;
    };
    ObsoletePresets             obsolete_presets;

    bool                        has_defauls_only() const
        { return prints.has_defaults_only() && filaments.has_defaults_only() && printers.has_defaults_only(); }

    DynamicPrintConfig          full_config() const;
    // full_config() with the some "useless" config removed.
    DynamicPrintConfig          full_config_secure() const;

    // Load user configuration and store it into the user profiles.
    // This method is called by the configuration wizard.
    void                        load_config_from_wizard(const std::string &name, DynamicPrintConfig config, Semver file_version, bool is_custom_defined = false)
        { this->load_config_file_config(name, false, std::move(config), file_version, true, is_custom_defined); }

    // Load configuration that comes from a model file containing configuration, such as 3MF et al.
    // This method is called by the Plater.
    void                        load_config_model(const std::string &name, DynamicPrintConfig config, Semver file_version = Semver())
        { this->load_config_file_config(name, true, std::move(config), file_version); }

    // Load an external config file containing the print, filament and printer presets.
    // Instead of a config file, a G-code may be loaded containing the full set of parameters.
    // In the future the configuration will likely be read from an AMF file as well.
    // If the file is loaded successfully, its print / filament / printer profiles will be activated.
    ConfigSubstitutions         load_config_file(const std::string &path, ForwardCompatibilitySubstitutionRule compatibility_rule);

    // Load a config bundle file, into presets and store the loaded presets into separate files
    // of the local configuration directory.
    // Load settings into the provided settings instance.
    // Activate the presets stored in the config bundle.
    // Returns the number of presets loaded successfully.
    enum LoadConfigBundleAttribute {
        // Save the profiles, which have been loaded.
        SaveImported,
        // Delete all old config profiles before loading.
        ResetUserProfile,
        // Load a system config bundle.
        LoadSystem,
        LoadVendorOnly,
    };
    using LoadConfigBundleAttributes = enum_bitmask<LoadConfigBundleAttribute>;
    // Load the config bundle based on the flags.
    // Don't do any config substitutions when loading a system profile, perform and report substitutions otherwise.
    /*std::pair<PresetsConfigSubstitutions, size_t> load_configbundle(
        const std::string &path, LoadConfigBundleAttributes flags, ForwardCompatibilitySubstitutionRule compatibility_rule);*/
    //BBS: add json related logic
    std::pair<PresetsConfigSubstitutions, size_t> load_vendor_configs_from_json(
        const std::string &path, const std::string &vendor_name, LoadConfigBundleAttributes flags, ForwardCompatibilitySubstitutionRule compatibility_rule);

    // Export a config bundle file containing all the presets and the names of the active presets.
    //void                        export_configbundle(const std::string &path, bool export_system_settings = false, bool export_physical_printers = false);
    //BBS: add a function to export current configbundle as default
    //void export_current_configbundle(const std::string &path);
    //BBS: add a function to export system presets for cloud-slicer
    //void export_system_configs(const std::string &path);
    std::vector<std::string> export_current_configs(const std::string &path, std::function<int(std::string const &)> override_confirm, 
        bool include_modify, bool export_system_settings = false);

    // Enable / disable the "- default -" preset.
    void                        set_default_suppressed(bool default_suppressed);

    // Set the filament preset name. As the name could come from the UI selection box,
    // an optional "(modified)" suffix will be removed from the filament name.
    void                        set_filament_preset(size_t idx, const std::string &name);

    // Read out the number of extruders from an active printer preset,
    // update size and content of filament_presets.
    void                        update_multi_material_filament_presets();

    // Update the is_compatible flag of all print and filament presets depending on whether they are marked
    // as compatible with the currently selected printer (and print in case of filament presets).
    // Also updates the is_visible flag of each preset.
    // If select_other_if_incompatible is true, then the print or filament preset is switched to some compatible
    // preset if the current print or filament preset is not compatible.
    void                        update_compatible(PresetSelectCompatibleType select_other_print_if_incompatible, PresetSelectCompatibleType select_other_filament_if_incompatible);
    void                        update_compatible(PresetSelectCompatibleType select_other_if_incompatible) { this->update_compatible(select_other_if_incompatible, select_other_if_incompatible); }

    // Set the is_visible flag for printer vendors, printer models and printer variants
    // based on the user configuration.
    // If the "vendor" section is missing, enable all models and variants of the particular vendor.
    void                        load_installed_printers(const AppConfig &config);

    const std::string&          get_preset_name_by_alias(const Preset::Type& preset_type, const std::string& alias) const;

    // Save current preset of a provided type under a new name. If the name is different from the old one,
    // Unselected option would be reverted to the beginning values
    //BBS: add project embedded preset logic
    void                        save_changes_for_preset(const std::string& new_name, Preset::Type type, const std::vector<std::string>& unselected_options, bool save_to_project = false);

    //BBS: add BBL as default
    static const char *BBL_BUNDLE;
	static const char *BBL_DEFAULT_PRINTER_MODEL;
	static const char *BBL_DEFAULT_PRINTER_VARIANT;
	static const char *BBL_DEFAULT_FILAMENT;
private:
    //std::pair<PresetsConfigSubstitutions, std::string> load_system_presets(ForwardCompatibilitySubstitutionRule compatibility_rule);
    //BBS: add json related logic
    std::pair<PresetsConfigSubstitutions, std::string> load_system_presets_from_json(ForwardCompatibilitySubstitutionRule compatibility_rule);
    // Merge one vendor's presets with the other vendor's presets, report duplicates.
    std::vector<std::string>    merge_presets(PresetBundle &&other);
    // Update renamed_from and alias maps of system profiles.
    void 						update_system_maps();

    // Set the is_visible flag for filaments and sla materials,
    // apply defaults based on enabled printers when no filaments/materials are installed.
    void                        load_installed_filaments(AppConfig &config);
    void                        load_installed_sla_materials(AppConfig &config);

    // Load print, filament & printer presets from a config. If it is an external config, then the name is extracted from the external path.
    // and the external config is just referenced, not stored into user profile directory.
    // If it is not an external config, then the config will be stored into the user profile directory.
    void                        load_config_file_config(const std::string &name_or_path, bool is_external, DynamicPrintConfig &&config, Semver file_version = Semver(), bool selected = false, bool is_custom_defined = false);
    /*ConfigSubstitutions         load_config_file_config_bundle(
        const std::string &path, const boost::property_tree::ptree &tree, ForwardCompatibilitySubstitutionRule compatibility_rule);*/

    DynamicPrintConfig          full_fff_config() const;
    DynamicPrintConfig          full_sla_config() const;
};

ENABLE_ENUM_BITMASK_OPERATORS(PresetBundle::LoadConfigBundleAttribute)

} // namespace Slic3r

#endif /* slic3r_PresetBundle_hpp_ */<|MERGE_RESOLUTION|>--- conflicted
+++ resolved
@@ -86,11 +86,6 @@
     //BBS: check whether this is the only edited filament
     bool is_the_only_edited_filament(unsigned int filament_index);
 
-<<<<<<< HEAD
-    // Orca: update selected filament and print
-    void           update_selections(AppConfig &config);
-=======
->>>>>>> 2f9434a8
     void set_calibrate_printer(std::string name);
 
     PresetCollection            prints;
@@ -105,11 +100,7 @@
     // extruders.size() should be the same as printers.get_edited_preset().config.nozzle_diameter.size()
     std::vector<std::string>    filament_presets;
     // BBS: ams
-<<<<<<< HEAD
-    std::vector<DynamicPrintConfig> filament_ams_list;
-=======
     std::map<int, DynamicPrintConfig> filament_ams_list;
->>>>>>> 2f9434a8
     // Calibrate
     Preset const * calibrate_printer = nullptr;
     std::set<Preset const *> calibrate_filaments;
