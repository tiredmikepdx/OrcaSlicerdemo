--- conflicted
+++ resolved
@@ -770,11 +770,7 @@
                opt_key == "top_surface_pattern"
             || opt_key == "bottom_surface_pattern"
             || opt_key == "external_fill_link_max_length"
-<<<<<<< HEAD
             || opt_key == "sparse_infill_pattern"
-=======
-            || opt_key == "infill_direction"
->>>>>>> c24680e0
             || opt_key == "top_surface_line_width"
             || opt_key == "initial_layer_line_width") {
             steps.emplace_back(posInfill);
