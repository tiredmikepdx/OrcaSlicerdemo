--- conflicted
+++ resolved
@@ -497,14 +497,7 @@
                 auto tmp = offset(convex_hull_no_offset,
                         // Shrink the extruder_clearance_radius a tiny bit, so that if the object arrangement algorithm placed the objects
                         // exactly by satisfying the extruder_clearance_radius, this test will not trigger collision.
-<<<<<<< HEAD
                         float(scale_(0.5 * print.config().extruder_clearance_radius.value - EPSILON)),
-                        jtRound, scale_(0.1)).front();
-                // instance.shift is a position of a centered object, while model object may not be centered.
-                // Convert the shift from the PrintObject's coordinates into ModelObject's coordinates by removing the centering offset.
-                convex_hull.translate(instance.shift - print_object->center_offset());
-=======
-                        float(scale_(0.5 * print.config().extruder_clearance_max_radius.value - EPSILON)),
                         jtRound, scale_(0.1));
                 if (!tmp.empty()) { // tmp may be empty due to clipper's bug, see STUDIO-2452
                     convex_hull = tmp.front();
@@ -512,7 +505,6 @@
                     // Convert the shift from the PrintObject's coordinates into ModelObject's coordinates by removing the centering offset.
                     convex_hull.translate(instance.shift - print_object->center_offset());
                 }
->>>>>>> 1f155868
                 convex_hull_no_offset.translate(instance.shift - print_object->center_offset());
                 //juedge the exclude area
                 if (!intersection(exclude_polys, convex_hull_no_offset).empty()) {
