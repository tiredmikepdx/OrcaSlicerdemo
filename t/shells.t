--- conflicted
+++ resolved
@@ -1,8 +1,4 @@
-<<<<<<< HEAD
-use Test::More tests => 4;
-=======
 use Test::More tests => 10;
->>>>>>> 4438aec1
 use strict;
 use warnings;
 
